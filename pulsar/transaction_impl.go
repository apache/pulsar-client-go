// Licensed to the Apache Software Foundation (ASF) under one
// or more contributor license agreements.  See the NOTICE file
// distributed with this work for additional information
// regarding copyright ownership.  The ASF licenses this file
// to you under the Apache License, Version 2.0 (the
// "License"); you may not use this file except in compliance
// with the License.  You may obtain a copy of the License at
//
//   http://www.apache.org/licenses/LICENSE-2.0
//
// Unless required by applicable law or agreed to in writing,
// software distributed under the License is distributed on an
// "AS IS" BASIS, WITHOUT WARRANTIES OR CONDITIONS OF ANY
// KIND, either express or implied.  See the License for the
// specific language governing permissions and limitations
// under the License.

package pulsar

import (
	"context"
	"errors"
	"fmt"
	"sync"
	"sync/atomic"
	"time"

	pb "github.com/apache/pulsar-client-go/pulsar/internal/pulsar_proto"
	"github.com/apache/pulsar-client-go/pulsar/log"
)

type subscription struct {
	topic        string
	subscription string
}

type transaction struct {
	mu                       sync.Mutex
	txnID                    TxnID
	state                    atomic.Int32
	tcClient                 *transactionCoordinatorClient
	registerPartitions       map[string]bool
	registerAckSubscriptions map[subscription]bool
	// opsFlow It has two effects:
	// 1. Wait all the operations of sending and acking messages with the transaction complete
	// by reading msg from the chan.
	// 2. Prevent sending or acking messages with a committed or aborted transaction.
	// opsCount is record the number of the uncompleted operations.
	// opsFlow
	//   Write:
	//     1. When the transaction is created, a bool will be written to opsFlow chan.
	//     2. When the opsCount decrement from 1 to 0, a new bool will be written to opsFlow chan.
	//     3. When get a retryable error after committing or aborting the transaction,
	//        a bool will be written to opsFlow chan.
	//   Read:
	//     1. When the transaction is committed or aborted, a bool will be read from opsFlow chan.
	//     2. When the opsCount increment from 0 to 1, a bool will be read from opsFlow chan.
	opsFlow   chan bool
	opsCount  atomic.Int32
	opTimeout time.Duration
	log       log.Logger
}

func newTransaction(id TxnID, tcClient *transactionCoordinatorClient, timeout time.Duration) *transaction {
	transaction := &transaction{
		txnID:                    id,
		registerPartitions:       make(map[string]bool),
		registerAckSubscriptions: make(map[subscription]bool),
		opsFlow:                  make(chan bool, 1),
		opTimeout:                tcClient.client.operationTimeout,
		tcClient:                 tcClient,
	}
	transaction.state.Store(int32(TxnOpen))
	// This means there are not pending requests with this transaction. The transaction can be committed or aborted.
	transaction.opsFlow <- true
	go func() {
		// Set the state of the transaction to timeout after timeout
		<-time.After(timeout)
		transaction.state.CompareAndSwap(int32(TxnOpen), int32(TxnTimeout))
	}()
	transaction.log = tcClient.log.SubLogger(log.Fields{})
	return transaction
}

func (txn *transaction) GetState() TxnState {
	return TxnState(txn.state.Load())
}

<<<<<<< HEAD
func (txn *transaction) Commit(ctx context.Context) error {
	if !(txn.state.CompareAndSwap(int32(TxnOpen), int32(TxnCommitting))) {
		txnState := txn.state.Load()
		return newError(InvalidStatus, txnStateErrorMessage(TxnOpen, TxnState(txnState)))
=======
func (txn *transaction) Commit(_ context.Context) error {
	if !(atomic.CompareAndSwapInt32((*int32)(&txn.state), int32(TxnOpen), int32(TxnCommitting)) ||
		txn.state == TxnCommitting) {
		return newError(InvalidStatus, "Expect transaction state is TxnOpen but "+txn.state.string())
>>>>>>> 06129386
	}

	// Wait for all operations to complete
	select {
	case <-txn.opsFlow:
	case <-ctx.Done():
		txn.state.Store(int32(TxnOpen))
		return ctx.Err()
	case <-time.After(txn.opTimeout):
		txn.state.Store(int32(TxnTimeout))
		return newError(TimeoutError, "There are some operations that are not completed after the timeout.")
	}
	// Send commit transaction command to transaction coordinator
	err := txn.tcClient.endTxn(&txn.txnID, pb.TxnAction_COMMIT)
	if err == nil {
		txn.state.Store(int32(TxnCommitted))
	} else {
		var e *Error
		if errors.As(err, &e) && (e.Result() == TransactionNoFoundError || e.Result() == InvalidStatus) {
			txn.state.Store(int32(TxnError))
			return err
		}
		txn.opsFlow <- true
	}
	return err
}

<<<<<<< HEAD
func (txn *transaction) Abort(ctx context.Context) error {
	if !(txn.state.CompareAndSwap(int32(TxnOpen), int32(TxnAborting))) {
		txnState := txn.state.Load()
		return newError(InvalidStatus, txnStateErrorMessage(TxnOpen, TxnState(txnState)))
=======
func (txn *transaction) Abort(_ context.Context) error {
	if !(atomic.CompareAndSwapInt32((*int32)(&txn.state), int32(TxnOpen), int32(TxnAborting)) ||
		txn.state == TxnAborting) {
		return newError(InvalidStatus, "Expect transaction state is TxnOpen but "+txn.state.string())
>>>>>>> 06129386
	}

	// Wait for all operations to complete
	select {
	case <-txn.opsFlow:
	case <-ctx.Done():
		txn.state.Store(int32(TxnOpen))
		return ctx.Err()
	case <-time.After(txn.opTimeout):
		txn.state.Store(int32(TxnTimeout))
		return newError(TimeoutError, "There are some operations that are not completed after the timeout.")
	}
	// Send abort transaction command to transaction coordinator
	err := txn.tcClient.endTxn(&txn.txnID, pb.TxnAction_ABORT)
	if err == nil {
		txn.state.Store(int32(TxnAborted))
	} else {
		var e *Error
		if errors.As(err, &e) && (e.Result() == TransactionNoFoundError || e.Result() == InvalidStatus) {
			txn.state.Store(int32(TxnError))
			return err
		}
		txn.opsFlow <- true
	}
	return err
}

func (txn *transaction) registerSendOrAckOp() error {
	if txn.opsCount.Add(1) == 1 {
		// There are new operations that were not completed
		select {
		case <-txn.opsFlow:
			return nil
		case <-time.After(txn.opTimeout):
			if err := txn.verifyOpen(); err != nil {
				return err
			}
			return newError(TimeoutError, "Failed to get the semaphore to register the send/ack operation")
		}
	}
	return nil
}

func (txn *transaction) endSendOrAckOp(err error) {
	if err != nil {
		txn.state.Store(int32(TxnError))
	}
	if txn.opsCount.Add(-1) == 0 {
		// This means there are no pending send/ack requests
		txn.opsFlow <- true
	}
}

func (txn *transaction) registerProducerTopic(topic string) error {
	if err := txn.verifyOpen(); err != nil {
		return err
	}
	_, ok := txn.registerPartitions[topic]
	if !ok {
		txn.mu.Lock()
		defer txn.mu.Unlock()
		if _, ok = txn.registerPartitions[topic]; !ok {
			err := txn.tcClient.addPublishPartitionToTxn(&txn.txnID, []string{topic})
			if err != nil {
				return err
			}
			txn.registerPartitions[topic] = true
		}
	}
	return nil
}

func (txn *transaction) registerAckTopic(topic string, subName string) error {
	if err := txn.verifyOpen(); err != nil {
		return err
	}
	sub := subscription{
		topic:        topic,
		subscription: subName,
	}
	_, ok := txn.registerAckSubscriptions[sub]
	if !ok {
		txn.mu.Lock()
		defer txn.mu.Unlock()
		if _, ok = txn.registerAckSubscriptions[sub]; !ok {
			err := txn.tcClient.addSubscriptionToTxn(&txn.txnID, topic, subName)
			if err != nil {
				return err
			}
			txn.registerAckSubscriptions[sub] = true
		}
	}
	return nil
}

func (txn *transaction) GetTxnID() TxnID {
	return txn.txnID
}

func (txn *transaction) verifyOpen() error {
	txnState := txn.state.Load()
	if txnState != int32(TxnOpen) {
		return newError(InvalidStatus, txnStateErrorMessage(TxnOpen, TxnState(txnState)))
	}
	return nil
}

func (state TxnState) String() string {
	switch state {
	case TxnOpen:
		return "TxnOpen"
	case TxnCommitting:
		return "TxnCommitting"
	case TxnAborting:
		return "TxnAborting"
	case TxnCommitted:
		return "TxnCommitted"
	case TxnAborted:
		return "TxnAborted"
	case TxnTimeout:
		return "TxnTimeout"
	case TxnError:
		return "TxnError"
	default:
		return "Unknown"
	}
}

//nolint:unparam
func txnStateErrorMessage(expected, actual TxnState) string {
	return fmt.Sprintf("Expected transaction state: %s, actual: %s", expected, actual)
}<|MERGE_RESOLUTION|>--- conflicted
+++ resolved
@@ -86,17 +86,10 @@
 	return TxnState(txn.state.Load())
 }
 
-<<<<<<< HEAD
-func (txn *transaction) Commit(ctx context.Context) error {
+func (txn *transaction) Commit(_ context.Context) error {
 	if !(txn.state.CompareAndSwap(int32(TxnOpen), int32(TxnCommitting))) {
 		txnState := txn.state.Load()
 		return newError(InvalidStatus, txnStateErrorMessage(TxnOpen, TxnState(txnState)))
-=======
-func (txn *transaction) Commit(_ context.Context) error {
-	if !(atomic.CompareAndSwapInt32((*int32)(&txn.state), int32(TxnOpen), int32(TxnCommitting)) ||
-		txn.state == TxnCommitting) {
-		return newError(InvalidStatus, "Expect transaction state is TxnOpen but "+txn.state.string())
->>>>>>> 06129386
 	}
 
 	// Wait for all operations to complete
@@ -124,17 +117,10 @@
 	return err
 }
 
-<<<<<<< HEAD
-func (txn *transaction) Abort(ctx context.Context) error {
+func (txn *transaction) Abort(_ context.Context) error {
 	if !(txn.state.CompareAndSwap(int32(TxnOpen), int32(TxnAborting))) {
 		txnState := txn.state.Load()
 		return newError(InvalidStatus, txnStateErrorMessage(TxnOpen, TxnState(txnState)))
-=======
-func (txn *transaction) Abort(_ context.Context) error {
-	if !(atomic.CompareAndSwapInt32((*int32)(&txn.state), int32(TxnOpen), int32(TxnAborting)) ||
-		txn.state == TxnAborting) {
-		return newError(InvalidStatus, "Expect transaction state is TxnOpen but "+txn.state.string())
->>>>>>> 06129386
 	}
 
 	// Wait for all operations to complete
