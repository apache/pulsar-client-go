// Licensed to the Apache Software Foundation (ASF) under one
// or more contributor license agreements.  See the NOTICE file
// distributed with this work for additional information
// regarding copyright ownership.  The ASF licenses this file
// to you under the Apache License, Version 2.0 (the
// "License"); you may not use this file except in compliance
// with the License.  You may obtain a copy of the License at
//
//   http://www.apache.org/licenses/LICENSE-2.0
//
// Unless required by applicable law or agreed to in writing,
// software distributed under the License is distributed on an
// "AS IS" BASIS, WITHOUT WARRANTIES OR CONDITIONS OF ANY
// KIND, either express or implied.  See the License for the
// specific language governing permissions and limitations
// under the License.

package pulsar

import (
	"context"
	"errors"
	"fmt"

	"github.com/apache/pulsar-client-go/pkg/pb"
	"github.com/apache/pulsar-client-go/util"
	"github.com/golang/protobuf/proto"

	log "github.com/sirupsen/logrus"
)

type consumer struct {
	topicName       string
	consumers       []Consumer
	log             *log.Entry
	queue           chan ConsumerMessage
	unackMsgTracker *UnackedMessageTracker
}

func newConsumer(client *client, options *ConsumerOptions) (*consumer, error) {
	if options == nil {
		return nil, newError(ResultInvalidConfiguration, "consumer configuration undefined")
	}

	if options.Topic == "" && options.Topics == nil && options.TopicsPattern == "" {
		return nil, newError(TopicNotFound, "topic is required")
	}

	if options.SubscriptionName == "" {
		return nil, newError(SubscriptionNotFound, "subscription name is required for consumer")
	}

	if options.ReceiverQueueSize == 0 {
		options.ReceiverQueueSize = 1000
	}

	if options.TopicsPattern != "" {
		if options.Topics != nil {
			return nil, newError(ResultInvalidConfiguration, "Topic names list must be null when use topicsPattern")
		}
		// TODO: impl logic
	} else if options.Topics != nil && len(options.Topics) > 1 {
		// TODO: impl logic
	} else if options.Topics != nil && len(options.Topics) == 1 || options.Topic != "" {
		var singleTopicName string
		if options.Topic != "" {
			singleTopicName = options.Topic
		} else {
			singleTopicName = options.Topics[0]
		}
		return singleTopicSubscribe(client, options, singleTopicName)
	}

	return nil, newError(ResultInvalidTopicName, "topic name is required for consumer")
}

func singleTopicSubscribe(client *client, options *ConsumerOptions, topic string) (*consumer, error) {
	c := &consumer{
		topicName: topic,
		log:       log.WithField("topic", topic),
	}

	partitions, err := client.TopicPartitions(topic)
	if err != nil {
		return nil, err
	}

	numPartitions := len(partitions)
	c.consumers = make([]Consumer, numPartitions)
	c.queue = make(chan ConsumerMessage, options.ReceiverQueueSize*numPartitions)
	type ConsumerError struct {
		err       error
		partition int
		cons      Consumer
	}

	ch := make(chan ConsumerError, numPartitions)

	for partitionIdx, partitionTopic := range partitions {
		// this needs to be created outside in the same go routine since
		// newPartitionConsumer can modify the shared options struct causing a race condition
		cons, err := newPartitionConsumer(client, partitionTopic, options, partitionIdx, numPartitions, c.queue)
		go func(partitionIdx int, partitionTopic string) {
<<<<<<< HEAD
			subConsumer, e := newPartitionConsumer(client, partitionTopic, options, partitionIdx, numPartitions, c.queue)
=======
>>>>>>> d9943476
			ch <- ConsumerError{
				err:       err,
				partition: partitionIdx,
				cons:      subConsumer,
			}
		}(partitionIdx, partitionTopic)
	}

	for i := 0; i < numPartitions; i++ {
		ce, ok := <-ch
		if ok {
			err = ce.err
			c.consumers[ce.partition] = ce.cons
		}
	}

	if err != nil {
		// Since there were some failures, cleanup all the partitions that succeeded in creating the consumers
		for _, consumer := range c.consumers {
			if !util.IsNil(consumer) {
				if err = consumer.Close(); err != nil {
					panic("close consumer error, please check.")
				}
			}
		}
		return nil, err
	}

	return c, nil
}

func (c *consumer) Topic() string {
	return c.topicName
}

func (c *consumer) Subscription() string {
	return c.consumers[0].Subscription()
}

func (c *consumer) Unsubscribe() error {
	var errMsg string
	for _, consumer := range c.consumers {
		if err := consumer.Unsubscribe(); err != nil {
			errMsg += fmt.Sprintf("topic %s, subscription %s: %s", c.Topic(), c.Subscription(), err)
		}
	}
	if errMsg != "" {
		return errors.New(errMsg)
	}
	return nil
}

func (c *consumer) getMessageFromSubConsumer(ctx context.Context) {
	for _, pc := range c.consumers {
		go func(pc Consumer) {
			err := pc.ReceiveAsync(ctx, c.queue)
			if err != nil {
				return
			}
		}(pc)
	}
}

func (c *consumer) Receive(ctx context.Context) (message Message, err error) {
	if len(c.consumers) > 1 {
		select {
		case <-ctx.Done():
			return nil, ctx.Err()
		case cMsg, ok := <-c.queue:
			if ok {
				return cMsg.Message, nil
			}
			return nil, errors.New("receive message error")
		}
	}

	return c.consumers[0].(*partitionConsumer).Receive(ctx)
}

func (c *consumer) ReceiveAsync(ctx context.Context, msgs chan<- ConsumerMessage) error {
	for _, pc := range c.consumers {
		go func(pc Consumer) {
			if err := pc.ReceiveAsync(ctx, msgs); err != nil {
				c.log.Errorf("receive async messages error:%s, please check.", err.Error())
				return
			}
		}(pc)
	}

	return nil
}

func (c *consumer) ReceiveAsyncWithCallback(ctx context.Context, callback func(msg Message, err error)) {
	var err error
	if len(c.consumers) > 1 {
		select {
		case <-ctx.Done():
			c.log.Errorf("ReceiveAsyncWithCallback: receive message error:%s", ctx.Err().Error())
			return
		case cMsg, ok := <-c.queue:
			if ok {
				callback(cMsg.Message, err)
			}
			return
		}
	}
	c.consumers[0].(*partitionConsumer).ReceiveAsyncWithCallback(ctx, callback)
}

//Ack the consumption of a single message
func (c *consumer) Ack(msg Message) error {
	return c.AckID(msg.ID())
}

// Ack the consumption of a single message, identified by its MessageID
func (c *consumer) AckID(msgID MessageID) error {
	id := &pb.MessageIdData{}
	err := proto.Unmarshal(msgID.Serialize(), id)
	if err != nil {
		c.log.WithError(err).Errorf("unserialize message id error:%s", err.Error())
		return err
	}

	partition := id.GetPartition()
	if partition < 0 {
		return c.consumers[0].AckID(msgID)
	}
	return c.consumers[partition].AckID(msgID)
}

func (c *consumer) AckCumulative(msg Message) error {
	return c.AckCumulativeID(msg.ID())
}

func (c *consumer) AckCumulativeID(msgID MessageID) error {
	id := &pb.MessageIdData{}
	err := proto.Unmarshal(msgID.Serialize(), id)
	if err != nil {
		c.log.WithError(err).Errorf("unserialize message id error:%s", err.Error())
		return err
	}

	partition := id.GetPartition()
	if partition < 0 {
		return errors.New("invalid partition index")
	}
	return c.consumers[partition].AckCumulativeID(msgID)
}

func (c *consumer) Close() error {
	for _, pc := range c.consumers {
		return pc.Close()
	}
	return nil
}

func (c *consumer) Seek(msgID MessageID) error {
	id := &pb.MessageIdData{}
	err := proto.Unmarshal(msgID.Serialize(), id)
	if err != nil {
		c.log.WithError(err).Errorf("unserialize message id error:%s", err.Error())
		return err
	}

	partition := id.GetPartition()

	// current topic is non-partition topic, we only need to get the first value in the consumers.
	if partition < 0 {
		partition = 0
	}
	return c.consumers[partition].Seek(msgID)
}

func (c *consumer) RedeliverUnackedMessages() error {
	var errMsg string
	for _, c := range c.consumers {
		if err := c.RedeliverUnackedMessages(); err != nil {
			errMsg += fmt.Sprintf("topic %s, subscription %s: %s", c.Topic(), c.Subscription(), err)
		}
	}

	if errMsg != "" {
		return errors.New(errMsg)
	}
	return nil
}<|MERGE_RESOLUTION|>--- conflicted
+++ resolved
@@ -99,12 +99,8 @@
 	for partitionIdx, partitionTopic := range partitions {
 		// this needs to be created outside in the same go routine since
 		// newPartitionConsumer can modify the shared options struct causing a race condition
-		cons, err := newPartitionConsumer(client, partitionTopic, options, partitionIdx, numPartitions, c.queue)
+		subConsumer, err := newPartitionConsumer(client, partitionTopic, options, partitionIdx, numPartitions, c.queue)
 		go func(partitionIdx int, partitionTopic string) {
-<<<<<<< HEAD
-			subConsumer, e := newPartitionConsumer(client, partitionTopic, options, partitionIdx, numPartitions, c.queue)
-=======
->>>>>>> d9943476
 			ch <- ConsumerError{
 				err:       err,
 				partition: partitionIdx,
