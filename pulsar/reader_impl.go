--- conflicted
+++ resolved
@@ -178,36 +178,7 @@
 }
 
 func (r *reader) HasNext() bool {
-<<<<<<< HEAD
-	if r.lastMessageInBroker != nil && r.hasMoreMessages() {
-		return true
-	}
-
-	lastMsgID, err := r.pc.getLastMessageID()
-	if err != nil {
-		return false
-	}
-	r.lastMessageInBroker = lastMsgID
-
-	return r.hasMoreMessages()
-}
-
-func (r *reader) hasMoreMessages() bool {
-	if r.pc.lastDequeuedMsg != nil {
-		return r.lastMessageInBroker.isEntryIDValid() && r.lastMessageInBroker.greater(r.pc.lastDequeuedMsg.messageID)
-	}
-
-	if r.pc.options.startMessageIDInclusive {
-		return r.lastMessageInBroker.isEntryIDValid() &&
-			r.lastMessageInBroker.greaterEqual(r.pc.startMessageID.get().messageID)
-	}
-
-	// Non-inclusive
-	return r.lastMessageInBroker.isEntryIDValid() &&
-		r.lastMessageInBroker.greater(r.pc.startMessageID.get().messageID)
-=======
 	return r.c.hasNext()
->>>>>>> 3b9b1f88
 }
 
 func (r *reader) Close() {
