// Licensed to the Apache Software Foundation (ASF) under one
// or more contributor license agreements.  See the NOTICE file
// distributed with this work for additional information
// regarding copyright ownership.  The ASF licenses this file
// to you under the Apache License, Version 2.0 (the
// "License"); you may not use this file except in compliance
// with the License.  You may obtain a copy of the License at
//
//   http://www.apache.org/licenses/LICENSE-2.0
//
// Unless required by applicable law or agreed to in writing,
// software distributed under the License is distributed on an
// "AS IS" BASIS, WITHOUT WARRANTIES OR CONDITIONS OF ANY
// KIND, either express or implied.  See the License for the
// specific language governing permissions and limitations
// under the License.

package pulsar

import (
	"context"
	"fmt"
	"sync"
	"time"

	"github.com/apache/pulsar-client-go/pulsar/crypto"
	"github.com/apache/pulsar-client-go/pulsar/internal"
	"github.com/apache/pulsar-client-go/pulsar/log"
)

const (
	defaultReceiverQueueSize = 1000
)

type reader struct {
	sync.Mutex
	client              *client
	pc                  *partitionConsumer
	messageCh           chan ConsumerMessage
	lastMessageInBroker *trackingMessageID
	log                 log.Logger
	metrics             *internal.LeveledMetrics
}

func newReader(client *client, options ReaderOptions) (Reader, error) {
	if options.Topic == "" {
		return nil, newError(InvalidConfiguration, "Topic is required")
	}

	if options.StartMessageID == nil {
		return nil, newError(InvalidConfiguration, "StartMessageID is required")
	}

	var startMessageID *trackingMessageID
	if !checkMessageIDType(options.StartMessageID) {
		// a custom type satisfying MessageID may not be a messageID or trackingMessageID
		// so re-create messageID using its data
		deserMsgID, err := deserializeMessageID(options.StartMessageID.Serialize())
		if err != nil {
			return nil, err
		}
		// de-serialized MessageID is a messageID
		startMessageID = toTrackingMessageID(deserMsgID)
	} else {
		startMessageID = toTrackingMessageID(options.StartMessageID)
	}

	subscriptionName := options.SubscriptionName
	if subscriptionName == "" {
		subscriptionName = options.SubscriptionRolePrefix
		if subscriptionName == "" {
			subscriptionName = "reader"
		}
		subscriptionName += "-" + generateRandomName()
	}

	receiverQueueSize := options.ReceiverQueueSize
	if receiverQueueSize <= 0 {
		receiverQueueSize = defaultReceiverQueueSize
	}

	// decryption is enabled, use default message crypto if not provided
	if options.Decryption != nil && options.Decryption.MessageCrypto == nil {
		messageCrypto, err := crypto.NewDefaultMessageCrypto("decrypt",
			false,
			client.log.SubLogger(log.Fields{"topic": options.Topic}))
		if err != nil {
			return nil, err
		}
		options.Decryption.MessageCrypto = messageCrypto
	}

	if options.MaxPendingChunkedMessage == 0 {
		options.MaxPendingChunkedMessage = 100
	}

	if options.ExpireTimeOfIncompleteChunk == 0 {
		options.ExpireTimeOfIncompleteChunk = time.Minute
	}

	consumerOptions := &partitionConsumerOpts{
<<<<<<< HEAD
		topic:                      options.Topic,
		consumerName:               options.Name,
		subscription:               subscriptionName,
		subscriptionType:           Exclusive,
		receiverQueueSize:          receiverQueueSize,
		startMessageID:             startMessageID,
		startMessageIDInclusive:    options.StartMessageIDInclusive,
		subscriptionMode:           nonDurable,
		readCompacted:              options.ReadCompacted,
		metadata:                   options.Properties,
		nackRedeliveryDelay:        defaultNackRedeliveryDelay,
		replicateSubscriptionState: false,
		decryption:                 options.Decryption,
		schema:                     options.Schema,
		backoffPolicy:              options.BackoffPolicy,
		interceptors:               transformReaderInterceptors(options.ReaderInterceptors),
=======
		topic:                       options.Topic,
		consumerName:                options.Name,
		subscription:                subscriptionName,
		subscriptionType:            Exclusive,
		receiverQueueSize:           receiverQueueSize,
		startMessageID:              startMessageID,
		startMessageIDInclusive:     options.StartMessageIDInclusive,
		subscriptionMode:            NonDurable,
		readCompacted:               options.ReadCompacted,
		metadata:                    options.Properties,
		nackRedeliveryDelay:         defaultNackRedeliveryDelay,
		replicateSubscriptionState:  false,
		decryption:                  options.Decryption,
		schema:                      options.Schema,
		backoffPolicy:               options.BackoffPolicy,
		maxPendingChunkedMessage:    options.MaxPendingChunkedMessage,
		expireTimeOfIncompleteChunk: options.ExpireTimeOfIncompleteChunk,
		autoAckIncompleteChunk:      options.AutoAckIncompleteChunk,
>>>>>>> 0bf2f9b8
	}

	reader := &reader{
		client:    client,
		messageCh: make(chan ConsumerMessage),
		log:       client.log.SubLogger(log.Fields{"topic": options.Topic}),
		metrics:   client.metrics.GetLeveledMetrics(options.Topic),
	}

	// Provide dummy dlq router with not dlq policy
	dlq, err := newDlqRouter(client, nil, client.log)
	if err != nil {
		return nil, err
	}

	pc, err := newPartitionConsumer(nil, client, consumerOptions, reader.messageCh, dlq, reader.metrics)
	if err != nil {
		close(reader.messageCh)
		return nil, err
	}

	reader.pc = pc
	reader.metrics.ReadersOpened.Inc()
	return reader, nil
}

func (r *reader) Topic() string {
	return r.pc.topic
}

func (r *reader) Next(ctx context.Context) (Message, error) {
	for {
		select {
		case cm, ok := <-r.messageCh:
			if !ok {
				return nil, newError(ConsumerClosed, "consumer closed")
			}

			// Acknowledge message immediately because the reader is based on non-durable subscription. When it reconnects,
			// it will specify the subscription position anyway
			msgID := cm.Message.ID()
			mid := toTrackingMessageID(msgID)
			r.pc.lastDequeuedMsg = mid
			r.pc.AckID(mid)
			return cm.Message, nil
		case <-ctx.Done():
			return nil, ctx.Err()
		}
	}
}

func (r *reader) HasNext() bool {
	if r.lastMessageInBroker != nil && r.hasMoreMessages() {
		return true
	}

	for {
		lastMsgID, err := r.pc.getLastMessageID()
		if err != nil {
			r.log.WithError(err).Error("Failed to get last message id from broker")
			continue
		} else {
			r.lastMessageInBroker = lastMsgID
			break
		}
	}

	return r.hasMoreMessages()
}

func (r *reader) hasMoreMessages() bool {
	if r.pc.lastDequeuedMsg != nil {
		return r.lastMessageInBroker.isEntryIDValid() && r.lastMessageInBroker.greater(r.pc.lastDequeuedMsg.messageID)
	}

	if r.pc.options.startMessageIDInclusive {
		return r.lastMessageInBroker.isEntryIDValid() &&
			r.lastMessageInBroker.greaterEqual(r.pc.startMessageID.get().messageID)
	}

	// Non-inclusive
	return r.lastMessageInBroker.isEntryIDValid() &&
		r.lastMessageInBroker.greater(r.pc.startMessageID.get().messageID)
}

func (r *reader) Close() {
	r.pc.Close()
	r.client.handlers.Del(r)
	r.metrics.ReadersClosed.Inc()
}

func (r *reader) messageID(msgID MessageID) *trackingMessageID {
	mid := toTrackingMessageID(msgID)

	partition := int(mid.partitionIdx)
	// did we receive a valid partition index?
	if partition < 0 {
		r.log.Warnf("invalid partition index %d expected", partition)
		return nil
	}

	return mid
}

func (r *reader) Seek(msgID MessageID) error {
	r.Lock()
	defer r.Unlock()

	if !checkMessageIDType(msgID) {
		r.log.Warnf("invalid message id type %T", msgID)
		return fmt.Errorf("invalid message id type %T", msgID)
	}

	mid := r.messageID(msgID)
	if mid == nil {
		return nil
	}

	return r.pc.Seek(mid)
}

func (r *reader) SeekByTime(time time.Time) error {
	r.Lock()
	defer r.Unlock()

	return r.pc.SeekByTime(time)
}

func (r *reader) GetLastMessageID() (MessageID, error) {
	return r.pc.getLastMessageID()
}<|MERGE_RESOLUTION|>--- conflicted
+++ resolved
@@ -99,24 +99,6 @@
 	}
 
 	consumerOptions := &partitionConsumerOpts{
-<<<<<<< HEAD
-		topic:                      options.Topic,
-		consumerName:               options.Name,
-		subscription:               subscriptionName,
-		subscriptionType:           Exclusive,
-		receiverQueueSize:          receiverQueueSize,
-		startMessageID:             startMessageID,
-		startMessageIDInclusive:    options.StartMessageIDInclusive,
-		subscriptionMode:           nonDurable,
-		readCompacted:              options.ReadCompacted,
-		metadata:                   options.Properties,
-		nackRedeliveryDelay:        defaultNackRedeliveryDelay,
-		replicateSubscriptionState: false,
-		decryption:                 options.Decryption,
-		schema:                     options.Schema,
-		backoffPolicy:              options.BackoffPolicy,
-		interceptors:               transformReaderInterceptors(options.ReaderInterceptors),
-=======
 		topic:                       options.Topic,
 		consumerName:                options.Name,
 		subscription:                subscriptionName,
@@ -132,10 +114,10 @@
 		decryption:                  options.Decryption,
 		schema:                      options.Schema,
 		backoffPolicy:               options.BackoffPolicy,
+		interceptors:               transformReaderInterceptors(options.ReaderInterceptors),
 		maxPendingChunkedMessage:    options.MaxPendingChunkedMessage,
 		expireTimeOfIncompleteChunk: options.ExpireTimeOfIncompleteChunk,
 		autoAckIncompleteChunk:      options.AutoAckIncompleteChunk,
->>>>>>> 0bf2f9b8
 	}
 
 	reader := &reader{
