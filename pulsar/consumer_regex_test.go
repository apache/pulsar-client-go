--- conflicted
+++ resolved
@@ -154,14 +154,9 @@
 		AutoDiscoveryPeriod: 5 * time.Minute,
 	}
 
-<<<<<<< HEAD
 	dlq, _ := newDlqRouter(c.(*client), nil, log.DefaultNopLogger())
-	consumer, err := newRegexConsumer(c.(*client), opts, tn, pattern, make(chan ConsumerMessage, 1), dlq)
-=======
-	dlq, _ := newDlqRouter(c.(*client), nil)
-	rlq, _ := newRetryRouter(c.(*client), nil, false)
+	rlq, _ := newRetryRouter(c.(*client), nil, false, log.DefaultNopLogger())
 	consumer, err := newRegexConsumer(c.(*client), opts, tn, pattern, make(chan ConsumerMessage, 1), dlq, rlq)
->>>>>>> 7fb79b76
 	if err != nil {
 		t.Fatal(err)
 	}
@@ -208,14 +203,9 @@
 		AutoDiscoveryPeriod: 5 * time.Minute,
 	}
 
-<<<<<<< HEAD
 	dlq, _ := newDlqRouter(c.(*client), nil, log.DefaultNopLogger())
-	consumer, err := newRegexConsumer(c.(*client), opts, tn, pattern, make(chan ConsumerMessage, 1), dlq)
-=======
-	dlq, _ := newDlqRouter(c.(*client), nil)
-	rlq, _ := newRetryRouter(c.(*client), nil, false)
+	rlq, _ := newRetryRouter(c.(*client), nil, false, log.DefaultNopLogger())
 	consumer, err := newRegexConsumer(c.(*client), opts, tn, pattern, make(chan ConsumerMessage, 1), dlq, rlq)
->>>>>>> 7fb79b76
 	if err != nil {
 		t.Fatal(err)
 	}
