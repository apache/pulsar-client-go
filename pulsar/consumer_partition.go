// Licensed to the Apache Software Foundation (ASF) under one
// or more contributor license agreements.  See the NOTICE file
// distributed with this work for additional information
// regarding copyright ownership.  The ASF licenses this file
// to you under the Apache License, Version 2.0 (the
// "License"); you may not use this file except in compliance
// with the License.  You may obtain a copy of the License at
//
//   http://www.apache.org/licenses/LICENSE-2.0
//
// Unless required by applicable law or agreed to in writing,
// software distributed under the License is distributed on an
// "AS IS" BASIS, WITHOUT WARRANTIES OR CONDITIONS OF ANY
// KIND, either express or implied.  See the License for the
// specific language governing permissions and limitations
// under the License.

package pulsar

import (
	"fmt"
	"math"
	"strings"
	"sync"
	"time"

	"github.com/gogo/protobuf/proto"

	"github.com/apache/pulsar-client-go/pulsar/crypto"
	"github.com/apache/pulsar-client-go/pulsar/internal"
	"github.com/apache/pulsar-client-go/pulsar/internal/compression"
	cryptointernal "github.com/apache/pulsar-client-go/pulsar/internal/crypto"
	pb "github.com/apache/pulsar-client-go/pulsar/internal/pulsar_proto"
	"github.com/apache/pulsar-client-go/pulsar/log"

	"go.uber.org/atomic"
)

var (
	lastestMessageID = LatestMessageID()
)

type consumerState int

const (
	// consumer states
	consumerInit = iota
	consumerReady
	consumerClosing
	consumerClosed
)

func (s consumerState) String() string {
	switch s {
	case consumerInit:
		return "Initializing"
	case consumerReady:
		return "Ready"
	case consumerClosing:
		return "Closing"
	case consumerClosed:
		return "Closed"
	default:
		return "Unknown"
	}
}

type subscriptionMode int

const (
	// Make the subscription to be backed by a durable cursor that will retain messages and persist the current
	// position
	durable subscriptionMode = iota

	// Lightweight subscription mode that doesn't have a durable cursor associated
	nonDurable
)

const (
	noMessageEntry = -1
)

type partitionConsumerOpts struct {
	topic                      string
	consumerName               string
	subscription               string
	subscriptionType           SubscriptionType
	subscriptionInitPos        SubscriptionInitialPosition
	partitionIdx               int
	receiverQueueSize          int
	nackRedeliveryDelay        time.Duration
	metadata                   map[string]string
	replicateSubscriptionState bool
	startMessageID             trackingMessageID
	startMessageIDInclusive    bool
	subscriptionMode           subscriptionMode
	readCompacted              bool
	disableForceTopicCreation  bool
	interceptors               ConsumerInterceptors
	maxReconnectToBroker       *uint
	keySharedPolicy            *KeySharedPolicy
	schema                     Schema
<<<<<<< HEAD
	decryptor                  cryptointernal.Decryptor
=======
	decryption                 *MessageDecryptionInfo
>>>>>>> 81f38301
}

type partitionConsumer struct {
	client *client

	// this is needed for sending ConsumerMessage on the messageCh
	parentConsumer Consumer
	state          atomic.Int32
	options        *partitionConsumerOpts

	conn atomic.Value

	topic        string
	name         string
	consumerID   uint64
	partitionIdx int32

	// shared channel
	messageCh chan ConsumerMessage

	// the number of message slots available
	availablePermits int32

	// the size of the queue channel for buffering messages
	queueSize       int32
	queueCh         chan []*message
	startMessageID  trackingMessageID
	lastDequeuedMsg trackingMessageID

	eventsCh             chan interface{}
	connectedCh          chan struct{}
	connectClosedCh      chan connectionClosed
	closeCh              chan struct{}
	clearQueueCh         chan func(id trackingMessageID)
	clearMessageQueuesCh chan chan struct{}

	nackTracker *negativeAcksTracker
	dlq         *dlqRouter

	log log.Logger

	providersMutex       sync.RWMutex
	compressionProviders map[pb.CompressionType]compression.Provider
	metrics              *internal.LeveledMetrics
	decryptor            cryptointernal.Decryptor
}

func newPartitionConsumer(parent Consumer, client *client, options *partitionConsumerOpts,
	messageCh chan ConsumerMessage, dlq *dlqRouter,
	metrics *internal.LeveledMetrics) (*partitionConsumer, error) {
	pc := &partitionConsumer{
		parentConsumer:       parent,
		client:               client,
		options:              options,
		topic:                options.topic,
		name:                 options.consumerName,
		consumerID:           client.rpcClient.NewConsumerID(),
		partitionIdx:         int32(options.partitionIdx),
		eventsCh:             make(chan interface{}, 10),
		queueSize:            int32(options.receiverQueueSize),
		queueCh:              make(chan []*message, options.receiverQueueSize),
		startMessageID:       options.startMessageID,
		connectedCh:          make(chan struct{}),
		messageCh:            messageCh,
		connectClosedCh:      make(chan connectionClosed, 10),
		closeCh:              make(chan struct{}),
		clearQueueCh:         make(chan func(id trackingMessageID)),
		clearMessageQueuesCh: make(chan chan struct{}),
		compressionProviders: make(map[pb.CompressionType]compression.Provider),
		dlq:                  dlq,
		metrics:              metrics,
	}
	pc.setConsumerState(consumerInit)
	pc.log = client.log.SubLogger(log.Fields{
		"name":         pc.name,
		"topic":        options.topic,
		"subscription": options.subscription,
		"consumerID":   pc.consumerID,
	})

	var decryptor cryptointernal.Decryptor
	if pc.options.decryption == nil {
		decryptor = cryptointernal.NewNoopDecryptor() // default to noopDecryptor
	} else {
		if options.decryption.MessageCrypto == nil {
			messageCrypto, err := crypto.NewDefaultMessageCrypto("decrypt", false, pc.log)
			if err != nil {
				return nil, err
			}
			options.decryption.MessageCrypto = messageCrypto
		}
		decryptor = cryptointernal.NewConsumerDecryptor(
			options.decryption.KeyReader,
			options.decryption.MessageCrypto,
			pc.log,
		)
	}

	pc.decryptor = decryptor

	pc.nackTracker = newNegativeAcksTracker(pc, options.nackRedeliveryDelay, pc.log)

	err := pc.grabConn()
	if err != nil {
		pc.log.WithError(err).Error("Failed to create consumer")
		pc.nackTracker.Close()
		return nil, err
	}
	pc.log.Info("Created consumer")
	pc.setConsumerState(consumerReady)

	if pc.options.startMessageIDInclusive && pc.startMessageID.equal(lastestMessageID.(messageID)) {
		msgID, err := pc.requestGetLastMessageID()
		if err != nil {
			pc.nackTracker.Close()
			return nil, err
		}
		if msgID.entryID != noMessageEntry {
			pc.startMessageID = msgID

			// use the WithoutClear version because the dispatcher is not started yet
			err = pc.requestSeekWithoutClear(msgID.messageID)
			if err != nil {
				pc.nackTracker.Close()
				return nil, err
			}
		}
	}

	go pc.dispatcher()

	go pc.runEventsLoop()

	return pc, nil
}

func (pc *partitionConsumer) Unsubscribe() error {
	if state := pc.getConsumerState(); state == consumerClosed || state == consumerClosing {
		pc.log.WithField("state", state).Error("Failed to unsubscribe closing or closed consumer")
		return nil
	}

	req := &unsubscribeRequest{doneCh: make(chan struct{})}
	pc.eventsCh <- req

	// wait for the request to complete
	<-req.doneCh
	return req.err
}

func (pc *partitionConsumer) internalUnsubscribe(unsub *unsubscribeRequest) {
	defer close(unsub.doneCh)

	if state := pc.getConsumerState(); state == consumerClosed || state == consumerClosing {
		pc.log.WithField("state", state).Error("Failed to unsubscribe closing or closed consumer")
		return
	}

	pc.setConsumerState(consumerClosing)
	requestID := pc.client.rpcClient.NewRequestID()
	cmdUnsubscribe := &pb.CommandUnsubscribe{
		RequestId:  proto.Uint64(requestID),
		ConsumerId: proto.Uint64(pc.consumerID),
	}
	_, err := pc.client.rpcClient.RequestOnCnx(pc._getConn(), requestID, pb.BaseCommand_UNSUBSCRIBE, cmdUnsubscribe)
	if err != nil {
		pc.log.WithError(err).Error("Failed to unsubscribe consumer")
		unsub.err = err
		// Set the state to ready for closing the consumer
		pc.setConsumerState(consumerReady)
		// Should'nt remove the consumer handler
		return
	}

	pc._getConn().DeleteConsumeHandler(pc.consumerID)
	if pc.nackTracker != nil {
		pc.nackTracker.Close()
	}
	pc.log.Infof("The consumer[%d] successfully unsubscribed", pc.consumerID)
	pc.setConsumerState(consumerClosed)
}

func (pc *partitionConsumer) getLastMessageID() (trackingMessageID, error) {
	req := &getLastMsgIDRequest{doneCh: make(chan struct{})}
	pc.eventsCh <- req

	// wait for the request to complete
	<-req.doneCh
	return req.msgID, req.err
}

func (pc *partitionConsumer) internalGetLastMessageID(req *getLastMsgIDRequest) {
	defer close(req.doneCh)
	req.msgID, req.err = pc.requestGetLastMessageID()
}

func (pc *partitionConsumer) requestGetLastMessageID() (trackingMessageID, error) {
	requestID := pc.client.rpcClient.NewRequestID()
	cmdGetLastMessageID := &pb.CommandGetLastMessageId{
		RequestId:  proto.Uint64(requestID),
		ConsumerId: proto.Uint64(pc.consumerID),
	}
	res, err := pc.client.rpcClient.RequestOnCnx(pc._getConn(), requestID,
		pb.BaseCommand_GET_LAST_MESSAGE_ID, cmdGetLastMessageID)
	if err != nil {
		pc.log.WithError(err).Error("Failed to get last message id")
		return trackingMessageID{}, err
	}
	id := res.Response.GetLastMessageIdResponse.GetLastMessageId()
	return convertToMessageID(id), nil
}

func (pc *partitionConsumer) AckID(msgID trackingMessageID) {
	if !msgID.Undefined() && msgID.ack() {
		pc.metrics.AcksCounter.Inc()
		pc.metrics.ProcessingTime.Observe(float64(time.Now().UnixNano()-msgID.receivedTime.UnixNano()) / 1.0e9)
		req := &ackRequest{
			msgID: msgID,
		}
		pc.eventsCh <- req

		pc.options.interceptors.OnAcknowledge(pc.parentConsumer, msgID)
	}
}

func (pc *partitionConsumer) NackID(msgID trackingMessageID) {
	pc.nackTracker.Add(msgID.messageID)
	pc.metrics.NacksCounter.Inc()
}

func (pc *partitionConsumer) Redeliver(msgIds []messageID) {
	pc.eventsCh <- &redeliveryRequest{msgIds}

	iMsgIds := make([]MessageID, len(msgIds))
	for i := range iMsgIds {
		iMsgIds[i] = &msgIds[i]
	}
	pc.options.interceptors.OnNegativeAcksSend(pc.parentConsumer, iMsgIds)
}

func (pc *partitionConsumer) internalRedeliver(req *redeliveryRequest) {
	msgIds := req.msgIds
	pc.log.Debug("Request redelivery after negative ack for messages", msgIds)

	msgIDDataList := make([]*pb.MessageIdData, len(msgIds))
	for i := 0; i < len(msgIds); i++ {
		msgIDDataList[i] = &pb.MessageIdData{
			LedgerId: proto.Uint64(uint64(msgIds[i].ledgerID)),
			EntryId:  proto.Uint64(uint64(msgIds[i].entryID)),
		}
	}

	pc.client.rpcClient.RequestOnCnxNoWait(pc._getConn(),
		pb.BaseCommand_REDELIVER_UNACKNOWLEDGED_MESSAGES, &pb.CommandRedeliverUnacknowledgedMessages{
			ConsumerId: proto.Uint64(pc.consumerID),
			MessageIds: msgIDDataList,
		})
}

func (pc *partitionConsumer) getConsumerState() consumerState {
	return consumerState(pc.state.Load())
}

func (pc *partitionConsumer) setConsumerState(state consumerState) {
	pc.state.Store(int32(state))
}

func (pc *partitionConsumer) Close() {

	if pc.getConsumerState() != consumerReady {
		return
	}

	req := &closeRequest{doneCh: make(chan struct{})}
	pc.eventsCh <- req

	// wait for request to finish
	<-req.doneCh
}

func (pc *partitionConsumer) Seek(msgID trackingMessageID) error {
	req := &seekRequest{
		doneCh: make(chan struct{}),
		msgID:  msgID,
	}
	pc.eventsCh <- req

	// wait for the request to complete
	<-req.doneCh
	return req.err
}

func (pc *partitionConsumer) internalSeek(seek *seekRequest) {
	defer close(seek.doneCh)
	seek.err = pc.requestSeek(seek.msgID.messageID)
}
func (pc *partitionConsumer) requestSeek(msgID messageID) error {
	if err := pc.requestSeekWithoutClear(msgID); err != nil {
		return err
	}
	pc.clearMessageChannels()
	return nil
}

func (pc *partitionConsumer) requestSeekWithoutClear(msgID messageID) error {
	state := pc.getConsumerState()
	if state == consumerClosing || state == consumerClosed {
		pc.log.WithField("state", state).Error("Consumer is closing or has closed")
		return nil
	}

	id := &pb.MessageIdData{}
	err := proto.Unmarshal(msgID.Serialize(), id)
	if err != nil {
		pc.log.WithError(err).Errorf("deserialize message id error: %s", err.Error())
		return err
	}

	requestID := pc.client.rpcClient.NewRequestID()
	cmdSeek := &pb.CommandSeek{
		ConsumerId: proto.Uint64(pc.consumerID),
		RequestId:  proto.Uint64(requestID),
		MessageId:  id,
	}

	_, err = pc.client.rpcClient.RequestOnCnx(pc._getConn(), requestID, pb.BaseCommand_SEEK, cmdSeek)
	if err != nil {
		pc.log.WithError(err).Error("Failed to reset to message id")
		return err
	}
	return nil
}

func (pc *partitionConsumer) SeekByTime(time time.Time) error {
	req := &seekByTimeRequest{
		doneCh:      make(chan struct{}),
		publishTime: time,
	}
	pc.eventsCh <- req

	// wait for the request to complete
	<-req.doneCh
	return req.err
}

func (pc *partitionConsumer) internalSeekByTime(seek *seekByTimeRequest) {
	defer close(seek.doneCh)

	state := pc.getConsumerState()
	if state == consumerClosing || state == consumerClosed {
		pc.log.WithField("state", pc.state).Error("Consumer is closing or has closed")
		return
	}

	requestID := pc.client.rpcClient.NewRequestID()
	cmdSeek := &pb.CommandSeek{
		ConsumerId:         proto.Uint64(pc.consumerID),
		RequestId:          proto.Uint64(requestID),
		MessagePublishTime: proto.Uint64(uint64(seek.publishTime.UnixNano() / int64(time.Millisecond))),
	}

	_, err := pc.client.rpcClient.RequestOnCnx(pc._getConn(), requestID, pb.BaseCommand_SEEK, cmdSeek)
	if err != nil {
		pc.log.WithError(err).Error("Failed to reset to message publish time")
		seek.err = err
		return
	}
	pc.clearMessageChannels()
}

func (pc *partitionConsumer) clearMessageChannels() {
	doneCh := make(chan struct{})
	pc.clearMessageQueuesCh <- doneCh
	<-doneCh
}

func (pc *partitionConsumer) internalAck(req *ackRequest) {
	msgID := req.msgID

	messageIDs := make([]*pb.MessageIdData, 1)
	messageIDs[0] = &pb.MessageIdData{
		LedgerId: proto.Uint64(uint64(msgID.ledgerID)),
		EntryId:  proto.Uint64(uint64(msgID.entryID)),
	}

	cmdAck := &pb.CommandAck{
		ConsumerId: proto.Uint64(pc.consumerID),
		MessageId:  messageIDs,
		AckType:    pb.CommandAck_Individual.Enum(),
	}

	pc.client.rpcClient.RequestOnCnxNoWait(pc._getConn(), pb.BaseCommand_ACK, cmdAck)
}

func (pc *partitionConsumer) MessageReceived(response *pb.CommandMessage, headersAndPayload internal.Buffer) error {
	pbMsgID := response.GetMessageId()

	reader := internal.NewMessageReader(headersAndPayload)
	msgMeta, err := reader.ReadMessageMetadata()
	if err != nil {
		pc.discardCorruptedMessage(pbMsgID, pb.CommandAck_ChecksumMismatch)
		return err
	}

<<<<<<< HEAD
	decryptedPayload, err := pc.options.decryptor.Decrypt(headersAndPayload.ReadableSlice(), pbMsgID, msgMeta)
	messages := make([]*message, 0)

	// error decrypting the payload
	if err != nil {
		pc.log.Error(err)
		switch pc.options.decryptor.CryptoFailureAction() {
		case crypto.ConsumerCryptoFailureActionFail:
			pc.log.Errorf("consuming message failed due to decryption err :%v", err)
=======
	decryptedPayload, err := pc.decryptor.Decrypt(headersAndPayload.ReadableSlice(), pbMsgID, msgMeta)
	// error decrypting the payload
	if err != nil {
		// default crypto failure action
		crypToFailureAction := crypto.ConsumerCryptoFailureActionFail
		if pc.options.decryption != nil {
			crypToFailureAction = pc.options.decryption.ConsumerCryptoFailureAction
		}

		switch crypToFailureAction {
		case crypto.ConsumerCryptoFailureActionFail:
			pc.log.Errorf("consuming message failed due to decryption err :%v", err)
			pc.NackID(newTrackingMessageID(int64(pbMsgID.GetLedgerId()), int64(pbMsgID.GetEntryId()), 0, 0, nil))
>>>>>>> 81f38301
			return err
		case crypto.ConsumerCryptoFailureActionDiscard:
			pc.discardCorruptedMessage(pbMsgID, pb.CommandAck_DecryptionError)
			return fmt.Errorf("discarding message on decryption error :%v", err)
		case crypto.ConsumerCryptoFailureActionConsume:
			pc.log.Warnf("consuming encrypted message due to error in decryption :%v", err)
<<<<<<< HEAD
			messages = append(messages, &message{
				publishTime:  timeFromUnixTimestampMillis(msgMeta.GetPublishTime()),
				eventTime:    timeFromUnixTimestampMillis(msgMeta.GetEventTime()),
				key:          msgMeta.GetPartitionKey(),
				producerName: msgMeta.GetProducerName(),
				properties:   internal.ConvertToStringMap(msgMeta.GetProperties()),
				topic:        pc.topic,
				msgID: newMessageID(
					int64(pbMsgID.GetLedgerId()),
					int64(pbMsgID.GetEntryId()),
					pbMsgID.GetBatchIndex(),
					pc.partitionIdx,
				),
				payLoad:             headersAndPayload.ReadableSlice(),
				schema:              pc.options.schema,
				replicationClusters: msgMeta.GetReplicateTo(),
				replicatedFrom:      msgMeta.GetReplicatedFrom(),
				redeliveryCount:     response.GetRedeliveryCount(),
				encryptionContext:   createEncryptionContext(msgMeta),
			},
			)
=======
			messages := []*message{
				{
					publishTime:  timeFromUnixTimestampMillis(msgMeta.GetPublishTime()),
					eventTime:    timeFromUnixTimestampMillis(msgMeta.GetEventTime()),
					key:          msgMeta.GetPartitionKey(),
					producerName: msgMeta.GetProducerName(),
					properties:   internal.ConvertToStringMap(msgMeta.GetProperties()),
					topic:        pc.topic,
					msgID: newMessageID(
						int64(pbMsgID.GetLedgerId()),
						int64(pbMsgID.GetEntryId()),
						pbMsgID.GetBatchIndex(),
						pc.partitionIdx,
					),
					payLoad:             headersAndPayload.ReadableSlice(),
					schema:              pc.options.schema,
					replicationClusters: msgMeta.GetReplicateTo(),
					replicatedFrom:      msgMeta.GetReplicatedFrom(),
					redeliveryCount:     response.GetRedeliveryCount(),
					encryptionContext:   createEncryptionContext(msgMeta),
				},
			}
>>>>>>> 81f38301
			pc.queueCh <- messages
			return nil
		}
	}

	// decryption is success, decompress the payload
	uncompressedHeadersAndPayload, err := pc.Decompress(msgMeta, internal.NewBufferWrapper(decryptedPayload))
	if err != nil {
		pc.discardCorruptedMessage(pbMsgID, pb.CommandAck_DecompressionError)
		return err
	}

	// Reset the reader on the uncompressed buffer
	reader.ResetBuffer(uncompressedHeadersAndPayload)

	numMsgs := 1
	if msgMeta.NumMessagesInBatch != nil {
		numMsgs = int(msgMeta.GetNumMessagesInBatch())
	}

<<<<<<< HEAD
=======
	messages := make([]*message, 0)
>>>>>>> 81f38301
	var ackTracker *ackTracker
	// are there multiple messages in this batch?
	if numMsgs > 1 {
		ackTracker = newAckTracker(numMsgs)
	}

	pc.metrics.MessagesReceived.Add(float64(numMsgs))
	pc.metrics.PrefetchedMessages.Add(float64(numMsgs))

	for i := 0; i < numMsgs; i++ {
		smm, payload, err := reader.ReadMessage()
		if err != nil {
			pc.discardCorruptedMessage(pbMsgID, pb.CommandAck_BatchDeSerializeError)
			return err
		}

		pc.metrics.BytesReceived.Add(float64(len(payload)))
		pc.metrics.PrefetchedBytes.Add(float64(len(payload)))

		msgID := newTrackingMessageID(
			int64(pbMsgID.GetLedgerId()),
			int64(pbMsgID.GetEntryId()),
			int32(i),
			pc.partitionIdx,
			ackTracker)

		if pc.messageShouldBeDiscarded(msgID) {
			pc.AckID(msgID)
			continue
		}

		// set the consumer so we know how to ack the message id
		msgID.consumer = pc
		var msg *message
		if smm != nil {
			msg = &message{
				publishTime:         timeFromUnixTimestampMillis(msgMeta.GetPublishTime()),
				eventTime:           timeFromUnixTimestampMillis(smm.GetEventTime()),
				key:                 smm.GetPartitionKey(),
				producerName:        msgMeta.GetProducerName(),
				properties:          internal.ConvertToStringMap(smm.GetProperties()),
				topic:               pc.topic,
				msgID:               msgID,
				payLoad:             payload,
				schema:              pc.options.schema,
				replicationClusters: msgMeta.GetReplicateTo(),
				replicatedFrom:      msgMeta.GetReplicatedFrom(),
				redeliveryCount:     response.GetRedeliveryCount(),
			}
		} else {
			msg = &message{
				publishTime:         timeFromUnixTimestampMillis(msgMeta.GetPublishTime()),
				eventTime:           timeFromUnixTimestampMillis(msgMeta.GetEventTime()),
				key:                 msgMeta.GetPartitionKey(),
				producerName:        msgMeta.GetProducerName(),
				properties:          internal.ConvertToStringMap(msgMeta.GetProperties()),
				topic:               pc.topic,
				msgID:               msgID,
				payLoad:             payload,
				schema:              pc.options.schema,
				replicationClusters: msgMeta.GetReplicateTo(),
				replicatedFrom:      msgMeta.GetReplicatedFrom(),
				redeliveryCount:     response.GetRedeliveryCount(),
			}
		}

		pc.options.interceptors.BeforeConsume(ConsumerMessage{
			Consumer: pc.parentConsumer,
			Message:  msg,
		})

		messages = append(messages, msg)
	}

	// send messages to the dispatcher
	pc.queueCh <- messages
	return nil
}

func (pc *partitionConsumer) messageShouldBeDiscarded(msgID trackingMessageID) bool {
	if pc.startMessageID.Undefined() {
		return false
	}
	// if we start at latest message, we should never discard
	if pc.options.startMessageID.equal(latestMessageID) {
		return false
	}

	if pc.options.startMessageIDInclusive {
		return pc.startMessageID.greater(msgID.messageID)
	}

	// Non inclusive
	return pc.startMessageID.greaterEqual(msgID.messageID)
}

<<<<<<< HEAD
func createEncryptionContext(msgMeta *pb.MessageMetadata) EncryptionContext {
=======
// create EncryptionContext from message metadata
// this will be used to decrypt the message payload outside of this client
// it is the responsibility of end user to decrypt the payload
// It will be used only when  crypto failure action is set to consume i.e crypto.ConsumerCryptoFailureActionConsume
func createEncryptionContext(msgMeta *pb.MessageMetadata) *EncryptionContext {
>>>>>>> 81f38301
	encCtx := EncryptionContext{
		Algorithm:        msgMeta.GetEncryptionAlgo(),
		Param:            msgMeta.GetEncryptionParam(),
		UncompressedSize: int(msgMeta.GetUncompressedSize()),
		BatchSize:        int(msgMeta.GetNumMessagesInBatch()),
	}

	if msgMeta.Compression != nil {
		encCtx.CompressionType = CompressionType(*msgMeta.Compression)
	}

	kMap := map[string]EncryptionKey{}
	for _, k := range msgMeta.GetEncryptionKeys() {
		metaMap := map[string]string{}
		for _, m := range k.GetMetadata() {
			metaMap[*m.Key] = *m.Value
		}

		kMap[*k.Key] = EncryptionKey{
			KeyValue: k.GetValue(),
			Metadata: metaMap,
		}
	}

	encCtx.Keys = kMap
<<<<<<< HEAD
	return encCtx
=======
	return &encCtx
>>>>>>> 81f38301
}

func (pc *partitionConsumer) ConnectionClosed() {
	// Trigger reconnection in the consumer goroutine
	pc.log.Debug("connection closed and send to connectClosedCh")
	pc.connectClosedCh <- connectionClosed{}
}

// Flow command gives additional permits to send messages to the consumer.
// A typical consumer implementation will use a queue to accumulate these messages
// before the application is ready to consume them. After the consumer is ready,
// the client needs to give permission to the broker to push messages.
func (pc *partitionConsumer) internalFlow(permits uint32) error {
	if permits == 0 {
		return fmt.Errorf("invalid number of permits requested: %d", permits)
	}

	cmdFlow := &pb.CommandFlow{
		ConsumerId:     proto.Uint64(pc.consumerID),
		MessagePermits: proto.Uint32(permits),
	}
	pc.client.rpcClient.RequestOnCnxNoWait(pc._getConn(), pb.BaseCommand_FLOW, cmdFlow)

	return nil
}

// dispatcher manages the internal message queue channel
// and manages the flow control
func (pc *partitionConsumer) dispatcher() {
	defer func() {
		pc.log.Debug("exiting dispatch loop")
	}()
	var messages []*message
	for {
		var queueCh chan []*message
		var messageCh chan ConsumerMessage
		var nextMessage ConsumerMessage

		// are there more messages to send?
		if len(messages) > 0 {
			nextMessage = ConsumerMessage{
				Consumer: pc.parentConsumer,
				Message:  messages[0],
			}

			if pc.dlq.shouldSendToDlq(&nextMessage) {
				// pass the message to the DLQ router
				pc.metrics.DlqCounter.Inc()
				messageCh = pc.dlq.Chan()
			} else {
				// pass the message to application channel
				messageCh = pc.messageCh
			}

			pc.metrics.PrefetchedMessages.Dec()
			pc.metrics.PrefetchedBytes.Sub(float64(len(messages[0].payLoad)))
		} else {
			// we are ready for more messages
			queueCh = pc.queueCh
		}

		select {
		case <-pc.closeCh:
			return

		case _, ok := <-pc.connectedCh:
			if !ok {
				return
			}
			pc.log.Debug("dispatcher received connection event")

			messages = nil

			// reset available permits
			pc.availablePermits = 0
			initialPermits := uint32(pc.queueSize)

			pc.log.Debugf("dispatcher requesting initial permits=%d", initialPermits)
			// send initial permits
			if err := pc.internalFlow(initialPermits); err != nil {
				pc.log.WithError(err).Error("unable to send initial permits to broker")
			}

		case msgs, ok := <-queueCh:
			if !ok {
				return
			}
			// we only read messages here after the consumer has processed all messages
			// in the previous batch
			messages = msgs

		// if the messageCh is nil or the messageCh is full this will not be selected
		case messageCh <- nextMessage:
			// allow this message to be garbage collected
			messages[0] = nil
			messages = messages[1:]

			// TODO implement a better flow controller
			// send more permits if needed
			pc.availablePermits++
			flowThreshold := int32(math.Max(float64(pc.queueSize/2), 1))
			if pc.availablePermits >= flowThreshold {
				availablePermits := pc.availablePermits
				requestedPermits := availablePermits
				pc.availablePermits = 0

				pc.log.Debugf("requesting more permits=%d available=%d", requestedPermits, availablePermits)
				if err := pc.internalFlow(uint32(requestedPermits)); err != nil {
					pc.log.WithError(err).Error("unable to send permits")
				}
			}

		case clearQueueCb := <-pc.clearQueueCh:
			// drain the message queue on any new connection by sending a
			// special nil message to the channel so we know when to stop dropping messages
			var nextMessageInQueue trackingMessageID
			go func() {
				pc.queueCh <- nil
			}()
			for m := range pc.queueCh {
				// the queue has been drained
				if m == nil {
					break
				} else if nextMessageInQueue.Undefined() {
					nextMessageInQueue = m[0].msgID.(trackingMessageID)
				}
			}

			clearQueueCb(nextMessageInQueue)

		case doneCh := <-pc.clearMessageQueuesCh:
			for len(pc.queueCh) > 0 {
				<-pc.queueCh
			}
			for len(pc.messageCh) > 0 {
				<-pc.messageCh
			}
			messages = nil

			// reset available permits
			pc.availablePermits = 0
			initialPermits := uint32(pc.queueSize)

			pc.log.Debugf("dispatcher requesting initial permits=%d", initialPermits)
			// send initial permits
			if err := pc.internalFlow(initialPermits); err != nil {
				pc.log.WithError(err).Error("unable to send initial permits to broker")
			}

			close(doneCh)
		}
	}
}

type ackRequest struct {
	msgID trackingMessageID
}

type unsubscribeRequest struct {
	doneCh chan struct{}
	err    error
}

type closeRequest struct {
	doneCh chan struct{}
}

type redeliveryRequest struct {
	msgIds []messageID
}

type getLastMsgIDRequest struct {
	doneCh chan struct{}
	msgID  trackingMessageID
	err    error
}

type seekRequest struct {
	doneCh chan struct{}
	msgID  trackingMessageID
	err    error
}

type seekByTimeRequest struct {
	doneCh      chan struct{}
	publishTime time.Time
	err         error
}

func (pc *partitionConsumer) runEventsLoop() {
	defer func() {
		pc.log.Debug("exiting events loop")
	}()
	pc.log.Debug("get into runEventsLoop")

	go func() {
		for {
			select {
			case <-pc.closeCh:
				return
			case <-pc.connectClosedCh:
				pc.log.Debug("runEventsLoop will reconnect")
				pc.reconnectToBroker()
			}
		}
	}()

	for {
		for i := range pc.eventsCh {
			switch v := i.(type) {
			case *ackRequest:
				pc.internalAck(v)
			case *redeliveryRequest:
				pc.internalRedeliver(v)
			case *unsubscribeRequest:
				pc.internalUnsubscribe(v)
			case *getLastMsgIDRequest:
				pc.internalGetLastMessageID(v)
			case *seekRequest:
				pc.internalSeek(v)
			case *seekByTimeRequest:
				pc.internalSeekByTime(v)
			case *closeRequest:
				pc.internalClose(v)
				return
			}
		}
	}
}

func (pc *partitionConsumer) internalClose(req *closeRequest) {
	defer close(req.doneCh)
	state := pc.getConsumerState()
	if state != consumerReady {
		// this might be redundant but to ensure nack tracker is closed
		if pc.nackTracker != nil {
			pc.nackTracker.Close()
		}
		return
	}

	if state == consumerClosed || state == consumerClosing {
		pc.log.WithField("state", state).Error("Consumer is closing or has closed")
		if pc.nackTracker != nil {
			pc.nackTracker.Close()
		}
		return
	}

	pc.setConsumerState(consumerClosing)
	pc.log.Infof("Closing consumer=%d", pc.consumerID)

	requestID := pc.client.rpcClient.NewRequestID()
	cmdClose := &pb.CommandCloseConsumer{
		ConsumerId: proto.Uint64(pc.consumerID),
		RequestId:  proto.Uint64(requestID),
	}
	_, err := pc.client.rpcClient.RequestOnCnx(pc._getConn(), requestID, pb.BaseCommand_CLOSE_CONSUMER, cmdClose)
	if err != nil {
		pc.log.WithError(err).Warn("Failed to close consumer")
	} else {
		pc.log.Info("Closed consumer")
	}

	pc.providersMutex.Lock()
	for _, provider := range pc.compressionProviders {
		provider.Close()
	}
	pc.providersMutex.Unlock()

	pc.setConsumerState(consumerClosed)
	pc._getConn().DeleteConsumeHandler(pc.consumerID)
	if pc.nackTracker != nil {
		pc.nackTracker.Close()
	}
	close(pc.closeCh)
}

func (pc *partitionConsumer) reconnectToBroker() {
	var (
		maxRetry int
		backoff  = internal.Backoff{}
	)

	if pc.options.maxReconnectToBroker == nil {
		maxRetry = -1
	} else {
		maxRetry = int(*pc.options.maxReconnectToBroker)
	}

	for maxRetry != 0 {
		if pc.getConsumerState() != consumerReady {
			// Consumer is already closing
			return
		}

		d := backoff.Next()
		pc.log.Info("Reconnecting to broker in ", d)
		time.Sleep(d)

		err := pc.grabConn()
		if err == nil {
			// Successfully reconnected
			pc.log.Info("Reconnected consumer to broker")
			return
		}
		errMsg := err.Error()
		if strings.Contains(errMsg, errTopicNotFount) {
			// when topic is deleted, we should give up reconnection.
			pc.log.Warn("Topic Not Found.")
			break
		}

		if maxRetry > 0 {
			maxRetry--
		}
	}
}

func (pc *partitionConsumer) grabConn() error {
	lr, err := pc.client.lookupService.Lookup(pc.topic)
	if err != nil {
		pc.log.WithError(err).Warn("Failed to lookup topic")
		return err
	}
	pc.log.Debugf("Lookup result: %+v", lr)

	subType := toProtoSubType(pc.options.subscriptionType)
	initialPosition := toProtoInitialPosition(pc.options.subscriptionInitPos)
	keySharedMeta := toProtoKeySharedMeta(pc.options.keySharedPolicy)
	requestID := pc.client.rpcClient.NewRequestID()

	pbSchema := new(pb.Schema)

	if pc.options.schema != nil && pc.options.schema.GetSchemaInfo() != nil {
		tmpSchemaType := pb.Schema_Type(int32(pc.options.schema.GetSchemaInfo().Type))
		pbSchema = &pb.Schema{
			Name:       proto.String(pc.options.schema.GetSchemaInfo().Name),
			Type:       &tmpSchemaType,
			SchemaData: []byte(pc.options.schema.GetSchemaInfo().Schema),
			Properties: internal.ConvertFromStringMap(pc.options.schema.GetSchemaInfo().Properties),
		}
		pc.log.Debugf("The partition consumer schema name is: %s", pbSchema.Name)
	} else {
		pbSchema = nil
		pc.log.Debug("The partition consumer schema is nil")
	}

	cmdSubscribe := &pb.CommandSubscribe{
		Topic:                      proto.String(pc.topic),
		Subscription:               proto.String(pc.options.subscription),
		SubType:                    subType.Enum(),
		ConsumerId:                 proto.Uint64(pc.consumerID),
		RequestId:                  proto.Uint64(requestID),
		ConsumerName:               proto.String(pc.name),
		PriorityLevel:              nil,
		Durable:                    proto.Bool(pc.options.subscriptionMode == durable),
		Metadata:                   internal.ConvertFromStringMap(pc.options.metadata),
		ReadCompacted:              proto.Bool(pc.options.readCompacted),
		Schema:                     pbSchema,
		InitialPosition:            initialPosition.Enum(),
		ReplicateSubscriptionState: proto.Bool(pc.options.replicateSubscriptionState),
		KeySharedMeta:              keySharedMeta,
	}

	pc.startMessageID = pc.clearReceiverQueue()
	if pc.options.subscriptionMode != durable {
		// For regular subscriptions the broker will determine the restarting point
		cmdSubscribe.StartMessageId = convertToMessageIDData(pc.startMessageID)
	}

	if len(pc.options.metadata) > 0 {
		cmdSubscribe.Metadata = toKeyValues(pc.options.metadata)
	}

	// force topic creation is enabled by default so
	// we only need to set the flag when disabling it
	if pc.options.disableForceTopicCreation {
		cmdSubscribe.ForceTopicCreation = proto.Bool(false)
	}

	res, err := pc.client.rpcClient.Request(lr.LogicalAddr, lr.PhysicalAddr, requestID,
		pb.BaseCommand_SUBSCRIBE, cmdSubscribe)

	if err != nil {
		pc.log.WithError(err).Error("Failed to create consumer")
		return err
	}

	if res.Response.ConsumerStatsResponse != nil {
		pc.name = res.Response.ConsumerStatsResponse.GetConsumerName()
	}

	pc._setConn(res.Cnx)
	pc.log.Info("Connected consumer")
	pc._getConn().AddConsumeHandler(pc.consumerID, pc)

	msgType := res.Response.GetType()

	switch msgType {
	case pb.BaseCommand_SUCCESS:
		// notify the dispatcher we have connection
		go func() {
			pc.connectedCh <- struct{}{}
		}()
		return nil
	case pb.BaseCommand_ERROR:
		errMsg := res.Response.GetError()
		return fmt.Errorf("%s: %s", errMsg.GetError().String(), errMsg.GetMessage())
	default:
		return newUnexpectedErrMsg(msgType, requestID)
	}
}

func (pc *partitionConsumer) clearQueueAndGetNextMessage() trackingMessageID {
	if pc.getConsumerState() != consumerReady {
		return trackingMessageID{}
	}
	wg := &sync.WaitGroup{}
	wg.Add(1)
	var msgID trackingMessageID

	pc.clearQueueCh <- func(id trackingMessageID) {
		msgID = id
		wg.Done()
	}

	wg.Wait()
	return msgID
}

/**
 * Clear the internal receiver queue and returns the message id of what was the 1st message in the queue that was
 * not seen by the application
 */
func (pc *partitionConsumer) clearReceiverQueue() trackingMessageID {
	nextMessageInQueue := pc.clearQueueAndGetNextMessage()

	if pc.startMessageID.Undefined() {
		return pc.startMessageID
	}

	if !nextMessageInQueue.Undefined() {
		return getPreviousMessage(nextMessageInQueue)
	} else if !pc.lastDequeuedMsg.Undefined() {
		// If the queue was empty we need to restart from the message just after the last one that has been dequeued
		// in the past
		return pc.lastDequeuedMsg
	} else {
		// No message was received or dequeued by this consumer. Next message would still be the startMessageId
		return pc.startMessageID
	}
}

func getPreviousMessage(mid trackingMessageID) trackingMessageID {
	if mid.batchIdx >= 0 {
		return trackingMessageID{
			messageID: messageID{
				ledgerID:     mid.ledgerID,
				entryID:      mid.entryID,
				batchIdx:     mid.batchIdx - 1,
				partitionIdx: mid.partitionIdx,
			},
			tracker:      mid.tracker,
			consumer:     mid.consumer,
			receivedTime: mid.receivedTime,
		}
	}

	// Get on previous message in previous entry
	return trackingMessageID{
		messageID: messageID{
			ledgerID:     mid.ledgerID,
			entryID:      mid.entryID - 1,
			batchIdx:     mid.batchIdx,
			partitionIdx: mid.partitionIdx,
		},
		tracker:      mid.tracker,
		consumer:     mid.consumer,
		receivedTime: mid.receivedTime,
	}
}

func (pc *partitionConsumer) Decompress(msgMeta *pb.MessageMetadata, payload internal.Buffer) (internal.Buffer, error) {
	pc.providersMutex.RLock()
	provider, ok := pc.compressionProviders[msgMeta.GetCompression()]
	pc.providersMutex.RUnlock()
	if !ok {
		var err error
		if provider, err = pc.initializeCompressionProvider(msgMeta.GetCompression()); err != nil {
			pc.log.WithError(err).Error("Failed to decompress message.")
			return nil, err
		}

		pc.providersMutex.Lock()
		pc.compressionProviders[msgMeta.GetCompression()] = provider
		pc.providersMutex.Unlock()
	}

	uncompressed, err := provider.Decompress(nil, payload.ReadableSlice(), int(msgMeta.GetUncompressedSize()))
	if err != nil {
		return nil, err
	}

	return internal.NewBufferWrapper(uncompressed), nil
}

func (pc *partitionConsumer) initializeCompressionProvider(
	compressionType pb.CompressionType) (compression.Provider, error) {
	switch compressionType {
	case pb.CompressionType_NONE:
		return compression.NewNoopProvider(), nil
	case pb.CompressionType_ZLIB:
		return compression.NewZLibProvider(), nil
	case pb.CompressionType_LZ4:
		return compression.NewLz4Provider(), nil
	case pb.CompressionType_ZSTD:
		return compression.NewZStdProvider(compression.Default), nil
	}

	return nil, fmt.Errorf("unsupported compression type: %v", compressionType)
}

func (pc *partitionConsumer) discardCorruptedMessage(msgID *pb.MessageIdData,
	validationError pb.CommandAck_ValidationError) {
	pc.log.WithFields(log.Fields{
		"msgID":           msgID,
		"validationError": validationError,
	}).Error("Discarding corrupted message")

	pc.client.rpcClient.RequestOnCnxNoWait(pc._getConn(),
		pb.BaseCommand_ACK, &pb.CommandAck{
			ConsumerId:      proto.Uint64(pc.consumerID),
			MessageId:       []*pb.MessageIdData{msgID},
			AckType:         pb.CommandAck_Individual.Enum(),
			ValidationError: validationError.Enum(),
		})
}

// _setConn sets the internal connection field of this partition consumer atomically.
// Note: should only be called by this partition consumer when a new connection is available.
func (pc *partitionConsumer) _setConn(conn internal.Connection) {
	pc.conn.Store(conn)
}

// _getConn returns internal connection field of this partition consumer atomically.
// Note: should only be called by this partition consumer before attempting to use the connection
func (pc *partitionConsumer) _getConn() internal.Connection {
	// Invariant: The conn must be non-nill for the lifetime of the partitionConsumer.
	//            For this reason we leave this cast unchecked and panic() if the
	//            invariant is broken
	return pc.conn.Load().(internal.Connection)
}

func convertToMessageIDData(msgID trackingMessageID) *pb.MessageIdData {
	if msgID.Undefined() {
		return nil
	}

	return &pb.MessageIdData{
		LedgerId: proto.Uint64(uint64(msgID.ledgerID)),
		EntryId:  proto.Uint64(uint64(msgID.entryID)),
	}
}

func convertToMessageID(id *pb.MessageIdData) trackingMessageID {
	if id == nil {
		return trackingMessageID{}
	}

	msgID := trackingMessageID{
		messageID: messageID{
			ledgerID: int64(*id.LedgerId),
			entryID:  int64(*id.EntryId),
		},
	}
	if id.BatchIndex != nil {
		msgID.batchIdx = *id.BatchIndex
	}

	return msgID
}<|MERGE_RESOLUTION|>--- conflicted
+++ resolved
@@ -100,11 +100,7 @@
 	maxReconnectToBroker       *uint
 	keySharedPolicy            *KeySharedPolicy
 	schema                     Schema
-<<<<<<< HEAD
-	decryptor                  cryptointernal.Decryptor
-=======
 	decryption                 *MessageDecryptionInfo
->>>>>>> 81f38301
 }
 
 type partitionConsumer struct {
@@ -509,17 +505,6 @@
 		return err
 	}
 
-<<<<<<< HEAD
-	decryptedPayload, err := pc.options.decryptor.Decrypt(headersAndPayload.ReadableSlice(), pbMsgID, msgMeta)
-	messages := make([]*message, 0)
-
-	// error decrypting the payload
-	if err != nil {
-		pc.log.Error(err)
-		switch pc.options.decryptor.CryptoFailureAction() {
-		case crypto.ConsumerCryptoFailureActionFail:
-			pc.log.Errorf("consuming message failed due to decryption err :%v", err)
-=======
 	decryptedPayload, err := pc.decryptor.Decrypt(headersAndPayload.ReadableSlice(), pbMsgID, msgMeta)
 	// error decrypting the payload
 	if err != nil {
@@ -533,36 +518,12 @@
 		case crypto.ConsumerCryptoFailureActionFail:
 			pc.log.Errorf("consuming message failed due to decryption err :%v", err)
 			pc.NackID(newTrackingMessageID(int64(pbMsgID.GetLedgerId()), int64(pbMsgID.GetEntryId()), 0, 0, nil))
->>>>>>> 81f38301
 			return err
 		case crypto.ConsumerCryptoFailureActionDiscard:
 			pc.discardCorruptedMessage(pbMsgID, pb.CommandAck_DecryptionError)
 			return fmt.Errorf("discarding message on decryption error :%v", err)
 		case crypto.ConsumerCryptoFailureActionConsume:
 			pc.log.Warnf("consuming encrypted message due to error in decryption :%v", err)
-<<<<<<< HEAD
-			messages = append(messages, &message{
-				publishTime:  timeFromUnixTimestampMillis(msgMeta.GetPublishTime()),
-				eventTime:    timeFromUnixTimestampMillis(msgMeta.GetEventTime()),
-				key:          msgMeta.GetPartitionKey(),
-				producerName: msgMeta.GetProducerName(),
-				properties:   internal.ConvertToStringMap(msgMeta.GetProperties()),
-				topic:        pc.topic,
-				msgID: newMessageID(
-					int64(pbMsgID.GetLedgerId()),
-					int64(pbMsgID.GetEntryId()),
-					pbMsgID.GetBatchIndex(),
-					pc.partitionIdx,
-				),
-				payLoad:             headersAndPayload.ReadableSlice(),
-				schema:              pc.options.schema,
-				replicationClusters: msgMeta.GetReplicateTo(),
-				replicatedFrom:      msgMeta.GetReplicatedFrom(),
-				redeliveryCount:     response.GetRedeliveryCount(),
-				encryptionContext:   createEncryptionContext(msgMeta),
-			},
-			)
-=======
 			messages := []*message{
 				{
 					publishTime:  timeFromUnixTimestampMillis(msgMeta.GetPublishTime()),
@@ -585,7 +546,6 @@
 					encryptionContext:   createEncryptionContext(msgMeta),
 				},
 			}
->>>>>>> 81f38301
 			pc.queueCh <- messages
 			return nil
 		}
@@ -606,10 +566,7 @@
 		numMsgs = int(msgMeta.GetNumMessagesInBatch())
 	}
 
-<<<<<<< HEAD
-=======
 	messages := make([]*message, 0)
->>>>>>> 81f38301
 	var ackTracker *ackTracker
 	// are there multiple messages in this batch?
 	if numMsgs > 1 {
@@ -706,15 +663,11 @@
 	return pc.startMessageID.greaterEqual(msgID.messageID)
 }
 
-<<<<<<< HEAD
-func createEncryptionContext(msgMeta *pb.MessageMetadata) EncryptionContext {
-=======
 // create EncryptionContext from message metadata
 // this will be used to decrypt the message payload outside of this client
 // it is the responsibility of end user to decrypt the payload
 // It will be used only when  crypto failure action is set to consume i.e crypto.ConsumerCryptoFailureActionConsume
 func createEncryptionContext(msgMeta *pb.MessageMetadata) *EncryptionContext {
->>>>>>> 81f38301
 	encCtx := EncryptionContext{
 		Algorithm:        msgMeta.GetEncryptionAlgo(),
 		Param:            msgMeta.GetEncryptionParam(),
@@ -740,11 +693,7 @@
 	}
 
 	encCtx.Keys = kMap
-<<<<<<< HEAD
-	return encCtx
-=======
 	return &encCtx
->>>>>>> 81f38301
 }
 
 func (pc *partitionConsumer) ConnectionClosed() {
