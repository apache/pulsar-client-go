--- conflicted
+++ resolved
@@ -85,7 +85,6 @@
 )
 
 type partitionConsumerOpts struct {
-<<<<<<< HEAD
 	topic                       string
 	consumerName                string
 	subscription                string
@@ -105,6 +104,7 @@
 	disableForceTopicCreation   bool
 	interceptors                ConsumerInterceptors
 	maxReconnectToBroker        *uint
+	backoffPolicy               internal.BackoffPolicy
 	keySharedPolicy             *KeySharedPolicy
 	schema                      Schema
 	decryption                  *MessageDecryptionInfo
@@ -112,32 +112,6 @@
 	maxPendingChunkedMessage    int
 	expireTimeOfIncompleteChunk time.Duration
 	autoAckIncompleteChunk      bool
-=======
-	topic                      string
-	consumerName               string
-	subscription               string
-	subscriptionType           SubscriptionType
-	subscriptionInitPos        SubscriptionInitialPosition
-	partitionIdx               int
-	receiverQueueSize          int
-	nackRedeliveryDelay        time.Duration
-	nackBackoffPolicy          NackBackoffPolicy
-	metadata                   map[string]string
-	subProperties              map[string]string
-	replicateSubscriptionState bool
-	startMessageID             trackingMessageID
-	startMessageIDInclusive    bool
-	subscriptionMode           subscriptionMode
-	readCompacted              bool
-	disableForceTopicCreation  bool
-	interceptors               ConsumerInterceptors
-	maxReconnectToBroker       *uint
-	backoffPolicy              internal.BackoffPolicy
-	keySharedPolicy            *KeySharedPolicy
-	schema                     Schema
-	decryption                 *MessageDecryptionInfo
-	ackWithResponse            bool
->>>>>>> dd63a4cc
 }
 
 type partitionConsumer struct {
