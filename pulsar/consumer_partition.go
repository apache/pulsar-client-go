--- conflicted
+++ resolved
@@ -1015,12 +1015,8 @@
 	for maxRetry != 0 {
 		if pc.getConsumerState() != consumerReady {
 			// Consumer is already closing
-<<<<<<< HEAD
+			pc.log.Info("consumer state not ready, exit reconnect")
 			return false
-=======
-			pc.log.Info("consumer state not ready, exit reconnect")
-			return
->>>>>>> 5ee63303
 		}
 
 		d := backoff.Next()
