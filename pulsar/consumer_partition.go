// Licensed to the Apache Software Foundation (ASF) under one
// or more contributor license agreements.  See the NOTICE file
// distributed with this work for additional information
// regarding copyright ownership.  The ASF licenses this file
// to you under the Apache License, Version 2.0 (the
// "License"); you may not use this file except in compliance
// with the License.  You may obtain a copy of the License at
//
//   http://www.apache.org/licenses/LICENSE-2.0
//
// Unless required by applicable law or agreed to in writing,
// software distributed under the License is distributed on an
// "AS IS" BASIS, WITHOUT WARRANTIES OR CONDITIONS OF ANY
// KIND, either express or implied.  See the License for the
// specific language governing permissions and limitations
// under the License.

package pulsar

import (
	"container/list"
	"encoding/hex"
	"fmt"
	"math"
	"strings"
	"sync"
	"time"

	"google.golang.org/protobuf/proto"

	"github.com/apache/pulsar-client-go/pulsar/crypto"
	"github.com/apache/pulsar-client-go/pulsar/internal"
	"github.com/apache/pulsar-client-go/pulsar/internal/compression"
	cryptointernal "github.com/apache/pulsar-client-go/pulsar/internal/crypto"
	pb "github.com/apache/pulsar-client-go/pulsar/internal/pulsar_proto"
	"github.com/apache/pulsar-client-go/pulsar/log"
	"github.com/bits-and-blooms/bitset"
	"github.com/pkg/errors"

	uAtomic "go.uber.org/atomic"
)

type consumerState int

const (
	// consumer states
	consumerInit = iota
	consumerReady
	consumerClosing
	consumerClosed
)

var (
	ErrInvalidAck = errors.New("invalid ack")
)

func (s consumerState) String() string {
	switch s {
	case consumerInit:
		return "Initializing"
	case consumerReady:
		return "Ready"
	case consumerClosing:
		return "Closing"
	case consumerClosed:
		return "Closed"
	default:
		return "Unknown"
	}
}

type SubscriptionMode int

const (
	// Make the subscription to be backed by a durable cursor that will retain messages and persist the current
	// position
	Durable SubscriptionMode = iota

	// Lightweight subscription mode that doesn't have a durable cursor associated
	NonDurable
)

const (
	initialReceiverQueueSize           = 1
	receiverQueueExpansionMemThreshold = 0.75
)

const (
	noMessageEntry = -1
)

type partitionConsumerOpts struct {
	topic                       string
	consumerName                string
	subscription                string
	subscriptionType            SubscriptionType
	subscriptionInitPos         SubscriptionInitialPosition
	partitionIdx                int
	receiverQueueSize           int
	autoReceiverQueueSize       bool
	nackRedeliveryDelay         time.Duration
	nackBackoffPolicy           NackBackoffPolicy
	metadata                    map[string]string
	subProperties               map[string]string
	replicateSubscriptionState  bool
	startMessageID              *trackingMessageID
	startMessageIDInclusive     bool
	subscriptionMode            SubscriptionMode
	readCompacted               bool
	disableForceTopicCreation   bool
	interceptors                ConsumerInterceptors
	maxReconnectToBroker        *uint
	backoffPolicy               internal.BackoffPolicy
	keySharedPolicy             *KeySharedPolicy
	schema                      Schema
	decryption                  *MessageDecryptionInfo
	ackWithResponse             bool
	maxPendingChunkedMessage    int
	expireTimeOfIncompleteChunk time.Duration
	autoAckIncompleteChunk      bool
	// in failover mode, this callback will be called when consumer change
	consumerEventListener ConsumerEventListener
	enableBatchIndexAck   bool
	ackGroupingOptions    *AckGroupingOptions
}

type ConsumerEventListener interface {
	BecameActive(consumer Consumer, topicName string, partition int32)
	BecameInactive(consumer Consumer, topicName string, partition int32)
}

type partitionConsumer struct {
	client *client

	// this is needed for sending ConsumerMessage on the messageCh
	parentConsumer Consumer
	state          uAtomic.Int32
	options        *partitionConsumerOpts

	conn uAtomic.Value

	topic        string
	name         string
	consumerID   uint64
	partitionIdx int32

	// shared channel
	messageCh chan ConsumerMessage

	// the number of message slots available
	availablePermits *availablePermits

	// the size of the queue channel for buffering messages
	maxQueueSize    int32
	queueCh         chan []*message
	startMessageID  atomicMessageID
	lastDequeuedMsg *trackingMessageID

	currentQueueSize       uAtomic.Int32
	scaleReceiverQueueHint uAtomic.Bool
	incomingMessages       uAtomic.Int32

	eventsCh        chan interface{}
	connectedCh     chan struct{}
	connectClosedCh chan *connectionClosed
	closeCh         chan struct{}
	clearQueueCh    chan func(id *trackingMessageID)

	nackTracker *negativeAcksTracker
	dlq         *dlqRouter

	log                  log.Logger
	compressionProviders sync.Map //map[pb.CompressionType]compression.Provider
	metrics              *internal.LeveledMetrics
	decryptor            cryptointernal.Decryptor
	schemaInfoCache      *schemaInfoCache

	chunkedMsgCtxMap   *chunkedMsgCtxMap
	unAckChunksTracker *unAckChunksTracker
	ackGroupingTracker ackGroupingTracker

	lastMessageInBroker *trackingMessageID

	redirectedClusterURI string
}

func (pc *partitionConsumer) ActiveConsumerChanged(isActive bool) {
	listener := pc.options.consumerEventListener
	if listener == nil {
		// didn't set a listener
		return
	}
	if isActive {
		listener.BecameActive(pc.parentConsumer, pc.topic, pc.partitionIdx)
	} else {
		listener.BecameInactive(pc.parentConsumer, pc.topic, pc.partitionIdx)
	}
}

type availablePermits struct {
	permits uAtomic.Int32
	pc      *partitionConsumer
}

func (p *availablePermits) inc() {
	// atomic add availablePermits
	p.add(1)
}

func (p *availablePermits) add(delta int32) {
	p.permits.Add(delta)
	p.flowIfNeed()
}

func (p *availablePermits) reset() {
	p.permits.Store(0)
}

func (p *availablePermits) get() int32 {
	return p.permits.Load()
}

func (p *availablePermits) flowIfNeed() {
	// TODO implement a better flow controller
	// send more permits if needed
	var flowThreshold int32
	if p.pc.options.autoReceiverQueueSize {
		flowThreshold = int32(math.Max(float64(p.pc.currentQueueSize.Load()/2), 1))
	} else {
		flowThreshold = int32(math.Max(float64(p.pc.maxQueueSize/2), 1))
	}

	current := p.get()
	if current >= flowThreshold {
		availablePermits := current
		requestedPermits := current
		// check if permits changed
		if !p.permits.CAS(current, 0) {
			return
		}

		p.pc.log.Debugf("requesting more permits=%d available=%d", requestedPermits, availablePermits)
		if err := p.pc.internalFlow(uint32(requestedPermits)); err != nil {
			p.pc.log.WithError(err).Error("unable to send permits")
		}
	}
}

// atomicMessageID is a wrapper for trackingMessageID to make get and set atomic
type atomicMessageID struct {
	msgID *trackingMessageID
	sync.RWMutex
}

func (a *atomicMessageID) get() *trackingMessageID {
	a.RLock()
	defer a.RUnlock()
	return a.msgID
}

func (a *atomicMessageID) set(msgID *trackingMessageID) {
	a.Lock()
	defer a.Unlock()
	a.msgID = msgID
}

type schemaInfoCache struct {
	lock   sync.RWMutex
	cache  map[string]Schema
	client *client
	topic  string
}

func newSchemaInfoCache(client *client, topic string) *schemaInfoCache {
	return &schemaInfoCache{
		cache:  make(map[string]Schema),
		client: client,
		topic:  topic,
	}
}

func (s *schemaInfoCache) Get(schemaVersion []byte) (schema Schema, err error) {
	key := hex.EncodeToString(schemaVersion)
	s.lock.RLock()
	schema, ok := s.cache[key]
	s.lock.RUnlock()
	if ok {
		return schema, nil
	}

	pbSchema, err := s.client.lookupService.GetSchema(s.topic, schemaVersion)
	if err != nil {
		return nil, err
	}

	if pbSchema == nil {
		err = fmt.Errorf("schema not found for topic: [ %v ], schema version : [ %v ]", s.topic, schemaVersion)
		return nil, err
	}

	var properties = internal.ConvertToStringMap(pbSchema.Properties)

	schema, err = NewSchema(SchemaType(*pbSchema.Type), pbSchema.SchemaData, properties)
	if err != nil {
		return nil, err
	}
	s.add(key, schema)
	return schema, nil
}

func (s *schemaInfoCache) add(schemaVersionHash string, schema Schema) {
	s.lock.Lock()
	defer s.lock.Unlock()

	s.cache[schemaVersionHash] = schema
}

func newPartitionConsumer(parent Consumer, client *client, options *partitionConsumerOpts,
	messageCh chan ConsumerMessage, dlq *dlqRouter,
	metrics *internal.LeveledMetrics) (*partitionConsumer, error) {
	pc := &partitionConsumer{
		parentConsumer:       parent,
		client:               client,
		options:              options,
		topic:                options.topic,
		name:                 options.consumerName,
		consumerID:           client.rpcClient.NewConsumerID(),
		partitionIdx:         int32(options.partitionIdx),
		eventsCh:             make(chan interface{}, 10),
		maxQueueSize:         int32(options.receiverQueueSize),
		queueCh:              make(chan []*message, options.receiverQueueSize),
		startMessageID:       atomicMessageID{msgID: options.startMessageID},
		connectedCh:          make(chan struct{}),
		messageCh:            messageCh,
		connectClosedCh:      make(chan *connectionClosed, 10),
		closeCh:              make(chan struct{}),
		clearQueueCh:         make(chan func(id *trackingMessageID)),
		compressionProviders: sync.Map{},
		dlq:                  dlq,
		metrics:              metrics,
		schemaInfoCache:      newSchemaInfoCache(client, options.topic),
	}
	if pc.options.autoReceiverQueueSize {
		pc.currentQueueSize.Store(initialReceiverQueueSize)
		pc.client.memLimit.RegisterTrigger(pc.shrinkReceiverQueueSize)
	} else {
		pc.currentQueueSize.Store(int32(pc.options.receiverQueueSize))
	}
	pc.availablePermits = &availablePermits{pc: pc}
	pc.chunkedMsgCtxMap = newChunkedMsgCtxMap(options.maxPendingChunkedMessage, pc)
	pc.unAckChunksTracker = newUnAckChunksTracker(pc)
	pc.ackGroupingTracker = newAckGroupingTracker(options.ackGroupingOptions,
		func(id MessageID) { pc.sendIndividualAck(id) },
		func(id MessageID) { pc.sendCumulativeAck(id) },
		func(ids []*pb.MessageIdData) { pc.eventsCh <- ids })
	pc.setConsumerState(consumerInit)
	pc.log = client.log.SubLogger(log.Fields{
		"name":         pc.name,
		"topic":        options.topic,
		"subscription": options.subscription,
		"consumerID":   pc.consumerID,
	})

	var decryptor cryptointernal.Decryptor
	if pc.options.decryption == nil {
		decryptor = cryptointernal.NewNoopDecryptor() // default to noopDecryptor
	} else {
		decryptor = cryptointernal.NewConsumerDecryptor(
			options.decryption.KeyReader,
			options.decryption.MessageCrypto,
			pc.log,
		)
	}

	pc.decryptor = decryptor

	pc.nackTracker = newNegativeAcksTracker(pc, options.nackRedeliveryDelay, options.nackBackoffPolicy, pc.log)

	err := pc.grabConn("")
	if err != nil {
		pc.log.WithError(err).Error("Failed to create consumer")
		pc.nackTracker.Close()
		pc.ackGroupingTracker.close()
		pc.chunkedMsgCtxMap.Close()
		return nil, err
	}
	pc.log.Info("Created consumer")
	pc.setConsumerState(consumerReady)

	startingMessageID := pc.startMessageID.get()
	if pc.options.startMessageIDInclusive && startingMessageID != nil && startingMessageID.equal(latestMessageID) {
		msgID, err := pc.requestGetLastMessageID()
		if err != nil {
			pc.Close()
			return nil, err
		}
		if msgID.entryID != noMessageEntry {
			pc.startMessageID.set(msgID)

			// use the WithoutClear version because the dispatcher is not started yet
			err = pc.requestSeekWithoutClear(msgID.messageID)
			if err != nil {
				pc.Close()
				return nil, err
			}
		}
	}

	go pc.dispatcher()

	go pc.runEventsLoop()

	return pc, nil
}

func (pc *partitionConsumer) unsubscribe(force bool) error {
	if state := pc.getConsumerState(); state == consumerClosed || state == consumerClosing {
		pc.log.WithField("state", state).Error("Failed to unsubscribe closing or closed consumer")
		return errors.New("consumer state is closed")
	}

	req := &unsubscribeRequest{doneCh: make(chan struct{}), force: force}
	pc.eventsCh <- req

	// wait for the request to complete
	<-req.doneCh
	return req.err
}

// ackIDCommon handles common logic for acknowledging messages with or without transactions.
// withTxn should be set to true when dealing with transactions.
func (pc *partitionConsumer) ackIDCommon(msgID MessageID, withResponse bool, txn Transaction) error {
	if state := pc.getConsumerState(); state == consumerClosed || state == consumerClosing {
		pc.log.WithField("state", state).Error("Failed to ack by closing or closed consumer")
		return errors.New("consumer state is closed")
	}

	if cmid, ok := msgID.(*chunkMessageID); ok {
		if txn == nil {
			return pc.unAckChunksTracker.ack(cmid)
		}
		return pc.unAckChunksTracker.ackWithTxn(cmid, txn)
	}

	trackingID := toTrackingMessageID(msgID)

	if trackingID != nil && trackingID.ack() {
		// All messages in the same batch have been acknowledged, we only need to acknowledge the
		// MessageID that represents the entry that stores the whole batch
		trackingID = &trackingMessageID{
			messageID: &messageID{
				ledgerID: trackingID.ledgerID,
				entryID:  trackingID.entryID,
			},
		}
		pc.metrics.AcksCounter.Inc()
		pc.metrics.ProcessingTime.Observe(float64(time.Now().UnixNano()-trackingID.receivedTime.UnixNano()) / 1.0e9)
	} else if !pc.options.enableBatchIndexAck {
		return nil
	}

	var err error
	if withResponse {
		if txn != nil {
			ackReq := pc.sendIndividualAckWithTxn(trackingID, txn.(*transaction))
			<-ackReq.doneCh
			err = ackReq.err
		} else {
			ackReq := pc.sendIndividualAck(trackingID)
			<-ackReq.doneCh
			err = ackReq.err
		}
	} else {
		pc.ackGroupingTracker.add(trackingID)
	}
	pc.options.interceptors.OnAcknowledge(pc.parentConsumer, msgID)
	return err
}

// AckIDWithTxn acknowledges the consumption of a message with transaction.
func (pc *partitionConsumer) AckIDWithTxn(msgID MessageID, txn Transaction) error {
	return pc.ackIDCommon(msgID, true, txn)
}

// ackID acknowledges the consumption of a message and optionally waits for response from the broker.
func (pc *partitionConsumer) ackID(msgID MessageID, withResponse bool) error {
	return pc.ackIDCommon(msgID, withResponse, nil)
}

func (pc *partitionConsumer) internalAckWithTxn(req *ackWithTxnRequest) {
	defer close(req.doneCh)
	if state := pc.getConsumerState(); state == consumerClosed || state == consumerClosing {
		pc.log.WithField("state", state).Error("Failed to ack by closing or closed consumer")
		req.err = newError(ConsumerClosed, "Failed to ack by closing or closed consumer")
		return
	}
	if req.Transaction.state != TxnOpen {
		pc.log.WithField("state", req.Transaction.state).Error("Failed to ack by a non-open transaction.")
		req.err = newError(InvalidStatus, "Failed to ack by a non-open transaction.")
		return
	}
	msgID := req.msgID

	messageIDs := make([]*pb.MessageIdData, 1)
	messageIDs[0] = &pb.MessageIdData{
		LedgerId: proto.Uint64(uint64(msgID.ledgerID)),
		EntryId:  proto.Uint64(uint64(msgID.entryID)),
	}
	if pc.options.enableBatchIndexAck && msgID.tracker != nil {
		ackSet := msgID.tracker.toAckSet()
		if ackSet != nil {
			messageIDs[0].AckSet = ackSet
		}
	}

	reqID := pc.client.rpcClient.NewRequestID()
	txnID := req.Transaction.GetTxnID()
	cmdAck := &pb.CommandAck{
		ConsumerId:     proto.Uint64(pc.consumerID),
		MessageId:      messageIDs,
		AckType:        pb.CommandAck_Individual.Enum(),
		TxnidMostBits:  proto.Uint64(txnID.MostSigBits),
		TxnidLeastBits: proto.Uint64(txnID.LeastSigBits),
	}

	if err := req.Transaction.registerAckTopic(pc.options.topic, pc.options.subscription); err != nil {
		req.err = err
		return
	}

	if err := req.Transaction.registerSendOrAckOp(); err != nil {
		req.err = err
		return
	}

	cmdAck.RequestId = proto.Uint64(reqID)
	_, err := pc.client.rpcClient.RequestOnCnx(pc._getConn(), reqID, pb.BaseCommand_ACK, cmdAck)
	if err != nil {
		pc.log.WithError(err).Error("Ack with response error")
	}
	req.Transaction.endSendOrAckOp(err)
	req.err = err
}

func (pc *partitionConsumer) internalUnsubscribe(unsub *unsubscribeRequest) {
	defer close(unsub.doneCh)

	if state := pc.getConsumerState(); state == consumerClosed || state == consumerClosing {
		pc.log.WithField("state", state).Error("Failed to unsubscribe closing or closed consumer")
		return
	}

	pc.setConsumerState(consumerClosing)
	requestID := pc.client.rpcClient.NewRequestID()
	cmdUnsubscribe := &pb.CommandUnsubscribe{
		RequestId:  proto.Uint64(requestID),
		ConsumerId: proto.Uint64(pc.consumerID),
		Force:      proto.Bool(unsub.force),
	}
	_, err := pc.client.rpcClient.RequestOnCnx(pc._getConn(), requestID, pb.BaseCommand_UNSUBSCRIBE, cmdUnsubscribe)
	if err != nil {
		pc.log.WithError(err).Error("Failed to unsubscribe consumer")
		unsub.err = err
		// Set the state to ready for closing the consumer
		pc.setConsumerState(consumerReady)
		// Should'nt remove the consumer handler
		return
	}

	pc._getConn().DeleteConsumeHandler(pc.consumerID)
	if pc.nackTracker != nil {
		pc.nackTracker.Close()
	}
	pc.log.Infof("The consumer[%d] successfully unsubscribed", pc.consumerID)
	pc.setConsumerState(consumerClosed)
}

func (pc *partitionConsumer) getLastMessageID() (*trackingMessageID, error) {
	if state := pc.getConsumerState(); state == consumerClosed || state == consumerClosing {
		pc.log.WithField("state", state).Error("Failed to getLastMessageID for the closing or closed consumer")
		return nil, errors.New("failed to getLastMessageID for the closing or closed consumer")
	}
	remainTime := pc.client.operationTimeout
	var backoff internal.BackoffPolicy
	if pc.options.backoffPolicy != nil {
		backoff = pc.options.backoffPolicy
	} else {
		backoff = &internal.DefaultBackoff{}
	}
	request := func() (*trackingMessageID, error) {
		req := &getLastMsgIDRequest{doneCh: make(chan struct{})}
		pc.eventsCh <- req

		// wait for the request to complete
		<-req.doneCh
		return req.msgID, req.err
	}
	for {
		msgID, err := request()
		if err == nil {
			return msgID, nil
		}
		if remainTime <= 0 {
			pc.log.WithError(err).Error("Failed to getLastMessageID")
			return nil, fmt.Errorf("failed to getLastMessageID due to %w", err)
		}
		nextDelay := backoff.Next()
		if nextDelay > remainTime {
			nextDelay = remainTime
		}
		remainTime -= nextDelay
		pc.log.WithError(err).Errorf("Failed to get last message id from broker, retrying in %v...", nextDelay)
		time.Sleep(nextDelay)
	}
}

func (pc *partitionConsumer) internalGetLastMessageID(req *getLastMsgIDRequest) {
	defer close(req.doneCh)
	req.msgID, req.err = pc.requestGetLastMessageID()
}

func (pc *partitionConsumer) requestGetLastMessageID() (*trackingMessageID, error) {
	if state := pc.getConsumerState(); state == consumerClosed || state == consumerClosing {
		pc.log.WithField("state", state).Error("Failed to getLastMessageID closing or closed consumer")
		return nil, errors.New("failed to getLastMessageID closing or closed consumer")
	}

	requestID := pc.client.rpcClient.NewRequestID()
	cmdGetLastMessageID := &pb.CommandGetLastMessageId{
		RequestId:  proto.Uint64(requestID),
		ConsumerId: proto.Uint64(pc.consumerID),
	}
	res, err := pc.client.rpcClient.RequestOnCnx(pc._getConn(), requestID,
		pb.BaseCommand_GET_LAST_MESSAGE_ID, cmdGetLastMessageID)
	if err != nil {
		pc.log.WithError(err).Error("Failed to get last message id")
		return nil, err
	}
	id := res.Response.GetLastMessageIdResponse.GetLastMessageId()
	return convertToMessageID(id), nil
}

func (pc *partitionConsumer) sendIndividualAck(msgID MessageID) *ackRequest {
	ackReq := &ackRequest{
		doneCh:  make(chan struct{}),
		ackType: individualAck,
		msgID:   *msgID.(*trackingMessageID),
	}
	pc.eventsCh <- ackReq
	return ackReq
}

func (pc *partitionConsumer) sendIndividualAckWithTxn(msgID MessageID, txn *transaction) *ackWithTxnRequest {
	ackReq := &ackWithTxnRequest{
		Transaction: txn,
		doneCh:      make(chan struct{}),
		ackType:     individualAck,
		msgID:       *msgID.(*trackingMessageID),
	}
	pc.eventsCh <- ackReq
	return ackReq
}

func (pc *partitionConsumer) AckIDWithResponse(msgID MessageID) error {
	if !checkMessageIDType(msgID) {
		pc.log.Errorf("invalid message id type %T", msgID)
		return fmt.Errorf("invalid message id type %T", msgID)
	}
	return pc.ackID(msgID, true)
}

func (pc *partitionConsumer) AckID(msgID MessageID) error {
	if !checkMessageIDType(msgID) {
		pc.log.Errorf("invalid message id type %T", msgID)
		return fmt.Errorf("invalid message id type %T", msgID)
	}
	return pc.ackID(msgID, false)
}

func (pc *partitionConsumer) AckIDCumulative(msgID MessageID) error {
	if !checkMessageIDType(msgID) {
		pc.log.Errorf("invalid message id type %T", msgID)
		return fmt.Errorf("invalid message id type %T", msgID)
	}
	return pc.internalAckIDCumulative(msgID, false)
}

func (pc *partitionConsumer) AckIDWithResponseCumulative(msgID MessageID) error {
	if !checkMessageIDType(msgID) {
		pc.log.Errorf("invalid message id type %T", msgID)
		return fmt.Errorf("invalid message id type %T", msgID)
	}
	return pc.internalAckIDCumulative(msgID, true)
}

func (pc *partitionConsumer) isAllowAckCumulative() bool {
	return pc.options.subscriptionType != Shared && pc.options.subscriptionType != KeyShared
}

func (pc *partitionConsumer) internalAckIDCumulative(msgID MessageID, withResponse bool) error {
	if state := pc.getConsumerState(); state == consumerClosed || state == consumerClosing {
		pc.log.WithField("state", state).Error("Failed to ack by closing or closed consumer")
		return errors.New("consumer state is closed")
	}

	if !pc.isAllowAckCumulative() {
		return errors.Wrap(ErrInvalidAck, "cumulative ack is not allowed for the Shared/KeyShared subscription type")
	}

	// chunk message id will be converted to tracking message id
	trackingID := toTrackingMessageID(msgID)
	if trackingID == nil {
		return errors.New("failed to convert trackingMessageID")
	}

	var msgIDToAck *trackingMessageID
	if trackingID.ackCumulative() || pc.options.enableBatchIndexAck {
		msgIDToAck = trackingID
	} else if !trackingID.tracker.hasPrevBatchAcked() {
		// get previous batch message id
		msgIDToAck = trackingID.prev()
		trackingID.tracker.setPrevBatchAcked()
	} else {
		// waiting for all the msgs are acked in this batch
		return nil
	}

	pc.metrics.AcksCounter.Inc()
	pc.metrics.ProcessingTime.Observe(float64(time.Now().UnixNano()-trackingID.receivedTime.UnixNano()) / 1.0e9)

	var ackReq *ackRequest
	if withResponse {
		ackReq = pc.sendCumulativeAck(msgIDToAck)
		<-ackReq.doneCh
	} else {
		pc.ackGroupingTracker.addCumulative(msgIDToAck)
	}

	pc.options.interceptors.OnAcknowledge(pc.parentConsumer, msgID)

	if cmid, ok := msgID.(*chunkMessageID); ok {
		pc.unAckChunksTracker.remove(cmid)
	}

	if ackReq == nil {
		return nil
	}
	return ackReq.err
}

func (pc *partitionConsumer) sendCumulativeAck(msgID MessageID) *ackRequest {
	ackReq := &ackRequest{
		doneCh:  make(chan struct{}),
		ackType: cumulativeAck,
		msgID:   *msgID.(*trackingMessageID),
	}
	pc.eventsCh <- ackReq
	return ackReq
}

func (pc *partitionConsumer) NackID(msgID MessageID) {
	if !checkMessageIDType(msgID) {
		pc.log.Warnf("invalid message id type %T", msgID)
		return
	}

	if cmid, ok := msgID.(*chunkMessageID); ok {
		pc.unAckChunksTracker.nack(cmid)
		return
	}

	trackingID := toTrackingMessageID(msgID)

	pc.nackTracker.Add(trackingID.messageID)
	pc.metrics.NacksCounter.Inc()
}

func (pc *partitionConsumer) NackMsg(msg Message) {
	pc.nackTracker.AddMessage(msg)
	pc.metrics.NacksCounter.Inc()
}

func (pc *partitionConsumer) Redeliver(msgIds []messageID) {
	if state := pc.getConsumerState(); state == consumerClosed || state == consumerClosing {
		pc.log.WithField("state", state).Error("Failed to redeliver closing or closed consumer")
		return
	}
	pc.eventsCh <- &redeliveryRequest{msgIds}

	iMsgIds := make([]MessageID, len(msgIds))
	for i := range iMsgIds {
		iMsgIds[i] = &msgIds[i]
	}
	pc.options.interceptors.OnNegativeAcksSend(pc.parentConsumer, iMsgIds)
}

func (pc *partitionConsumer) internalRedeliver(req *redeliveryRequest) {
	if state := pc.getConsumerState(); state == consumerClosed || state == consumerClosing {
		pc.log.WithField("state", state).Error("Failed to redeliver closing or closed consumer")
		return
	}
	msgIds := req.msgIds
	pc.log.Debug("Request redelivery after negative ack for messages", msgIds)

	msgIDDataList := make([]*pb.MessageIdData, len(msgIds))
	for i := 0; i < len(msgIds); i++ {
		msgIDDataList[i] = &pb.MessageIdData{
			LedgerId: proto.Uint64(uint64(msgIds[i].ledgerID)),
			EntryId:  proto.Uint64(uint64(msgIds[i].entryID)),
		}
	}

	err := pc.client.rpcClient.RequestOnCnxNoWait(pc._getConn(),
		pb.BaseCommand_REDELIVER_UNACKNOWLEDGED_MESSAGES, &pb.CommandRedeliverUnacknowledgedMessages{
			ConsumerId: proto.Uint64(pc.consumerID),
			MessageIds: msgIDDataList,
		})
	if err != nil {
		pc.log.Error("Connection was closed when request redeliver cmd")
	}
}

func (pc *partitionConsumer) getConsumerState() consumerState {
	return consumerState(pc.state.Load())
}

func (pc *partitionConsumer) setConsumerState(state consumerState) {
	pc.state.Store(int32(state))
}

func (pc *partitionConsumer) Close() {

	if pc.getConsumerState() != consumerReady {
		return
	}

	// flush all pending ACK requests and terminate the timer goroutine
	pc.ackGroupingTracker.close()

	// close chunkedMsgCtxMap
	pc.chunkedMsgCtxMap.Close()

	req := &closeRequest{doneCh: make(chan struct{})}
	pc.eventsCh <- req

	// wait for request to finish
	<-req.doneCh
}

func (pc *partitionConsumer) Seek(msgID MessageID) error {
	if state := pc.getConsumerState(); state == consumerClosed || state == consumerClosing {
		pc.log.WithField("state", state).Error("Failed to seek by closing or closed consumer")
		return errors.New("failed to seek by closing or closed consumer")
	}

	if !checkMessageIDType(msgID) {
		pc.log.Errorf("invalid message id type %T", msgID)
		return fmt.Errorf("invalid message id type %T", msgID)
	}

	req := &seekRequest{
		doneCh: make(chan struct{}),
	}
	if cmid, ok := msgID.(*chunkMessageID); ok {
		req.msgID = cmid.firstChunkID
	} else {
		tmid := toTrackingMessageID(msgID)
		req.msgID = tmid.messageID
	}

	pc.ackGroupingTracker.flushAndClean()
	pc.eventsCh <- req

	// wait for the request to complete
	<-req.doneCh
	return req.err
}

func (pc *partitionConsumer) internalSeek(seek *seekRequest) {
	defer close(seek.doneCh)
	seek.err = pc.requestSeek(seek.msgID)
}
func (pc *partitionConsumer) requestSeek(msgID *messageID) error {
	if err := pc.requestSeekWithoutClear(msgID); err != nil {
		return err
	}
	pc.clearReceiverQueue()
	return nil
}

func (pc *partitionConsumer) requestSeekWithoutClear(msgID *messageID) error {
	state := pc.getConsumerState()
	if state == consumerClosing || state == consumerClosed {
		pc.log.WithField("state", state).Error("failed seek by consumer is closing or has closed")
		return nil
	}

	id := &pb.MessageIdData{}
	err := proto.Unmarshal(msgID.Serialize(), id)
	if err != nil {
		pc.log.WithError(err).Errorf("deserialize message id error: %s", err.Error())
		return err
	}

	requestID := pc.client.rpcClient.NewRequestID()
	cmdSeek := &pb.CommandSeek{
		ConsumerId: proto.Uint64(pc.consumerID),
		RequestId:  proto.Uint64(requestID),
		MessageId:  id,
	}

	_, err = pc.client.rpcClient.RequestOnCnx(pc._getConn(), requestID, pb.BaseCommand_SEEK, cmdSeek)
	if err != nil {
		pc.log.WithError(err).Error("Failed to reset to message id")
		return err
	}
	return nil
}

func (pc *partitionConsumer) SeekByTime(time time.Time) error {
	if state := pc.getConsumerState(); state == consumerClosing || state == consumerClosed {
		pc.log.WithField("state", pc.state).Error("Failed seekByTime by consumer is closing or has closed")
		return errors.New("failed seekByTime by consumer is closing or has closed")
	}
	req := &seekByTimeRequest{
		doneCh:      make(chan struct{}),
		publishTime: time,
	}
	pc.ackGroupingTracker.flushAndClean()
	pc.eventsCh <- req

	// wait for the request to complete
	<-req.doneCh
	return req.err
}

func (pc *partitionConsumer) internalSeekByTime(seek *seekByTimeRequest) {
	defer close(seek.doneCh)

	state := pc.getConsumerState()
	if state == consumerClosing || state == consumerClosed {
		pc.log.WithField("state", pc.state).Error("Failed seekByTime by consumer is closing or has closed")
		return
	}

	requestID := pc.client.rpcClient.NewRequestID()
	cmdSeek := &pb.CommandSeek{
		ConsumerId:         proto.Uint64(pc.consumerID),
		RequestId:          proto.Uint64(requestID),
		MessagePublishTime: proto.Uint64(uint64(seek.publishTime.UnixNano() / int64(time.Millisecond))),
	}

	_, err := pc.client.rpcClient.RequestOnCnx(pc._getConn(), requestID, pb.BaseCommand_SEEK, cmdSeek)
	if err != nil {
		pc.log.WithError(err).Error("Failed to reset to message publish time")
		seek.err = err
		return
	}
	pc.clearReceiverQueue()
}

func (pc *partitionConsumer) internalAck(req *ackRequest) {
	defer close(req.doneCh)
	if state := pc.getConsumerState(); state == consumerClosed || state == consumerClosing {
		pc.log.WithField("state", state).Error("Failed to ack by closing or closed consumer")
		return
	}
	msgID := req.msgID

	messageIDs := make([]*pb.MessageIdData, 1)
	messageIDs[0] = &pb.MessageIdData{
		LedgerId: proto.Uint64(uint64(msgID.ledgerID)),
		EntryId:  proto.Uint64(uint64(msgID.entryID)),
	}
	if pc.options.enableBatchIndexAck && msgID.tracker != nil {
		ackSet := msgID.tracker.toAckSet()
		if ackSet != nil {
			messageIDs[0].AckSet = ackSet
		}
	}

	reqID := pc.client.rpcClient.NewRequestID()
	cmdAck := &pb.CommandAck{
		ConsumerId: proto.Uint64(pc.consumerID),
		MessageId:  messageIDs,
	}

	switch req.ackType {
	case individualAck:
		cmdAck.AckType = pb.CommandAck_Individual.Enum()
	case cumulativeAck:
		cmdAck.AckType = pb.CommandAck_Cumulative.Enum()
	}

	if pc.options.ackWithResponse {
		cmdAck.RequestId = proto.Uint64(reqID)
		_, err := pc.client.rpcClient.RequestOnCnx(pc._getConn(), reqID, pb.BaseCommand_ACK, cmdAck)
		if err != nil {
			pc.log.WithError(err).Error("Ack with response error")
			req.err = err
		}
		return
	}

	err := pc.client.rpcClient.RequestOnCnxNoWait(pc._getConn(), pb.BaseCommand_ACK, cmdAck)
	if err != nil {
		pc.log.Error("Connection was closed when request ack cmd")
		req.err = err
	}
}

func (pc *partitionConsumer) internalAckList(msgIDs []*pb.MessageIdData) {
	pc.client.rpcClient.RequestOnCnxNoWait(pc._getConn(), pb.BaseCommand_ACK, &pb.CommandAck{
		AckType:    pb.CommandAck_Individual.Enum(),
		ConsumerId: proto.Uint64(pc.consumerID),
		MessageId:  msgIDs,
	})
}

func (pc *partitionConsumer) MessageReceived(response *pb.CommandMessage, headersAndPayload internal.Buffer) error {
	pbMsgID := response.GetMessageId()

	reader := internal.NewMessageReader(headersAndPayload)
	brokerMetadata, err := reader.ReadBrokerMetadata()
	if err != nil {
		// todo optimize use more appropriate error codes
		pc.discardCorruptedMessage(pbMsgID, pb.CommandAck_BatchDeSerializeError)
		return err
	}
	msgMeta, err := reader.ReadMessageMetadata()
	if err != nil {
		pc.discardCorruptedMessage(pbMsgID, pb.CommandAck_ChecksumMismatch)
		return err
	}
	decryptedPayload, err := pc.decryptor.Decrypt(headersAndPayload.ReadableSlice(), pbMsgID, msgMeta)
	// error decrypting the payload
	if err != nil {
		// default crypto failure action
		crypToFailureAction := crypto.ConsumerCryptoFailureActionFail
		if pc.options.decryption != nil {
			crypToFailureAction = pc.options.decryption.ConsumerCryptoFailureAction
		}

		switch crypToFailureAction {
		case crypto.ConsumerCryptoFailureActionFail:
			pc.log.Errorf("consuming message failed due to decryption err :%v", err)
			pc.NackID(newTrackingMessageID(int64(pbMsgID.GetLedgerId()), int64(pbMsgID.GetEntryId()), 0, 0, 0, nil))
			return err
		case crypto.ConsumerCryptoFailureActionDiscard:
			pc.discardCorruptedMessage(pbMsgID, pb.CommandAck_DecryptionError)
			return fmt.Errorf("discarding message on decryption error :%v", err)
		case crypto.ConsumerCryptoFailureActionConsume:
			pc.log.Warnf("consuming encrypted message due to error in decryption :%v", err)
			messages := []*message{
				{
					publishTime:  timeFromUnixTimestampMillis(msgMeta.GetPublishTime()),
					eventTime:    timeFromUnixTimestampMillis(msgMeta.GetEventTime()),
					key:          msgMeta.GetPartitionKey(),
					producerName: msgMeta.GetProducerName(),
					properties:   internal.ConvertToStringMap(msgMeta.GetProperties()),
					topic:        pc.topic,
					msgID: newMessageID(
						int64(pbMsgID.GetLedgerId()),
						int64(pbMsgID.GetEntryId()),
						pbMsgID.GetBatchIndex(),
						pc.partitionIdx,
						pbMsgID.GetBatchSize(),
					),
					payLoad:             headersAndPayload.ReadableSlice(),
					schema:              pc.options.schema,
					replicationClusters: msgMeta.GetReplicateTo(),
					replicatedFrom:      msgMeta.GetReplicatedFrom(),
					redeliveryCount:     response.GetRedeliveryCount(),
					encryptionContext:   createEncryptionContext(msgMeta),
					orderingKey:         string(msgMeta.OrderingKey),
				},
			}

			if pc.options.autoReceiverQueueSize {
				pc.incomingMessages.Inc()
				pc.markScaleIfNeed()
			}

			pc.queueCh <- messages
			return nil
		}
	}

	isChunkedMsg := false
	if msgMeta.GetNumChunksFromMsg() > 1 {
		isChunkedMsg = true
	}

	processedPayloadBuffer := internal.NewBufferWrapper(decryptedPayload)
	if isChunkedMsg {
		processedPayloadBuffer = pc.processMessageChunk(processedPayloadBuffer, msgMeta, pbMsgID)
		if processedPayloadBuffer == nil {
			return nil
		}
	}

	// decryption is success, decompress the payload
	uncompressedHeadersAndPayload, err := pc.Decompress(msgMeta, processedPayloadBuffer)
	if err != nil {
		pc.discardCorruptedMessage(pbMsgID, pb.CommandAck_DecompressionError)
		return err
	}

	// Reset the reader on the uncompressed buffer
	reader.ResetBuffer(uncompressedHeadersAndPayload)

	numMsgs := 1
	if msgMeta.NumMessagesInBatch != nil {
		numMsgs = int(msgMeta.GetNumMessagesInBatch())
	}

	messages := make([]*message, 0)
	var ackTracker *ackTracker
	// are there multiple messages in this batch?
	if numMsgs > 1 {
		ackTracker = newAckTracker(uint(numMsgs))
	}

	var ackSet *bitset.BitSet
	if response.GetAckSet() != nil {
		ackSetFromResponse := response.GetAckSet()
		buf := make([]uint64, len(ackSetFromResponse))
		for i := 0; i < len(buf); i++ {
			buf[i] = uint64(ackSetFromResponse[i])
		}
		ackSet = bitset.From(buf)
	}

	pc.metrics.MessagesReceived.Add(float64(numMsgs))
	pc.metrics.PrefetchedMessages.Add(float64(numMsgs))

	var (
		bytesReceived   int
		skippedMessages int32
	)
	for i := 0; i < numMsgs; i++ {
		smm, payload, err := reader.ReadMessage()
		if err != nil || payload == nil {
			pc.discardCorruptedMessage(pbMsgID, pb.CommandAck_BatchDeSerializeError)
			return err
		}
		if ackSet != nil && !ackSet.Test(uint(i)) {
			pc.log.Debugf("Ignoring message from %vth message, which has been acknowledged", i)
			skippedMessages++
			continue
		}

		pc.metrics.BytesReceived.Add(float64(len(payload)))
		pc.metrics.PrefetchedBytes.Add(float64(len(payload)))

		trackingMsgID := newTrackingMessageID(
			int64(pbMsgID.GetLedgerId()),
			int64(pbMsgID.GetEntryId()),
			int32(i),
			pc.partitionIdx,
			int32(numMsgs),
			ackTracker)
		// set the consumer so we know how to ack the message id
		trackingMsgID.consumer = pc

		if pc.messageShouldBeDiscarded(trackingMsgID) {
			pc.AckID(trackingMsgID)
			skippedMessages++
			continue
		}

		var msgID MessageID
		if isChunkedMsg {
			ctx := pc.chunkedMsgCtxMap.get(msgMeta.GetUuid())
			if ctx == nil {
				// chunkedMsgCtxMap has closed because of consumer closed
				pc.log.Warnf("get chunkedMsgCtx for chunk with uuid %s failed because consumer has closed",
					msgMeta.Uuid)
				return nil
			}
			cmid := newChunkMessageID(ctx.firstChunkID(), ctx.lastChunkID())
			// set the consumer so we know how to ack the message id
			cmid.consumer = pc
			// clean chunkedMsgCtxMap
			pc.chunkedMsgCtxMap.remove(msgMeta.GetUuid())
			pc.unAckChunksTracker.add(cmid, ctx.chunkedMsgIDs)
			msgID = cmid
		} else {
			msgID = trackingMsgID
		}

		if pc.ackGroupingTracker.isDuplicate(msgID) {
			skippedMessages++
			continue
		}

		var messageIndex *uint64
		var brokerPublishTime *time.Time
		if brokerMetadata != nil {
			if brokerMetadata.Index != nil {
				aux := brokerMetadata.GetIndex() - uint64(numMsgs) + uint64(i) + 1
				messageIndex = &aux
			}
			if brokerMetadata.BrokerTimestamp != nil {
				aux := timeFromUnixTimestampMillis(*brokerMetadata.BrokerTimestamp)
				brokerPublishTime = &aux
			}
		}

		var msg *message
		if smm != nil {
			msg = &message{
				publishTime:         timeFromUnixTimestampMillis(msgMeta.GetPublishTime()),
				eventTime:           timeFromUnixTimestampMillis(smm.GetEventTime()),
				key:                 smm.GetPartitionKey(),
				producerName:        msgMeta.GetProducerName(),
				properties:          internal.ConvertToStringMap(smm.GetProperties()),
				topic:               pc.topic,
				msgID:               msgID,
				payLoad:             payload,
				schema:              pc.options.schema,
				replicationClusters: msgMeta.GetReplicateTo(),
				replicatedFrom:      msgMeta.GetReplicatedFrom(),
				redeliveryCount:     response.GetRedeliveryCount(),
				schemaVersion:       msgMeta.GetSchemaVersion(),
				schemaInfoCache:     pc.schemaInfoCache,
				orderingKey:         string(smm.OrderingKey),
				index:               messageIndex,
				brokerPublishTime:   brokerPublishTime,
			}
		} else {
			msg = &message{
				publishTime:         timeFromUnixTimestampMillis(msgMeta.GetPublishTime()),
				eventTime:           timeFromUnixTimestampMillis(msgMeta.GetEventTime()),
				key:                 msgMeta.GetPartitionKey(),
				producerName:        msgMeta.GetProducerName(),
				properties:          internal.ConvertToStringMap(msgMeta.GetProperties()),
				topic:               pc.topic,
				msgID:               msgID,
				payLoad:             payload,
				schema:              pc.options.schema,
				replicationClusters: msgMeta.GetReplicateTo(),
				replicatedFrom:      msgMeta.GetReplicatedFrom(),
				redeliveryCount:     response.GetRedeliveryCount(),
				schemaVersion:       msgMeta.GetSchemaVersion(),
				schemaInfoCache:     pc.schemaInfoCache,
				orderingKey:         string(msgMeta.GetOrderingKey()),
				index:               messageIndex,
				brokerPublishTime:   brokerPublishTime,
			}
		}

		pc.options.interceptors.BeforeConsume(ConsumerMessage{
			Consumer: pc.parentConsumer,
			Message:  msg,
		})

		messages = append(messages, msg)
		bytesReceived += msg.size()
	}

	if pc.options.autoReceiverQueueSize {
		pc.client.memLimit.ForceReserveMemory(int64(bytesReceived))
		pc.incomingMessages.Add(int32(len(messages)))
		pc.markScaleIfNeed()
	}

	if skippedMessages > 0 {
		pc.availablePermits.add(skippedMessages)
	}

	// send messages to the dispatcher
	pc.queueCh <- messages
	return nil
}

func (pc *partitionConsumer) processMessageChunk(compressedPayload internal.Buffer,
	msgMeta *pb.MessageMetadata,
	pbMsgID *pb.MessageIdData) internal.Buffer {
	uuid := msgMeta.GetUuid()
	numChunks := msgMeta.GetNumChunksFromMsg()
	totalChunksSize := int(msgMeta.GetTotalChunkMsgSize())
	chunkID := msgMeta.GetChunkId()
	msgID := &messageID{
		ledgerID:     int64(pbMsgID.GetLedgerId()),
		entryID:      int64(pbMsgID.GetEntryId()),
		batchIdx:     -1,
		partitionIdx: pc.partitionIdx,
	}

	if msgMeta.GetChunkId() == 0 {
		pc.chunkedMsgCtxMap.addIfAbsent(uuid,
			numChunks,
			totalChunksSize,
		)
	}

	ctx := pc.chunkedMsgCtxMap.get(uuid)

	if ctx == nil || ctx.chunkedMsgBuffer == nil || chunkID != ctx.lastChunkedMsgID+1 {
		lastChunkedMsgID := -1
		totalChunks := -1
		if ctx != nil {
			lastChunkedMsgID = int(ctx.lastChunkedMsgID)
			totalChunks = int(ctx.totalChunks)
			ctx.chunkedMsgBuffer.Clear()
		}
		pc.log.Warnf(fmt.Sprintf(
			"Received unexpected chunk messageId %s, last-chunk-id %d, chunkId = %d, total-chunks %d",
			msgID.String(), lastChunkedMsgID, chunkID, totalChunks))
		pc.chunkedMsgCtxMap.remove(uuid)
		pc.availablePermits.inc()
		return nil
	}

	ctx.append(chunkID, msgID, compressedPayload)

	if msgMeta.GetChunkId() != msgMeta.GetNumChunksFromMsg()-1 {
		pc.availablePermits.inc()
		return nil
	}

	return ctx.chunkedMsgBuffer
}

func (pc *partitionConsumer) messageShouldBeDiscarded(msgID *trackingMessageID) bool {
	if pc.startMessageID.get() == nil {
		return false
	}
	// if we start at latest message, we should never discard
	if pc.options.startMessageID != nil && pc.options.startMessageID.equal(latestMessageID) {
		return false
	}

	if pc.options.startMessageIDInclusive {
		return pc.startMessageID.get().greater(msgID.messageID)
	}

	// Non inclusive
	return pc.startMessageID.get().greaterEqual(msgID.messageID)
}

// create EncryptionContext from message metadata
// this will be used to decrypt the message payload outside of this client
// it is the responsibility of end user to decrypt the payload
// It will be used only when  crypto failure action is set to consume i.e crypto.ConsumerCryptoFailureActionConsume
func createEncryptionContext(msgMeta *pb.MessageMetadata) *EncryptionContext {
	encCtx := EncryptionContext{
		Algorithm:        msgMeta.GetEncryptionAlgo(),
		Param:            msgMeta.GetEncryptionParam(),
		UncompressedSize: int(msgMeta.GetUncompressedSize()),
		BatchSize:        int(msgMeta.GetNumMessagesInBatch()),
	}

	if msgMeta.Compression != nil {
		encCtx.CompressionType = CompressionType(*msgMeta.Compression)
	}

	keyMap := map[string]EncryptionKey{}
	for _, k := range msgMeta.GetEncryptionKeys() {
		metaMap := map[string]string{}
		for _, m := range k.GetMetadata() {
			metaMap[*m.Key] = *m.Value
		}

		keyMap[*k.Key] = EncryptionKey{
			KeyValue: k.GetValue(),
			Metadata: metaMap,
		}
	}

	encCtx.Keys = keyMap
	return &encCtx
}

func (pc *partitionConsumer) ConnectionClosed(closeConsumer *pb.CommandCloseConsumer) {
	// Trigger reconnection in the consumer goroutine
	pc.log.Debug("connection closed and send to connectClosedCh")
	var assignedBrokerURL string
	if closeConsumer != nil {
		assignedBrokerURL = pc.client.selectServiceURL(
			closeConsumer.GetAssignedBrokerServiceUrl(), closeConsumer.GetAssignedBrokerServiceUrlTls())
	}
	pc.connectClosedCh <- &connectionClosed{
		assignedBrokerURL: assignedBrokerURL,
	}
}

func (pc *partitionConsumer) SetRedirectedClusterURI(redirectedClusterURI string) {
	pc.redirectedClusterURI = redirectedClusterURI
}

// Flow command gives additional permits to send messages to the consumer.
// A typical consumer implementation will use a queue to accumulate these messages
// before the application is ready to consume them. After the consumer is ready,
// the client needs to give permission to the broker to push messages.
func (pc *partitionConsumer) internalFlow(permits uint32) error {
	if state := pc.getConsumerState(); state == consumerClosed || state == consumerClosing {
		pc.log.WithField("state", state).Error("Failed to redeliver closing or closed consumer")
		return errors.New("consumer closing or closed")
	}
	if permits == 0 {
		return fmt.Errorf("invalid number of permits requested: %d", permits)
	}

	cmdFlow := &pb.CommandFlow{
		ConsumerId:     proto.Uint64(pc.consumerID),
		MessagePermits: proto.Uint32(permits),
	}
	err := pc.client.rpcClient.RequestOnCnxNoWait(pc._getConn(), pb.BaseCommand_FLOW, cmdFlow)
	if err != nil {
		pc.log.Error("Connection was closed when request flow cmd")
		return err
	}

	return nil
}

// dispatcher manages the internal message queue channel
// and manages the flow control
func (pc *partitionConsumer) dispatcher() {
	defer func() {
		pc.log.Debug("exiting dispatch loop")
	}()
	var messages []*message
	for {
		var queueCh chan []*message
		var messageCh chan ConsumerMessage
		var nextMessage ConsumerMessage
		var nextMessageSize int

		// are there more messages to send?
		if len(messages) > 0 {
			nextMessage = ConsumerMessage{
				Consumer: pc.parentConsumer,
				Message:  messages[0],
			}
			nextMessageSize = messages[0].size()

			if pc.dlq.shouldSendToDlq(&nextMessage) {
				// pass the message to the DLQ router
				pc.metrics.DlqCounter.Inc()
				messageCh = pc.dlq.Chan()
			} else {
				// pass the message to application channel
				messageCh = pc.messageCh
			}

			pc.metrics.PrefetchedMessages.Dec()
			pc.metrics.PrefetchedBytes.Sub(float64(len(messages[0].payLoad)))
		} else {
			queueCh = pc.queueCh
		}

		select {
		case <-pc.closeCh:
			return

		case _, ok := <-pc.connectedCh:
			if !ok {
				return
			}
			pc.log.Debug("dispatcher received connection event")

			messages = nil

			// reset available permits
			pc.availablePermits.reset()

			var initialPermits uint32
			if pc.options.autoReceiverQueueSize {
				initialPermits = uint32(pc.currentQueueSize.Load())
			} else {
				initialPermits = uint32(pc.maxQueueSize)
			}

			pc.log.Debugf("dispatcher requesting initial permits=%d", initialPermits)
			// send initial permits
			if err := pc.internalFlow(initialPermits); err != nil {
				pc.log.WithError(err).Error("unable to send initial permits to broker")
			}

		case msgs, ok := <-queueCh:
			if !ok {
				return
			}
			// we only read messages here after the consumer has processed all messages
			// in the previous batch
			messages = msgs

		// if the messageCh is nil or the messageCh is full this will not be selected
		case messageCh <- nextMessage:
			// allow this message to be garbage collected
			messages[0] = nil
			messages = messages[1:]

			pc.availablePermits.inc()

			if pc.options.autoReceiverQueueSize {
				pc.incomingMessages.Dec()
				pc.client.memLimit.ReleaseMemory(int64(nextMessageSize))
				pc.expectMoreIncomingMessages()
			}

		case clearQueueCb := <-pc.clearQueueCh:
			// drain the message queue on any new connection by sending a
			// special nil message to the channel so we know when to stop dropping messages
			var nextMessageInQueue *trackingMessageID
			go func() {
				pc.queueCh <- nil
			}()

			for m := range pc.queueCh {
				// the queue has been drained
				if m == nil {
					break
				} else if nextMessageInQueue == nil {
					nextMessageInQueue = toTrackingMessageID(m[0].msgID)
				}
				if pc.options.autoReceiverQueueSize {
					pc.incomingMessages.Sub(int32(len(m)))
				}
			}

			messages = nil

			clearQueueCb(nextMessageInQueue)
		}
	}
}

const (
	individualAck = iota
	cumulativeAck
)

type ackRequest struct {
	doneCh  chan struct{}
	msgID   trackingMessageID
	ackType int
	err     error
}

type ackWithTxnRequest struct {
	doneCh      chan struct{}
	msgID       trackingMessageID
	Transaction *transaction
	ackType     int
	err         error
}

type unsubscribeRequest struct {
	doneCh chan struct{}
	force  bool
	err    error
}

type closeRequest struct {
	doneCh chan struct{}
}

type redeliveryRequest struct {
	msgIds []messageID
}

type getLastMsgIDRequest struct {
	doneCh chan struct{}
	msgID  *trackingMessageID
	err    error
}

type seekRequest struct {
	doneCh chan struct{}
	msgID  *messageID
	err    error
}

type seekByTimeRequest struct {
	doneCh      chan struct{}
	publishTime time.Time
	err         error
}

func (pc *partitionConsumer) runEventsLoop() {
	defer func() {
		pc.log.Debug("exiting events loop")
	}()
	pc.log.Debug("get into runEventsLoop")

	go func() {
		for {
			select {
			case <-pc.closeCh:
				pc.log.Info("close consumer, exit reconnect")
				return
			case connectionClosed := <-pc.connectClosedCh:
				pc.log.Debug("runEventsLoop will reconnect")
<<<<<<< HEAD
				if !pc.reconnectToBroker() {
					pc.parentConsumer.Close()
				}
=======
				pc.reconnectToBroker(connectionClosed)
>>>>>>> 953d9eab
			}
		}
	}()

	for {
		for i := range pc.eventsCh {
			switch v := i.(type) {
			case *ackRequest:
				pc.internalAck(v)
			case *ackWithTxnRequest:
				pc.internalAckWithTxn(v)
			case []*pb.MessageIdData:
				pc.internalAckList(v)
			case *redeliveryRequest:
				pc.internalRedeliver(v)
			case *unsubscribeRequest:
				pc.internalUnsubscribe(v)
			case *getLastMsgIDRequest:
				pc.internalGetLastMessageID(v)
			case *seekRequest:
				pc.internalSeek(v)
			case *seekByTimeRequest:
				pc.internalSeekByTime(v)
			case *closeRequest:
				pc.internalClose(v)
				return
			}
		}
	}
}

func (pc *partitionConsumer) internalClose(req *closeRequest) {
	defer close(req.doneCh)
	state := pc.getConsumerState()
	if state != consumerReady {
		// this might be redundant but to ensure nack tracker is closed
		if pc.nackTracker != nil {
			pc.nackTracker.Close()
		}
		return
	}

	if state == consumerClosed || state == consumerClosing {
		pc.log.WithField("state", state).Error("Consumer is closing or has closed")
		if pc.nackTracker != nil {
			pc.nackTracker.Close()
		}
		return
	}

	pc.setConsumerState(consumerClosing)
	pc.log.Infof("Closing consumer=%d", pc.consumerID)

	requestID := pc.client.rpcClient.NewRequestID()
	cmdClose := &pb.CommandCloseConsumer{
		ConsumerId: proto.Uint64(pc.consumerID),
		RequestId:  proto.Uint64(requestID),
	}
	_, err := pc.client.rpcClient.RequestOnCnx(pc._getConn(), requestID, pb.BaseCommand_CLOSE_CONSUMER, cmdClose)
	if err != nil {
		pc.log.WithError(err).Warn("Failed to close consumer")
	} else {
		pc.log.Info("Closed consumer")
	}

	pc.compressionProviders.Range(func(_, v interface{}) bool {
		if provider, ok := v.(compression.Provider); ok {
			provider.Close()
		} else {
			err := fmt.Errorf("unexpected compression provider type: %T", v)
			pc.log.WithError(err).Warn("Failed to close compression provider")
		}
		return true
	})

	pc.setConsumerState(consumerClosed)
	pc._getConn().DeleteConsumeHandler(pc.consumerID)
	if pc.nackTracker != nil {
		pc.nackTracker.Close()
	}
	close(pc.closeCh)
}

<<<<<<< HEAD
func (pc *partitionConsumer) reconnectToBroker() bool {
	var (
		maxRetry int
		backoff  = internal.Backoff{}
	)
=======
func (pc *partitionConsumer) reconnectToBroker(connectionClosed *connectionClosed) {
	var maxRetry int
>>>>>>> 953d9eab

	if pc.options.maxReconnectToBroker == nil {
		maxRetry = -1
	} else {
		maxRetry = int(*pc.options.maxReconnectToBroker)
	}

	var (
		delayReconnectTime time.Duration
		defaultBackoff     = internal.DefaultBackoff{}
	)

	for maxRetry != 0 {
		if pc.getConsumerState() != consumerReady {
			// Consumer is already closing
			pc.log.Info("consumer state not ready, exit reconnect")
			return false
		}

		var assignedBrokerURL string

		if connectionClosed != nil && connectionClosed.HasURL() {
			delayReconnectTime = 0
			assignedBrokerURL = connectionClosed.assignedBrokerURL
			connectionClosed = nil // Attempt connecting to the assigned broker just once
		} else if pc.options.backoffPolicy == nil {
			delayReconnectTime = defaultBackoff.Next()
		} else {
			delayReconnectTime = pc.options.backoffPolicy.Next()
		}

		pc.log.WithFields(log.Fields{
			"assignedBrokerURL":  assignedBrokerURL,
			"delayReconnectTime": delayReconnectTime,
		}).Info("Reconnecting to broker")
		time.Sleep(delayReconnectTime)

		// double check
		if pc.getConsumerState() != consumerReady {
			// Consumer is already closing
			pc.log.Info("consumer state not ready, exit reconnect")
			return
		}

		err := pc.grabConn(assignedBrokerURL)
		if err == nil {
			// Successfully reconnected
			pc.log.Info("Reconnected consumer to broker")
			return true
		}
		pc.log.WithError(err).Error("Failed to create consumer at reconnect")
		errMsg := err.Error()
		if strings.Contains(errMsg, errMsgTopicNotFound) {
			// when topic is deleted, we should give up reconnection.
			pc.log.Warn("Topic Not Found.")
			break
		}

		if maxRetry > 0 {
			maxRetry--
		}
		pc.metrics.ConsumersReconnectFailure.Inc()
		if maxRetry == 0 || defaultBackoff.IsMaxBackoffReached() {
			pc.metrics.ConsumersReconnectMaxRetry.Inc()
		}
	}
}

func (pc *partitionConsumer) lookupTopic(brokerServiceURL string) (*internal.LookupResult, error) {
	if len(brokerServiceURL) == 0 {
		lr, err := pc.client.rpcClient.LookupService(pc.redirectedClusterURI).Lookup(pc.topic)
		if err != nil {
			pc.log.WithError(err).Warn("Failed to lookup topic")
			return nil, err
		}

		pc.log.Debug("Lookup result: ", lr)
		return lr, err
	}
<<<<<<< HEAD

	pc.log.Warn("Reached maximum number of reconnection attempts")
	return false
=======
	return pc.client.lookupService.GetBrokerAddress(brokerServiceURL, pc._getConn().IsProxied())
>>>>>>> 953d9eab
}

func (pc *partitionConsumer) grabConn(assignedBrokerURL string) error {
	lr, err := pc.lookupTopic(assignedBrokerURL)
	if err != nil {
		return err
	}

	subType := toProtoSubType(pc.options.subscriptionType)
	initialPosition := toProtoInitialPosition(pc.options.subscriptionInitPos)
	keySharedMeta := toProtoKeySharedMeta(pc.options.keySharedPolicy)
	requestID := pc.client.rpcClient.NewRequestID()

	var pbSchema *pb.Schema

	if pc.options.schema != nil && pc.options.schema.GetSchemaInfo() != nil {
		tmpSchemaType := pb.Schema_Type(int32(pc.options.schema.GetSchemaInfo().Type))
		pbSchema = &pb.Schema{
			Name:       proto.String(pc.options.schema.GetSchemaInfo().Name),
			Type:       &tmpSchemaType,
			SchemaData: []byte(pc.options.schema.GetSchemaInfo().Schema),
			Properties: internal.ConvertFromStringMap(pc.options.schema.GetSchemaInfo().Properties),
		}
		pc.log.Debugf("The partition consumer schema name is: %s", pbSchema.Name)
	} else {
		pc.log.Debug("The partition consumer schema is nil")
	}

	cmdSubscribe := &pb.CommandSubscribe{
		Topic:                      proto.String(pc.topic),
		Subscription:               proto.String(pc.options.subscription),
		SubType:                    subType.Enum(),
		ConsumerId:                 proto.Uint64(pc.consumerID),
		RequestId:                  proto.Uint64(requestID),
		ConsumerName:               proto.String(pc.name),
		PriorityLevel:              nil,
		Durable:                    proto.Bool(pc.options.subscriptionMode == Durable),
		Metadata:                   internal.ConvertFromStringMap(pc.options.metadata),
		SubscriptionProperties:     internal.ConvertFromStringMap(pc.options.subProperties),
		ReadCompacted:              proto.Bool(pc.options.readCompacted),
		Schema:                     pbSchema,
		InitialPosition:            initialPosition.Enum(),
		ReplicateSubscriptionState: proto.Bool(pc.options.replicateSubscriptionState),
		KeySharedMeta:              keySharedMeta,
	}

	pc.startMessageID.set(pc.clearReceiverQueue())
	if pc.options.subscriptionMode != Durable {
		// For regular subscriptions the broker will determine the restarting point
		cmdSubscribe.StartMessageId = convertToMessageIDData(pc.startMessageID.get())
	}

	if len(pc.options.metadata) > 0 {
		cmdSubscribe.Metadata = toKeyValues(pc.options.metadata)
	}

	if len(pc.options.subProperties) > 0 {
		cmdSubscribe.SubscriptionProperties = toKeyValues(pc.options.subProperties)
	}

	// force topic creation is enabled by default so
	// we only need to set the flag when disabling it
	if pc.options.disableForceTopicCreation {
		cmdSubscribe.ForceTopicCreation = proto.Bool(false)
	}

	res, err := pc.client.rpcClient.Request(lr.LogicalAddr, lr.PhysicalAddr, requestID,
		pb.BaseCommand_SUBSCRIBE, cmdSubscribe)

	if err != nil {
		pc.log.WithError(err).Error("Failed to create consumer")
		if err == internal.ErrRequestTimeOut {
			requestID := pc.client.rpcClient.NewRequestID()
			cmdClose := &pb.CommandCloseConsumer{
				ConsumerId: proto.Uint64(pc.consumerID),
				RequestId:  proto.Uint64(requestID),
			}
			_, _ = pc.client.rpcClient.Request(lr.LogicalAddr, lr.PhysicalAddr, requestID,
				pb.BaseCommand_CLOSE_CONSUMER, cmdClose)
		}
		return err
	}

	if res.Response.ConsumerStatsResponse != nil {
		pc.name = res.Response.ConsumerStatsResponse.GetConsumerName()
	}

	pc._setConn(res.Cnx)
	pc.log.Info("Connected consumer")
	err = pc._getConn().AddConsumeHandler(pc.consumerID, pc)
	if err != nil {
		pc.log.WithError(err).Error("Failed to add consumer handler")
		return err
	}

	msgType := res.Response.GetType()

	switch msgType {
	case pb.BaseCommand_SUCCESS:
		// notify the dispatcher we have connection
		go func() {
			pc.connectedCh <- struct{}{}
		}()
		return nil
	case pb.BaseCommand_ERROR:
		errMsg := res.Response.GetError()
		return fmt.Errorf("%s: %s", errMsg.GetError().String(), errMsg.GetMessage())
	default:
		return newUnexpectedErrMsg(msgType, requestID)
	}
}

func (pc *partitionConsumer) clearQueueAndGetNextMessage() *trackingMessageID {
	if pc.getConsumerState() != consumerReady {
		return nil
	}
	wg := &sync.WaitGroup{}
	wg.Add(1)
	var msgID *trackingMessageID

	pc.clearQueueCh <- func(id *trackingMessageID) {
		msgID = id
		wg.Done()
	}

	wg.Wait()
	return msgID
}

/**
 * Clear the internal receiver queue and returns the message id of what was the 1st message in the queue that was
 * not seen by the application
 */
func (pc *partitionConsumer) clearReceiverQueue() *trackingMessageID {
	nextMessageInQueue := pc.clearQueueAndGetNextMessage()

	if pc.startMessageID.get() == nil {
		return pc.startMessageID.get()
	}

	if nextMessageInQueue != nil {
		return getPreviousMessage(nextMessageInQueue)
	} else if pc.lastDequeuedMsg != nil {
		// If the queue was empty we need to restart from the message just after the last one that has been dequeued
		// in the past
		return pc.lastDequeuedMsg
	} else {
		// No message was received or dequeued by this consumer. Next message would still be the startMessageId
		return pc.startMessageID.get()
	}
}

func getPreviousMessage(mid *trackingMessageID) *trackingMessageID {
	if mid.batchIdx >= 0 {
		return &trackingMessageID{
			messageID: &messageID{
				ledgerID:     mid.ledgerID,
				entryID:      mid.entryID,
				batchIdx:     mid.batchIdx - 1,
				partitionIdx: mid.partitionIdx,
			},
			tracker:      mid.tracker,
			consumer:     mid.consumer,
			receivedTime: mid.receivedTime,
		}
	}

	// Get on previous message in previous entry
	return &trackingMessageID{
		messageID: &messageID{
			ledgerID:     mid.ledgerID,
			entryID:      mid.entryID - 1,
			batchIdx:     mid.batchIdx,
			partitionIdx: mid.partitionIdx,
		},
		tracker:      mid.tracker,
		consumer:     mid.consumer,
		receivedTime: mid.receivedTime,
	}
}

func (pc *partitionConsumer) expectMoreIncomingMessages() {
	if !pc.options.autoReceiverQueueSize {
		return
	}
	if pc.scaleReceiverQueueHint.CAS(true, false) {
		oldSize := pc.currentQueueSize.Load()
		maxSize := int32(pc.options.receiverQueueSize)
		newSize := int32(math.Min(float64(maxSize), float64(oldSize*2)))
		usagePercent := pc.client.memLimit.CurrentUsagePercent()
		if usagePercent < receiverQueueExpansionMemThreshold && newSize > oldSize {
			pc.currentQueueSize.CAS(oldSize, newSize)
			pc.availablePermits.add(newSize - oldSize)
			pc.log.Debugf("update currentQueueSize from %d -> %d", oldSize, newSize)
		}
	}
}

func (pc *partitionConsumer) markScaleIfNeed() {
	// availablePermits + incomingMessages (messages in queueCh) is the number of prefetched messages
	// The result of auto-scale we expected is currentQueueSize is slightly bigger than prefetched messages
	prev := pc.scaleReceiverQueueHint.Swap(pc.availablePermits.get()+pc.incomingMessages.Load() >=
		pc.currentQueueSize.Load())
	if prev != pc.scaleReceiverQueueHint.Load() {
		pc.log.Debugf("update scaleReceiverQueueHint from %t -> %t", prev, pc.scaleReceiverQueueHint.Load())
	}
}

func (pc *partitionConsumer) shrinkReceiverQueueSize() {
	if !pc.options.autoReceiverQueueSize {
		return
	}

	oldSize := pc.currentQueueSize.Load()
	minSize := int32(math.Min(float64(initialReceiverQueueSize), float64(pc.options.receiverQueueSize)))
	newSize := int32(math.Max(float64(minSize), float64(oldSize/2)))
	if newSize < oldSize {
		pc.currentQueueSize.CAS(oldSize, newSize)
		pc.availablePermits.add(newSize - oldSize)
		pc.log.Debugf("update currentQueueSize from %d -> %d", oldSize, newSize)
	}
}

func (pc *partitionConsumer) Decompress(msgMeta *pb.MessageMetadata, payload internal.Buffer) (internal.Buffer, error) {
	providerEntry, ok := pc.compressionProviders.Load(msgMeta.GetCompression())
	if !ok {
		newProvider, err := pc.initializeCompressionProvider(msgMeta.GetCompression())
		if err != nil {
			pc.log.WithError(err).Error("Failed to decompress message.")
			return nil, err
		}

		var loaded bool
		providerEntry, loaded = pc.compressionProviders.LoadOrStore(msgMeta.GetCompression(), newProvider)
		if loaded {
			// another thread already loaded this provider, so close the one we just initialized
			newProvider.Close()
		}
	}
	provider, ok := providerEntry.(compression.Provider)
	if !ok {
		err := fmt.Errorf("unexpected compression provider type: %T", providerEntry)
		pc.log.WithError(err).Error("Failed to decompress message.")
		return nil, err
	}

	uncompressed, err := provider.Decompress(nil, payload.ReadableSlice(), int(msgMeta.GetUncompressedSize()))
	if err != nil {
		return nil, err
	}

	return internal.NewBufferWrapper(uncompressed), nil
}

func (pc *partitionConsumer) initializeCompressionProvider(
	compressionType pb.CompressionType) (compression.Provider, error) {
	switch compressionType {
	case pb.CompressionType_NONE:
		return compression.NewNoopProvider(), nil
	case pb.CompressionType_ZLIB:
		return compression.NewZLibProvider(), nil
	case pb.CompressionType_LZ4:
		return compression.NewLz4Provider(), nil
	case pb.CompressionType_ZSTD:
		return compression.NewZStdProvider(compression.Default), nil
	}

	return nil, fmt.Errorf("unsupported compression type: %v", compressionType)
}

func (pc *partitionConsumer) discardCorruptedMessage(msgID *pb.MessageIdData,
	validationError pb.CommandAck_ValidationError) {
	if state := pc.getConsumerState(); state == consumerClosed || state == consumerClosing {
		pc.log.WithField("state", state).Error("Failed to discardCorruptedMessage " +
			"by closing or closed consumer")
		return
	}
	pc.log.WithFields(log.Fields{
		"msgID":           msgID,
		"validationError": validationError,
	}).Error("Discarding corrupted message")

	err := pc.client.rpcClient.RequestOnCnxNoWait(pc._getConn(),
		pb.BaseCommand_ACK, &pb.CommandAck{
			ConsumerId:      proto.Uint64(pc.consumerID),
			MessageId:       []*pb.MessageIdData{msgID},
			AckType:         pb.CommandAck_Individual.Enum(),
			ValidationError: validationError.Enum(),
		})
	if err != nil {
		pc.log.Error("Connection was closed when request ack cmd")
	}
	pc.availablePermits.inc()
}

func (pc *partitionConsumer) hasNext() bool {
	if pc.lastMessageInBroker != nil && pc.hasMoreMessages() {
		return true
	}

	lastMsgID, err := pc.getLastMessageID()
	if err != nil {
		return false
	}
	pc.lastMessageInBroker = lastMsgID

	return pc.hasMoreMessages()
}

func (pc *partitionConsumer) hasMoreMessages() bool {
	if pc.lastDequeuedMsg != nil {
		return pc.lastMessageInBroker.isEntryIDValid() && pc.lastMessageInBroker.greater(pc.lastDequeuedMsg.messageID)
	}

	if pc.options.startMessageIDInclusive {
		return pc.lastMessageInBroker.isEntryIDValid() &&
			pc.lastMessageInBroker.greaterEqual(pc.startMessageID.get().messageID)
	}

	// Non-inclusive
	return pc.lastMessageInBroker.isEntryIDValid() &&
		pc.lastMessageInBroker.greater(pc.startMessageID.get().messageID)
}

// _setConn sets the internal connection field of this partition consumer atomically.
// Note: should only be called by this partition consumer when a new connection is available.
func (pc *partitionConsumer) _setConn(conn internal.Connection) {
	pc.conn.Store(conn)
}

// _getConn returns internal connection field of this partition consumer atomically.
// Note: should only be called by this partition consumer before attempting to use the connection
func (pc *partitionConsumer) _getConn() internal.Connection {
	// Invariant: The conn must be non-nill for the lifetime of the partitionConsumer.
	//            For this reason we leave this cast unchecked and panic() if the
	//            invariant is broken
	return pc.conn.Load().(internal.Connection)
}

func convertToMessageIDData(msgID *trackingMessageID) *pb.MessageIdData {
	if msgID == nil {
		return nil
	}

	return &pb.MessageIdData{
		LedgerId: proto.Uint64(uint64(msgID.ledgerID)),
		EntryId:  proto.Uint64(uint64(msgID.entryID)),
	}
}

func convertToMessageID(id *pb.MessageIdData) *trackingMessageID {
	if id == nil {
		return nil
	}

	msgID := &trackingMessageID{
		messageID: &messageID{
			ledgerID: int64(*id.LedgerId),
			entryID:  int64(*id.EntryId),
		},
	}
	if id.BatchIndex != nil {
		msgID.batchIdx = *id.BatchIndex
	}

	return msgID
}

type chunkedMsgCtx struct {
	totalChunks      int32
	chunkedMsgBuffer internal.Buffer
	lastChunkedMsgID int32
	chunkedMsgIDs    []*messageID
	receivedTime     int64

	mu sync.Mutex
}

func newChunkedMsgCtx(numChunksFromMsg int32, totalChunkMsgSize int) *chunkedMsgCtx {
	return &chunkedMsgCtx{
		totalChunks:      numChunksFromMsg,
		chunkedMsgBuffer: internal.NewBuffer(totalChunkMsgSize),
		lastChunkedMsgID: -1,
		chunkedMsgIDs:    make([]*messageID, numChunksFromMsg),
		receivedTime:     time.Now().Unix(),
	}
}

func (c *chunkedMsgCtx) append(chunkID int32, msgID *messageID, partPayload internal.Buffer) {
	c.mu.Lock()
	defer c.mu.Unlock()
	c.chunkedMsgIDs[chunkID] = msgID
	c.chunkedMsgBuffer.Write(partPayload.ReadableSlice())
	c.lastChunkedMsgID = chunkID
}

func (c *chunkedMsgCtx) firstChunkID() *messageID {
	c.mu.Lock()
	defer c.mu.Unlock()
	if len(c.chunkedMsgIDs) == 0 {
		return nil
	}
	return c.chunkedMsgIDs[0]
}

func (c *chunkedMsgCtx) lastChunkID() *messageID {
	c.mu.Lock()
	defer c.mu.Unlock()
	if len(c.chunkedMsgIDs) == 0 {
		return nil
	}
	return c.chunkedMsgIDs[len(c.chunkedMsgIDs)-1]
}

func (c *chunkedMsgCtx) discard(pc *partitionConsumer) {
	c.mu.Lock()
	defer c.mu.Unlock()

	for _, mid := range c.chunkedMsgIDs {
		if mid == nil {
			continue
		}
		pc.log.Info("Removing chunk message-id", mid.String())
		tmid := toTrackingMessageID(mid)
		pc.AckID(tmid)
	}
}

type chunkedMsgCtxMap struct {
	chunkedMsgCtxs map[string]*chunkedMsgCtx
	pendingQueue   *list.List
	maxPending     int
	pc             *partitionConsumer
	mu             sync.Mutex
	closed         bool
}

func newChunkedMsgCtxMap(maxPending int, pc *partitionConsumer) *chunkedMsgCtxMap {
	return &chunkedMsgCtxMap{
		chunkedMsgCtxs: make(map[string]*chunkedMsgCtx, maxPending),
		pendingQueue:   list.New(),
		maxPending:     maxPending,
		pc:             pc,
		mu:             sync.Mutex{},
	}
}

func (c *chunkedMsgCtxMap) addIfAbsent(uuid string, totalChunks int32, totalChunkMsgSize int) {
	c.mu.Lock()
	defer c.mu.Unlock()
	if c.closed {
		return
	}
	if _, ok := c.chunkedMsgCtxs[uuid]; !ok {
		c.chunkedMsgCtxs[uuid] = newChunkedMsgCtx(totalChunks, totalChunkMsgSize)
		c.pendingQueue.PushBack(uuid)
		go c.discardChunkIfExpire(uuid, true, c.pc.options.expireTimeOfIncompleteChunk)
	}
	if c.maxPending > 0 && c.pendingQueue.Len() > c.maxPending {
		go c.discardOldestChunkMessage(c.pc.options.autoAckIncompleteChunk)
	}
}

func (c *chunkedMsgCtxMap) get(uuid string) *chunkedMsgCtx {
	c.mu.Lock()
	defer c.mu.Unlock()
	if c.closed {
		return nil
	}
	return c.chunkedMsgCtxs[uuid]
}

func (c *chunkedMsgCtxMap) remove(uuid string) {
	c.mu.Lock()
	defer c.mu.Unlock()
	if c.closed {
		return
	}
	delete(c.chunkedMsgCtxs, uuid)
	e := c.pendingQueue.Front()
	for ; e != nil; e = e.Next() {
		if e.Value.(string) == uuid {
			c.pendingQueue.Remove(e)
			break
		}
	}
}

func (c *chunkedMsgCtxMap) discardOldestChunkMessage(autoAck bool) {
	c.mu.Lock()
	defer c.mu.Unlock()
	if c.closed || (c.maxPending > 0 && c.pendingQueue.Len() <= c.maxPending) {
		return
	}
	oldest := c.pendingQueue.Front().Value.(string)
	ctx, ok := c.chunkedMsgCtxs[oldest]
	if !ok {
		return
	}
	if autoAck {
		ctx.discard(c.pc)
	}
	delete(c.chunkedMsgCtxs, oldest)
	c.pc.log.Infof("Chunked message [%s] has been removed from chunkedMsgCtxMap", oldest)
}

func (c *chunkedMsgCtxMap) discardChunkMessage(uuid string, autoAck bool) {
	c.mu.Lock()
	defer c.mu.Unlock()
	if c.closed {
		return
	}
	ctx, ok := c.chunkedMsgCtxs[uuid]
	if !ok {
		return
	}
	if autoAck {
		ctx.discard(c.pc)
	}
	delete(c.chunkedMsgCtxs, uuid)
	e := c.pendingQueue.Front()
	for ; e != nil; e = e.Next() {
		if e.Value.(string) == uuid {
			c.pendingQueue.Remove(e)
			break
		}
	}
	c.pc.log.Infof("Chunked message [%s] has been removed from chunkedMsgCtxMap", uuid)
}

func (c *chunkedMsgCtxMap) discardChunkIfExpire(uuid string, autoAck bool, expire time.Duration) {
	timer := time.NewTimer(expire)
	<-timer.C
	c.discardChunkMessage(uuid, autoAck)
}

func (c *chunkedMsgCtxMap) Close() {
	c.mu.Lock()
	defer c.mu.Unlock()
	c.closed = true
}

type unAckChunksTracker struct {
	// TODO: use hash code of chunkMessageID as the key
	chunkIDs map[chunkMessageID][]*messageID
	pc       *partitionConsumer
	mu       sync.Mutex
}

func newUnAckChunksTracker(pc *partitionConsumer) *unAckChunksTracker {
	return &unAckChunksTracker{
		chunkIDs: make(map[chunkMessageID][]*messageID),
		pc:       pc,
	}
}

func (u *unAckChunksTracker) add(cmid *chunkMessageID, ids []*messageID) {
	u.mu.Lock()
	defer u.mu.Unlock()

	u.chunkIDs[*cmid] = ids
}

func (u *unAckChunksTracker) get(cmid *chunkMessageID) []*messageID {
	u.mu.Lock()
	defer u.mu.Unlock()

	return u.chunkIDs[*cmid]
}

func (u *unAckChunksTracker) remove(cmid *chunkMessageID) {
	u.mu.Lock()
	defer u.mu.Unlock()

	delete(u.chunkIDs, *cmid)
}

func (u *unAckChunksTracker) ack(cmid *chunkMessageID) error {
	return u.ackWithTxn(cmid, nil)
}

func (u *unAckChunksTracker) ackWithTxn(cmid *chunkMessageID, txn Transaction) error {
	ids := u.get(cmid)
	for _, id := range ids {
		var err error
		if txn == nil {
			err = u.pc.AckID(id)
		} else {
			err = u.pc.AckIDWithTxn(id, txn)
		}
		if err != nil {
			return err
		}
	}
	u.remove(cmid)
	return nil
}

func (u *unAckChunksTracker) nack(cmid *chunkMessageID) {
	ids := u.get(cmid)
	for _, id := range ids {
		u.pc.NackID(id)
	}
	u.remove(cmid)
}<|MERGE_RESOLUTION|>--- conflicted
+++ resolved
@@ -1595,13 +1595,9 @@
 				return
 			case connectionClosed := <-pc.connectClosedCh:
 				pc.log.Debug("runEventsLoop will reconnect")
-<<<<<<< HEAD
-				if !pc.reconnectToBroker() {
+				if !pc.reconnectToBroker(connectionClosed) {
 					pc.parentConsumer.Close()
 				}
-=======
-				pc.reconnectToBroker(connectionClosed)
->>>>>>> 953d9eab
 			}
 		}
 	}()
@@ -1685,16 +1681,8 @@
 	close(pc.closeCh)
 }
 
-<<<<<<< HEAD
-func (pc *partitionConsumer) reconnectToBroker() bool {
-	var (
-		maxRetry int
-		backoff  = internal.Backoff{}
-	)
-=======
-func (pc *partitionConsumer) reconnectToBroker(connectionClosed *connectionClosed) {
+func (pc *partitionConsumer) reconnectToBroker(connectionClosed *connectionClosed) bool {
 	var maxRetry int
->>>>>>> 953d9eab
 
 	if pc.options.maxReconnectToBroker == nil {
 		maxRetry = -1
@@ -1736,7 +1724,7 @@
 		if pc.getConsumerState() != consumerReady {
 			// Consumer is already closing
 			pc.log.Info("consumer state not ready, exit reconnect")
-			return
+			return false
 		}
 
 		err := pc.grabConn(assignedBrokerURL)
@@ -1761,6 +1749,9 @@
 			pc.metrics.ConsumersReconnectMaxRetry.Inc()
 		}
 	}
+
+	pc.log.Warn("Reached maximum number of reconnection attempts")
+	return false
 }
 
 func (pc *partitionConsumer) lookupTopic(brokerServiceURL string) (*internal.LookupResult, error) {
@@ -1774,13 +1765,7 @@
 		pc.log.Debug("Lookup result: ", lr)
 		return lr, err
 	}
-<<<<<<< HEAD
-
-	pc.log.Warn("Reached maximum number of reconnection attempts")
-	return false
-=======
 	return pc.client.lookupService.GetBrokerAddress(brokerServiceURL, pc._getConn().IsProxied())
->>>>>>> 953d9eab
 }
 
 func (pc *partitionConsumer) grabConn(assignedBrokerURL string) error {
