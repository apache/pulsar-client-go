--- conflicted
+++ resolved
@@ -25,7 +25,6 @@
 	"math"
 	"strings"
 	"sync"
-	"sync/atomic"
 	"time"
 
 	"github.com/gogo/protobuf/proto"
@@ -932,14 +931,14 @@
 			"Received unexpected chunk messageId %s, last-chunk-id %d, chunkId = %d, total-chunks %d",
 			msgID.String(), lastChunkedMsgID, chunkID, totalChunks))
 		pc.chunkedMsgCtxMap.remove(uuid)
-		atomic.AddInt32(&pc.availablePermits, 1)
+		pc.availablePermitsCh <- permitsInc
 		return nil
 	}
 
 	ctx.append(chunkID, msgID, compressedPayload)
 
 	if msgMeta.GetChunkId() != msgMeta.GetNumChunksFromMsg()-1 {
-		atomic.AddInt32(&pc.availablePermits, 1)
+		pc.availablePermitsCh <- permitsInc
 		return nil
 	}
 
@@ -1099,19 +1098,7 @@
 			messages[0] = nil
 			messages = messages[1:]
 
-<<<<<<< HEAD
-			// TODO implement a better flow controller
-			// send more permits if needed
-			atomic.AddInt32(&pc.availablePermits, 1)
-			permits := atomic.LoadInt32(&pc.availablePermits)
-			flowThreshold := int32(math.Max(float64(pc.queueSize/2), 1))
-			if permits >= flowThreshold {
-				availablePermits := permits
-				requestedPermits := availablePermits
-				atomic.StoreInt32(&pc.availablePermits, 0)
-=======
 			pc.availablePermitsCh <- permitsInc
->>>>>>> a013ff0b
 
 		case pr := <-pc.availablePermitsCh:
 			switch pr {
