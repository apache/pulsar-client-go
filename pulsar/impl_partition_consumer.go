// Licensed to the Apache Software Foundation (ASF) under one
// or more contributor license agreements.  See the NOTICE file
// distributed with this work for additional information
// regarding copyright ownership.  The ASF licenses this file
// to you under the Apache License, Version 2.0 (the
// "License"); you may not use this file except in compliance
// with the License.  You may obtain a copy of the License at
//
//   http://www.apache.org/licenses/LICENSE-2.0
//
// Unless required by applicable law or agreed to in writing,
// software distributed under the License is distributed on an
// "AS IS" BASIS, WITHOUT WARRANTIES OR CONDITIONS OF ANY
// KIND, either express or implied.  See the License for the
// specific language governing permissions and limitations
// under the License.

package pulsar

import (
	"context"
	"fmt"
	"math"
	"sync"
	"sync/atomic"
	"time"

	"github.com/golang/protobuf/proto"

	log "github.com/sirupsen/logrus"

	"github.com/apache/pulsar-client-go/pkg/pb"
	"github.com/apache/pulsar-client-go/pulsar/internal"
	"github.com/apache/pulsar-client-go/util"
)

const maxRedeliverUnacknowledged = 1000

type consumerState int

const (
	consumerInit consumerState = iota
	consumerReady
	consumerClosing
	consumerClosed
)

type partitionConsumer struct {
	state  consumerState
	client *client
	topic  string
	log    *log.Entry
	cnx    internal.Connection

	options      *ConsumerOptions
	consumerName *string
	consumerID   uint64
	subQueue     chan ConsumerMessage

	omu               sync.Mutex // protects following
	redeliverMessages []*pb.MessageIdData

	unAckTracker      *UnackedMessageTracker
	receivedSinceFlow uint32

	eventsChan   chan interface{}
	partitionIdx int
	partitionNum int
}

func newPartitionConsumer(client *client, topic string, options *ConsumerOptions,
	partitionID, partitionNum int, ch chan<-ConsumerMessage) (*partitionConsumer, error) {
	c := &partitionConsumer{
		state:             consumerInit,
		client:            client,
		topic:             topic,
		options:           options,
		log:               log.WithField("topic", topic),
		consumerID:        client.rpcClient.NewConsumerID(),
		partitionIdx:      partitionID,
		partitionNum:      partitionNum,
		eventsChan:        make(chan interface{}, 1),
		subQueue:          make(chan ConsumerMessage, options.ReceiverQueueSize),
		receivedSinceFlow: 0,
	}

	c.setDefault(options)

	if options.MessageChannel == nil {
		options.MessageChannel = make(chan ConsumerMessage, options.ReceiverQueueSize)
	} else {
		c.subQueue = options.MessageChannel
	}

	if options.Name != "" {
		c.consumerName = &options.Name
	}

	if options.Type == Shared || options.Type == KeyShared {
		if options.AckTimeout != 0 {
			c.unAckTracker = NewUnackedMessageTracker()
			c.unAckTracker.pcs = append(c.unAckTracker.pcs, c)
			c.unAckTracker.Start(int64(options.AckTimeout))
		}
	}

	err := c.grabCnx()
	if err != nil {
		log.WithError(err).Errorf("Failed to create consumer")
		return nil, err
	}
	c.log = c.log.WithField("consumerID", c.consumerID)
	c.log.Info("Created consumer")
	c.state = consumerReady

	// In here, open a gorutine to receive data asynchronously from the subConsumer,
	// filling the queue channel of the current consumer.
	if partitionNum > 1 {
		go func() {
			err = c.ReceiveAsync(context.Background(), ch)
			if err != nil {
				return
			}
		}()
	}

	go c.runEventsLoop()

	return c, nil
}

func (pc *partitionConsumer) setDefault(options *ConsumerOptions) {
	if options.ReceiverQueueSize <= 0 {
		options.ReceiverQueueSize = 1000
	}

	if options.AckTimeout == 0 {
		options.AckTimeout = time.Second * 30
	}
}

func (pc *partitionConsumer) getMessageFromSubConsumer(ctx context.Context, ch chan<- ConsumerMessage) {
	err := pc.ReceiveAsync(ctx, ch)
	if err != nil {
		pc.log.Errorf("get message from sub queue error: %s", err.Error())
		return
	}
}

func (pc *partitionConsumer) grabCnx() error {
	lr, err := pc.client.lookupService.Lookup(pc.topic)
	if err != nil {
		pc.log.WithError(err).Warn("Failed to lookup topic")
		return err
	}
<<<<<<< HEAD

	pc.log.Debugf("Lookup result: %v, consumerID: %d", lr.LogicalAddr, pc.consumerID)
=======
	pc.log.Debugf("Lookup result: %v", lr)

	subType := toProtoSubType(pc.options.Type)
	initialPosition := toProtoInitialPosition(pc.options.SubscriptionInitPos)
>>>>>>> 94184eab
	requestID := pc.client.rpcClient.NewRequestID()
	res, err := pc.client.rpcClient.Request(lr.LogicalAddr, lr.PhysicalAddr, requestID,
		pb.BaseCommand_SUBSCRIBE, &pb.CommandSubscribe{
			RequestId:       proto.Uint64(requestID),
			Topic:           proto.String(pc.topic),
			SubType:         subType.Enum(),
			Subscription:    proto.String(pc.options.SubscriptionName),
			ConsumerId:      proto.Uint64(pc.consumerID),
			ConsumerName:    proto.String(pc.options.Name),
			InitialPosition: initialPosition.Enum(),
			Schema:          nil,
		})

	if err != nil {
		pc.log.WithError(err).Error("Failed to create consumer")
		return err
	}

	if res.Response.ConsumerStatsResponse != nil {
		pc.consumerName = res.Response.ConsumerStatsResponse.ConsumerName
	}

	pc.cnx = res.Cnx
	pc.log.WithField("cnx", res.Cnx).Debug("Connected consumer")
	pc.cnx.AddConsumeHandler(pc.consumerID, pc)

	msgType := res.Response.GetType()

	switch msgType {
	case pb.BaseCommand_SUCCESS:
		return pc.internalFlow(uint32(pc.options.ReceiverQueueSize/2))
	case pb.BaseCommand_ERROR:
		errMsg := res.Response.GetError()
		return fmt.Errorf("%s: %s", errMsg.GetError().String(), errMsg.GetMessage())
	default:
		return util.NewUnexpectedErrMsg(msgType, requestID)
	}
}

func (pc *partitionConsumer) Topic() string {
	return pc.topic
}

func (pc *partitionConsumer) Subscription() string {
	return pc.options.SubscriptionName
}

func (pc *partitionConsumer) Unsubscribe() error {
	wg := &sync.WaitGroup{}
	wg.Add(1)

	hu := &handleUnsubscribe{
		waitGroup: wg,
		err:       nil,
	}
	pc.eventsChan <- hu

	wg.Wait()
	return hu.err
}

func (pc *partitionConsumer) internalUnsubscribe(unsub *handleUnsubscribe) {
	requestID := pc.client.rpcClient.NewRequestID()
	_, err := pc.client.rpcClient.RequestOnCnx(pc.cnx, requestID,
		pb.BaseCommand_UNSUBSCRIBE, &pb.CommandUnsubscribe{
			RequestId:  proto.Uint64(requestID),
			ConsumerId: proto.Uint64(pc.consumerID),
		})
	if err != nil {
		pc.log.WithError(err).Error("Failed to unsubscribe consumer")
		unsub.err = err
	}

	pc.cnx.DeleteConsumeHandler(pc.consumerID)
	if pc.unAckTracker != nil {
		pc.unAckTracker.Stop()
	}

	unsub.waitGroup.Done()
}

func (pc *partitionConsumer) trackMessage(msgID MessageID) error {
	id := &pb.MessageIdData{}
	err := proto.Unmarshal(msgID.Serialize(), id)
	if err != nil {
		pc.log.WithError(err).Errorf("unserialize message id error:%s", err.Error())
		return err
	}
	if pc.unAckTracker != nil {
		pc.unAckTracker.Add(id)
	}
	return nil
}

func (pc *partitionConsumer) increaseAvailablePermits() error {
	atomic.AddUint32(&pc.receivedSinceFlow, 1)
	highWater := uint32(math.Max(float64(cap(pc.subQueue)/2), 1))
	pc.log.Debugf("receivedSinceFlow size is: %d, highWater size is: %d", pc.receivedSinceFlow, highWater)
	// send flow request after 1/2 of the queue has been consumed
	if pc.receivedSinceFlow >= highWater {
		pc.log.Debugf("send flow command to broker, permits size is: %d", pc.receivedSinceFlow)
		err := pc.internalFlow(highWater)
		if err != nil {
			pc.log.Errorf("Send flow cmd error:%s", err.Error())
			atomic.SwapUint32(&pc.receivedSinceFlow, 0)
			return err
		}
		atomic.SwapUint32(&pc.receivedSinceFlow, 0)
	}
	return nil
}

func (pc *partitionConsumer) messageProcessed(msgID MessageID) error {
	err := pc.trackMessage(msgID)
	if err != nil {
		return err
	}

	err = pc.increaseAvailablePermits()
	if err != nil {
		return err
	}

	return nil
}

func (pc *partitionConsumer) Receive(ctx context.Context) (message Message, err error) {
	wg := &sync.WaitGroup{}
	wg.Add(1)
	pc.ReceiveAsyncWithCallback(ctx, func(msg Message, e error) {
		message = msg
		err = e
		wg.Done()
	})
	wg.Wait()

	return message, err
}

func (pc *partitionConsumer) ReceiveAsync(ctx context.Context, msgs chan<- ConsumerMessage) error {
	// Send flow request after 1/2 of the queue
	// has been consumed
	highWater := uint32(cap(pc.subQueue)) / 2

	drain := func() {
		for {
			select {
			case tmpMsg := <-pc.subQueue:
				msgs <- tmpMsg
			default:
				return
			}
		}
	}

CONSUMER:
	for {
		// ensure that the message queue is empty
		drain()

		// request half the buffer's capacity
		if err := pc.internalFlow(highWater); err != nil {
			continue CONSUMER
		}

		for {
			select {
			case tmpMsg, ok := <-pc.subQueue:
				if ok {
					msgs <- tmpMsg

					err := pc.messageProcessed(tmpMsg.ID())
					if err != nil {
						continue CONSUMER
					}

					continue
				}
			case <-ctx.Done():
				return ctx.Err()
			}
		}
	}

}

func (pc *partitionConsumer) ReceiveAsyncWithCallback(ctx context.Context, callback func(msg Message, err error)) {
	var err error

	select {
	case tmpMsg, ok := <-pc.subQueue:
		if ok {
			err = pc.messageProcessed(tmpMsg.ID())
			callback(tmpMsg.Message, err)
			if err != nil {
				pc.log.Errorf("processed messages error:%s", err.Error())
				return
			}
		}
	case <-ctx.Done():
		pc.log.Errorf("context shouldn't done, please check error:%s", ctx.Err().Error())
		return
	}
}

func (pc *partitionConsumer) Ack(msg Message) error {
	return pc.AckID(msg.ID())
}

func (pc *partitionConsumer) AckID(msgID MessageID) error {
	wg := &sync.WaitGroup{}
	wg.Add(1)
	ha := &handleAck{
		msgID:     msgID,
		waitGroup: wg,
		err:       nil,
	}
	pc.eventsChan <- ha
	wg.Wait()
	return ha.err
}

func (pc *partitionConsumer) internalAck(ack *handleAck) {
	id := &pb.MessageIdData{}
	messageIDs := make([]*pb.MessageIdData, 0)
	err := proto.Unmarshal(ack.msgID.Serialize(), id)
	if err != nil {
		pc.log.WithError(err).Errorf("unserialize message id error:%s", err.Error())
		ack.err = err
	}

	messageIDs = append(messageIDs, id)

	requestID := pc.client.rpcClient.NewRequestID()
	_, err = pc.client.rpcClient.RequestOnCnxNoWait(pc.cnx, requestID,
		pb.BaseCommand_ACK, &pb.CommandAck{
			ConsumerId: proto.Uint64(pc.consumerID),
			MessageId:  messageIDs,
			AckType:    pb.CommandAck_Individual.Enum(),
		})
	if err != nil {
		pc.log.WithError(err).Error("Failed to unsubscribe consumer")
		ack.err = err
	}

	if pc.unAckTracker != nil {
		pc.unAckTracker.Remove(id)
	}
	ack.waitGroup.Done()
}

func (pc *partitionConsumer) AckCumulative(msg Message) error {
	return pc.AckCumulativeID(msg.ID())
}

func (pc *partitionConsumer) AckCumulativeID(msgID MessageID) error {
	hac := &handleAckCumulative{
		msgID: msgID,
		err:   nil,
	}
	pc.eventsChan <- hac

	return hac.err
}

func (pc *partitionConsumer) internalAckCumulative(ackCumulative *handleAckCumulative) {
	id := &pb.MessageIdData{}
	messageIDs := make([]*pb.MessageIdData, 0)
	err := proto.Unmarshal(ackCumulative.msgID.Serialize(), id)
	if err != nil {
		pc.log.WithError(err).Errorf("unserialize message id error:%s", err.Error())
		ackCumulative.err = err
	}
	messageIDs = append(messageIDs, id)

	requestID := pc.client.rpcClient.NewRequestID()
	_, err = pc.client.rpcClient.RequestOnCnx(pc.cnx, requestID,
		pb.BaseCommand_ACK, &pb.CommandAck{
			ConsumerId: proto.Uint64(pc.consumerID),
			MessageId:  messageIDs,
			AckType:    pb.CommandAck_Cumulative.Enum(),
		})
	if err != nil {
		pc.log.WithError(err).Error("Failed to unsubscribe consumer")
		ackCumulative.err = err
	}

	if pc.unAckTracker != nil {
		pc.unAckTracker.Remove(id)
	}
}

func (pc *partitionConsumer) Close() error {
	if pc.state != consumerReady {
		return nil
	}
	if pc.unAckTracker != nil {
		pc.unAckTracker.Stop()
	}

	wg := sync.WaitGroup{}
	wg.Add(1)

	cc := &handlerClose{&wg, nil}
	pc.eventsChan <- cc

	wg.Wait()
	return cc.err
}

func (pc *partitionConsumer) Seek(msgID MessageID) error {
	wg := &sync.WaitGroup{}
	wg.Add(1)

	hc := &handleSeek{
		msgID:     msgID,
		waitGroup: wg,
		err:       nil,
	}
	pc.eventsChan <- hc

	wg.Wait()
	return hc.err
}

func (pc *partitionConsumer) internalSeek(seek *handleSeek) {
	if pc.state == consumerClosing || pc.state == consumerClosed {
		pc.log.Error("Consumer was already closed")
		return
	}

	id := &pb.MessageIdData{}
	err := proto.Unmarshal(seek.msgID.Serialize(), id)
	if err != nil {
		pc.log.WithError(err).Errorf("unserialize message id error:%s", err.Error())
		seek.err = err
	}

	requestID := pc.client.rpcClient.NewRequestID()
	_, err = pc.client.rpcClient.RequestOnCnx(pc.cnx, requestID,
		pb.BaseCommand_SEEK, &pb.CommandSeek{
			ConsumerId: proto.Uint64(pc.consumerID),
			RequestId:  proto.Uint64(requestID),
			MessageId:  id,
		})
	if err != nil {
		pc.log.WithError(err).Error("Failed to unsubscribe consumer")
		seek.err = err
	}

	seek.waitGroup.Done()
}

func (pc *partitionConsumer) RedeliverUnackedMessages() error {
	wg := &sync.WaitGroup{}
	wg.Add(1)

	hr := &handleRedeliver{
		waitGroup: wg,
		err:       nil,
	}
	pc.eventsChan <- hr
	wg.Wait()
	return hr.err
}

func (pc *partitionConsumer) internalRedeliver(redeliver *handleRedeliver) {
	pc.omu.Lock()
	defer pc.omu.Unlock()

	redeliverMessagesSize := len(pc.redeliverMessages)

	if redeliverMessagesSize == 0 {
		return
	}

	requestID := pc.client.rpcClient.NewRequestID()

	for i := 0; i < len(pc.redeliverMessages); i += maxRedeliverUnacknowledged {
		end := i + maxRedeliverUnacknowledged
		if end > redeliverMessagesSize {
			end = redeliverMessagesSize
		}
		_, err := pc.client.rpcClient.RequestOnCnxNoWait(pc.cnx, requestID,
			pb.BaseCommand_REDELIVER_UNACKNOWLEDGED_MESSAGES, &pb.CommandRedeliverUnacknowledgedMessages{
				ConsumerId: proto.Uint64(pc.consumerID),
				MessageIds: pc.redeliverMessages[i:end],
			})
		if err != nil {
			pc.log.WithError(err).Error("Failed to unsubscribe consumer")
			redeliver.err = err
		}
	}

	// clear redeliverMessages slice
	pc.redeliverMessages = nil

	if pc.unAckTracker != nil {
		pc.unAckTracker.clear()
	}
	redeliver.waitGroup.Done()
}

func (pc *partitionConsumer) runEventsLoop() {
	for {
		select {
		case i := <-pc.eventsChan:
			switch v := i.(type) {
			case *handlerClose:
				pc.internalClose(v)
				return
			case *handleSeek:
				pc.internalSeek(v)
			case *handleUnsubscribe:
				pc.internalUnsubscribe(v)
			case *handleAckCumulative:
				pc.internalAckCumulative(v)
			case *handleAck:
				pc.internalAck(v)
			case *handleRedeliver:
				pc.internalRedeliver(v)
			case *handleConnectionClosed:
				pc.reconnectToBroker()
			}
		}
	}
}

func (pc *partitionConsumer) internalClose(req *handlerClose) {
	if pc.state != consumerReady {
		req.waitGroup.Done()
		return
	}

	pc.state = consumerClosing
	pc.log.Info("Closing consumer")

	requestID := pc.client.rpcClient.NewRequestID()
	_, err := pc.client.rpcClient.RequestOnCnxNoWait(pc.cnx, requestID, pb.BaseCommand_CLOSE_CONSUMER, &pb.CommandCloseConsumer{
		ConsumerId: proto.Uint64(pc.consumerID),
		RequestId:  proto.Uint64(requestID),
	})
	pc.cnx.DeleteConsumeHandler(pc.consumerID)

	if err != nil {
		req.err = err
	} else {
		pc.log.Info("Closed consumer")
		pc.state = consumerClosed
		close(pc.options.MessageChannel)
	}

	req.waitGroup.Done()
}

// Flow command gives additional permits to send messages to the consumer.
// A typical consumer implementation will use a queue to accuMulate these messages
// before the application is ready to consume them. After the consumer is ready,
// the client needs to give permission to the broker to push messages.
func (pc *partitionConsumer) internalFlow(permits uint32) error {
	if permits <= 0 {
		return fmt.Errorf("invalid number of permits requested: %d", permits)
	}

	requestID := pc.client.rpcClient.NewRequestID()
	pc.log.Debugf("send flow cmd to consumer: [%d], permits size: [%d]", pc.consumerID, permits)
	_, err := pc.client.rpcClient.RequestOnCnxNoWait(pc.cnx, requestID,
		pb.BaseCommand_FLOW, &pb.CommandFlow{
			ConsumerId:     proto.Uint64(pc.consumerID),
			MessagePermits: proto.Uint32(permits),
		})

	if err != nil {
		pc.log.WithError(err).Error("Failed to unsubscribe consumer")
		return err
	}
	return nil
}

func (pc *partitionConsumer) MessageReceived(response *pb.CommandMessage, headersAndPayload []byte) error {
	pbMsgID := response.GetMessageId()

	reader := internal.NewMessageReader(headersAndPayload)

	msgMeta, err := reader.ReadMessageMetadata()
	if err != nil {
		// TODO send discardCorruptedMessage
		return err
	}

	numMsgs := 1
	if msgMeta.NumMessagesInBatch != nil {
		numMsgs = int(msgMeta.GetNumMessagesInBatch())
	}
	for i := 0; i < numMsgs; i++ {
		ssm, payload, err := reader.ReadMessage()
		if err != nil {
			// TODO send
			return err
		}

<<<<<<< HEAD
		pc.log.Debugf("receive message form broker, payload is:%s", string(payload))
		select {
		case pc.subQueue <- consumerMsg:
			pc.log.Infof("sub queue size is: %d, consumerID: {%d}\n", len(pc.subQueue), pc.consumerID)
			return nil
=======
		msgID := newMessageID(int64(pbMsgID.GetLedgerId()), int64(pbMsgID.GetEntryId()), i, pc.partitionIdx)
		var msg Message
		if ssm == nil {
			msg = &message{
				publishTime: timeFromUnixTimestampMillis(msgMeta.GetPublishTime()),
				eventTime:   timeFromUnixTimestampMillis(msgMeta.GetEventTime()),
				key:         msgMeta.GetPartitionKey(),
				properties:  internal.ConvertToStringMap(msgMeta.GetProperties()),
				topic:       pc.topic,
				msgID:       msgID,
				payLoad:     payload,
			}
		} else {
			msg = &message{
				publishTime: timeFromUnixTimestampMillis(msgMeta.GetPublishTime()),
				eventTime:   timeFromUnixTimestampMillis(ssm.GetEventTime()),
				key:         ssm.GetPartitionKey(),
				properties:  internal.ConvertToStringMap(ssm.GetProperties()),
				topic:       pc.topic,
				msgID:       msgID,
				payLoad:     payload,
			}
		}

		if err := pc.dispatchMessage(msg, pbMsgID); err != nil {
			// TODO handle error
			return err
>>>>>>> 94184eab
		}
	}

	return nil
}


func (pc *partitionConsumer) dispatchMessage(msg Message, msgID *pb.MessageIdData) error {
	select {
	case pc.subQueue <- ConsumerMessage{Consumer:pc, Message:msg}:
		//Add messageId to redeliverMessages buffer, avoiding duplicates.
		var dup bool

		pc.omu.Lock()
		for _, mid := range pc.redeliverMessages {
			if proto.Equal(mid, msgID) {
				dup = true
				break
			}
		}

		if !dup {
			pc.redeliverMessages = append(pc.redeliverMessages, msgID)
		}
		pc.omu.Unlock()
	default:
		return fmt.Errorf("consumer message channel on topic %s is full (capacity = %d)", pc.Topic(), cap(pc.options.MessageChannel))
	}
	return nil
}

type handleAck struct {
	msgID     MessageID
	waitGroup *sync.WaitGroup
	err       error
}

type handleAckCumulative struct {
	msgID MessageID
	err   error
}

type handleUnsubscribe struct {
	waitGroup *sync.WaitGroup
	err       error
}

type handleSeek struct {
	msgID     MessageID
	waitGroup *sync.WaitGroup
	err       error
}

type handleRedeliver struct {
	waitGroup *sync.WaitGroup
	err       error
}

type handlerClose struct {
	waitGroup *sync.WaitGroup
	err       error
}

type handleConnectionClosed struct{}

func (pc *partitionConsumer) ConnectionClosed() {
	// Trigger reconnection in the consumer goroutine
	pc.eventsChan <- &handleConnectionClosed{}
}

func (pc *partitionConsumer) reconnectToBroker() {
	backoff := internal.Backoff{}
	for {
		if pc.state != consumerReady {
			// Consumer is already closing
			return
		}

		d := backoff.Next()
		pc.log.Info("Reconnecting to broker in ", d)
		time.Sleep(d)

		err := pc.grabCnx()
		if err == nil {
			// Successfully reconnected
			pc.log.Info("Reconnected consumer to broker")
			return
		}
	}
}<|MERGE_RESOLUTION|>--- conflicted
+++ resolved
@@ -153,15 +153,10 @@
 		pc.log.WithError(err).Warn("Failed to lookup topic")
 		return err
 	}
-<<<<<<< HEAD
-
 	pc.log.Debugf("Lookup result: %v, consumerID: %d", lr.LogicalAddr, pc.consumerID)
-=======
-	pc.log.Debugf("Lookup result: %v", lr)
 
 	subType := toProtoSubType(pc.options.Type)
 	initialPosition := toProtoInitialPosition(pc.options.SubscriptionInitPos)
->>>>>>> 94184eab
 	requestID := pc.client.rpcClient.NewRequestID()
 	res, err := pc.client.rpcClient.Request(lr.LogicalAddr, lr.PhysicalAddr, requestID,
 		pb.BaseCommand_SUBSCRIBE, &pb.CommandSubscribe{
@@ -302,50 +297,24 @@
 }
 
 func (pc *partitionConsumer) ReceiveAsync(ctx context.Context, msgs chan<- ConsumerMessage) error {
-	// Send flow request after 1/2 of the queue
-	// has been consumed
-	highWater := uint32(cap(pc.subQueue)) / 2
-
-	drain := func() {
-		for {
-			select {
-			case tmpMsg := <-pc.subQueue:
+	for {
+		select {
+		case tmpMsg, ok := <-pc.subQueue:
+			if ok {
 				msgs <- tmpMsg
-			default:
-				return
+
+				err := pc.messageProcessed(tmpMsg.ID())
+				if err != nil {
+					return err
+				}
+
+				continue
 			}
-		}
-	}
-
-CONSUMER:
-	for {
-		// ensure that the message queue is empty
-		drain()
-
-		// request half the buffer's capacity
-		if err := pc.internalFlow(highWater); err != nil {
-			continue CONSUMER
-		}
-
-		for {
-			select {
-			case tmpMsg, ok := <-pc.subQueue:
-				if ok {
-					msgs <- tmpMsg
-
-					err := pc.messageProcessed(tmpMsg.ID())
-					if err != nil {
-						continue CONSUMER
-					}
-
-					continue
-				}
-			case <-ctx.Done():
-				return ctx.Err()
-			}
-		}
-	}
-
+			break
+		case <-ctx.Done():
+			return ctx.Err()
+		}
+	}
 }
 
 func (pc *partitionConsumer) ReceiveAsyncWithCallback(ctx context.Context, callback func(msg Message, err error)) {
@@ -663,13 +632,6 @@
 			return err
 		}
 
-<<<<<<< HEAD
-		pc.log.Debugf("receive message form broker, payload is:%s", string(payload))
-		select {
-		case pc.subQueue <- consumerMsg:
-			pc.log.Infof("sub queue size is: %d, consumerID: {%d}\n", len(pc.subQueue), pc.consumerID)
-			return nil
-=======
 		msgID := newMessageID(int64(pbMsgID.GetLedgerId()), int64(pbMsgID.GetEntryId()), i, pc.partitionIdx)
 		var msg Message
 		if ssm == nil {
@@ -697,7 +659,6 @@
 		if err := pc.dispatchMessage(msg, pbMsgID); err != nil {
 			// TODO handle error
 			return err
->>>>>>> 94184eab
 		}
 	}
 
