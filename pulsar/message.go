--- conflicted
+++ resolved
@@ -122,14 +122,12 @@
 	// GetSchemaValue returns the de-serialized value of the message, according to the configuration.
 	GetSchemaValue(v interface{}) error
 
-<<<<<<< HEAD
 	//SchemaVersion get the schema version of the message, if any
 	SchemaVersion() []byte
-=======
+  
 	// GetEncryptionContext returns the ecryption context of the message.
 	// It will be used by the application to parse the undecrypted message.
 	GetEncryptionContext() *EncryptionContext
->>>>>>> a119bab0
 }
 
 // MessageID identifier for a particular message
