// Licensed to the Apache Software Foundation (ASF) under one
// or more contributor license agreements.  See the NOTICE file
// distributed with this work for additional information
// regarding copyright ownership.  The ASF licenses this file
// to you under the Apache License, Version 2.0 (the
// "License"); you may not use this file except in compliance
// with the License.  You may obtain a copy of the License at
//
//   http://www.apache.org/licenses/LICENSE-2.0
//
// Unless required by applicable law or agreed to in writing,
// software distributed under the License is distributed on an
// "AS IS" BASIS, WITHOUT WARRANTIES OR CONDITIONS OF ANY
// KIND, either express or implied.  See the License for the
// specific language governing permissions and limitations
// under the License.

package pulsar

import (
	"context"
	"fmt"
	"strings"
	"sync"
	"sync/atomic"
	"time"

	"github.com/apache/pulsar-client-go/pulsar/crypto"
	"github.com/apache/pulsar-client-go/pulsar/internal/compression"
	internalcrypto "github.com/apache/pulsar-client-go/pulsar/internal/crypto"

	"github.com/gogo/protobuf/proto"

	"github.com/apache/pulsar-client-go/pulsar/internal"
	pb "github.com/apache/pulsar-client-go/pulsar/internal/pulsar_proto"
	"github.com/apache/pulsar-client-go/pulsar/log"

	ua "go.uber.org/atomic"
)

type producerState int32

const (
	// producer states
	producerInit = iota
	producerReady
	producerClosing
	producerClosed
)

var (
	errFailAddToBatch  = newError(AddToBatchFailed, "message add to batch failed")
	errSendTimeout     = newError(TimeoutError, "message send timeout")
	errSendQueueIsFull = newError(ProducerQueueIsFull, "producer send queue is full")
	errContextExpired  = newError(TimeoutError, "message send context expired")
	errMessageTooLarge = newError(MessageTooBig, "message size exceeds MaxMessageSize")
	errProducerClosed  = newError(ProducerClosed, "producer already been closed")

	buffersPool sync.Pool
)

var errTopicNotFount = "TopicNotFound"

type partitionProducer struct {
	state  ua.Int32
	client *client
	topic  string
	log    log.Logger
<<<<<<< HEAD
	cnx    internal.Connection
	err    error
=======

	conn atomic.Value
>>>>>>> 244facfe

	options                  *ProducerOptions
	producerName             string
	userProvidedProducerName bool
	producerID               uint64
	batchBuilder             internal.BatchBuilder
	sequenceIDGenerator      *uint64
	batchFlushTicker         *time.Ticker

	// Channel where app is posting messages to be published
	eventsChan      chan interface{}
	closeCh         chan struct{}
	connectClosedCh chan connectionClosed

	publishSemaphore internal.Semaphore
	pendingQueue     internal.BlockingQueue
	lastSequenceID   int64
	schemaInfo       *SchemaInfo
	partitionIdx     int32
	metrics          *internal.LeveledMetrics

	epoch uint64
}

func newPartitionProducer(client *client, topic string, options *ProducerOptions, partitionIdx int,
	metrics *internal.LeveledMetrics) (
	*partitionProducer, error) {
	var batchingMaxPublishDelay time.Duration
	if options.BatchingMaxPublishDelay != 0 {
		batchingMaxPublishDelay = options.BatchingMaxPublishDelay
	} else {
		batchingMaxPublishDelay = defaultBatchingMaxPublishDelay
	}

	var maxPendingMessages int
	if options.MaxPendingMessages == 0 {
		maxPendingMessages = 1000
	} else {
		maxPendingMessages = options.MaxPendingMessages
	}

	logger := client.log.SubLogger(log.Fields{"topic": topic})

	p := &partitionProducer{
		client:           client,
		topic:            topic,
		log:              logger,
		options:          options,
		producerID:       client.rpcClient.NewProducerID(),
		eventsChan:       make(chan interface{}, maxPendingMessages),
		connectClosedCh:  make(chan connectionClosed, 10),
		closeCh:          make(chan struct{}),
		batchFlushTicker: time.NewTicker(batchingMaxPublishDelay),
		publishSemaphore: internal.NewSemaphore(int32(maxPendingMessages)),
		pendingQueue:     internal.NewBlockingQueue(maxPendingMessages),
		lastSequenceID:   -1,
		partitionIdx:     int32(partitionIdx),
		metrics:          metrics,
		epoch:            0,
	}
	p.setProducerState(producerInit)

	if options.Schema != nil && options.Schema.GetSchemaInfo() != nil {
		p.schemaInfo = options.Schema.GetSchemaInfo()
	} else {
		p.schemaInfo = nil
	}

	if options.Name != "" {
		p.producerName = options.Name
		p.userProvidedProducerName = true
	} else {
		p.userProvidedProducerName = false
	}

	encryption := options.Encryption
	// add default message crypto if not provided
	if encryption != nil && len(encryption.Keys) > 0 {
		if encryption.KeyReader == nil {
			return nil, fmt.Errorf("encryption is enabled, KeyReader can not be nil")
		}

		if encryption.MessageCrypto == nil {
			logCtx := fmt.Sprintf("[%v] [%v] [%v]", p.topic, p.producerName, p.producerID)
			messageCrypto, err := crypto.NewDefaultMessageCrypto(logCtx, true, logger)
			if err != nil {
				logger.WithError(err).Error("Unable to get MessageCrypto instance. Producer creation is abandoned")
				return nil, err
			}
			p.options.Encryption.MessageCrypto = messageCrypto
		}
	}

	err := p.grabCnx()
	if err != nil {
		logger.WithError(err).Error("Failed to create producer")
		return nil, err
	}

	p.log = p.log.SubLogger(log.Fields{
		"producer_name": p.producerName,
		"producerID":    p.producerID,
	})

	p.log.WithField("cnx", p._getConn().ID()).Info("Created producer")
	p.setProducerState(producerReady)

	if p.options.SendTimeout > 0 {
		go p.failTimeoutMessages()
	}

	go p.runEventsLoop()

	return p, nil
}

func (p *partitionProducer) grabCnx() error {
	lr, err := p.client.lookupService.Lookup(p.topic)
	if err != nil {
		p.log.WithError(err).Warn("Failed to lookup topic")
		return err
	}

	p.log.Debug("Lookup result: ", lr)
	id := p.client.rpcClient.NewRequestID()

	// set schema info for producer

	pbSchema := new(pb.Schema)
	if p.schemaInfo != nil {
		tmpSchemaType := pb.Schema_Type(int32(p.schemaInfo.Type))
		pbSchema = &pb.Schema{
			Name:       proto.String(p.schemaInfo.Name),
			Type:       &tmpSchemaType,
			SchemaData: []byte(p.schemaInfo.Schema),
			Properties: internal.ConvertFromStringMap(p.schemaInfo.Properties),
		}
		p.log.Debugf("The partition consumer schema name is: %s", pbSchema.Name)
	} else {
		pbSchema = nil
		p.log.Debug("The partition consumer schema is nil")
	}

	cmdProducer := &pb.CommandProducer{
		RequestId:                proto.Uint64(id),
		Topic:                    proto.String(p.topic),
		Encrypted:                nil,
		ProducerId:               proto.Uint64(p.producerID),
		Schema:                   pbSchema,
		Epoch:                    proto.Uint64(atomic.LoadUint64(&p.epoch)),
		UserProvidedProducerName: proto.Bool(p.userProvidedProducerName),
	}

	if p.producerName != "" {
		cmdProducer.ProducerName = proto.String(p.producerName)
	}

	if len(p.options.Properties) > 0 {
		cmdProducer.Metadata = toKeyValues(p.options.Properties)
	}
	res, err := p.client.rpcClient.Request(lr.LogicalAddr, lr.PhysicalAddr, id, pb.BaseCommand_PRODUCER, cmdProducer)
	if err != nil {
		p.log.WithError(err).Error("Failed to create producer")
		return err
	}

	p.producerName = res.Response.ProducerSuccess.GetProducerName()

	var encryptor internalcrypto.Encryptor
	if p.options.Encryption != nil {
		encryptor = internalcrypto.NewProducerEncryptor(p.options.Encryption.Keys,
			p.options.Encryption.KeyReader,
			p.options.Encryption.MessageCrypto,
			p.options.Encryption.ProducerCryptoFailureAction, p.log)
	} else {
		encryptor = internalcrypto.NewNoopEncryptor()
	}

	if p.options.DisableBatching {
		provider, _ := GetBatcherBuilderProvider(DefaultBatchBuilder)
		p.batchBuilder, err = provider(p.options.BatchingMaxMessages, p.options.BatchingMaxSize,
			p.producerName, p.producerID, pb.CompressionType(p.options.CompressionType),
			compression.Level(p.options.CompressionLevel),
			p,
			p.log,
			encryptor)
		if err != nil {
			return err
		}
	} else if p.batchBuilder == nil {
		provider, err := GetBatcherBuilderProvider(p.options.BatcherBuilderType)
		if err != nil {
			provider, _ = GetBatcherBuilderProvider(DefaultBatchBuilder)
		}

		p.batchBuilder, err = provider(p.options.BatchingMaxMessages, p.options.BatchingMaxSize,
			p.producerName, p.producerID, pb.CompressionType(p.options.CompressionType),
			compression.Level(p.options.CompressionLevel),
			p,
			p.log,
			encryptor)
		if err != nil {
			return err
		}
	}

	if p.sequenceIDGenerator == nil {
		nextSequenceID := uint64(res.Response.ProducerSuccess.GetLastSequenceId() + 1)
		p.sequenceIDGenerator = &nextSequenceID
	}
	p._setConn(res.Cnx)
	p._getConn().RegisterListener(p.producerID, p)
	p.log.WithFields(log.Fields{
		"cnx":   res.Cnx.ID(),
		"epoch": atomic.LoadUint64(&p.epoch),
	}).Debug("Connected producer")

	pendingItems := p.pendingQueue.ReadableSlice()
	viewSize := len(pendingItems)
	if viewSize > 0 {
		p.log.Infof("Resending %d pending batches", viewSize)
		lastViewItem := pendingItems[viewSize-1].(*pendingItem)

		// iterate at most pending items
		for i := 0; i < viewSize; i++ {
			item := p.pendingQueue.Poll()
			if item == nil {
				continue
			}
			pi := item.(*pendingItem)
			// when resending pending batches, we update the sendAt timestamp and put to the back of queue
			// to avoid pending item been removed by failTimeoutMessages and cause race condition
			pi.Lock()
			pi.sentAt = time.Now()
			pi.Unlock()
			p.pendingQueue.Put(pi)
			p._getConn().WriteData(pi.batchData)

			if pi == lastViewItem {
				break
			}
		}
	}
	return nil
}

type connectionClosed struct{}

func (p *partitionProducer) GetBuffer() internal.Buffer {
	b, ok := buffersPool.Get().(internal.Buffer)
	if ok {
		b.Clear()
	}
	return b
}

func (p *partitionProducer) ConnectionClosed() {
	// Trigger reconnection in the produce goroutine
	p.log.WithField("cnx", p._getConn().ID()).Warn("Connection was closed")
	p.connectClosedCh <- connectionClosed{}
}

func (p *partitionProducer) reconnectToBroker() {
	var (
		maxRetry int
		backoff  = internal.Backoff{}
	)

	if p.options.MaxReconnectToBroker == nil {
		maxRetry = -1
	} else {
		maxRetry = int(*p.options.MaxReconnectToBroker)
	}

	for maxRetry != 0 {
		if p.getProducerState() != producerReady {
			// Producer is already closing
			return
		}

		d := backoff.Next()
		p.log.Info("Reconnecting to broker in ", d)
		time.Sleep(d)
		atomic.AddUint64(&p.epoch, 1)
		err := p.grabCnx()
		// In reconnection logic, grabCnx maybe return err, but we did not return the error.
		// So in partitionProducer struct, we define an err object to make it easier for users to
		// determine what caused the grabCnx error.
		p.err = err
		if err == nil {
			// Successfully reconnected
			p.log.WithField("cnx", p._getConn().ID()).Info("Reconnected producer to broker")
			return
		}
		errMsg := err.Error()
		if strings.Contains(errMsg, errTopicNotFount) {
			// when topic is deleted, we should give up reconnection.
			p.log.Warn("Topic Not Found.")
			break
		}

		if maxRetry > 0 {
			maxRetry--
		}
	}
}

func (p *partitionProducer) runEventsLoop() {
	go func() {
		select {
		case <-p.closeCh:
			return
		case <-p.connectClosedCh:
			p.log.Info("runEventsLoop will reconnect in producer")
			p.reconnectToBroker()
		}
	}()

	for {
		select {
		case i := <-p.eventsChan:
			switch v := i.(type) {
			case *sendRequest:
				p.internalSend(v)
			case *flushRequest:
				p.internalFlush(v)
			case *closeProducer:
				p.internalClose(v)
				return
			}
		case <-p.batchFlushTicker.C:
			if p.batchBuilder.IsMultiBatches() {
				p.internalFlushCurrentBatches()
			} else {
				p.internalFlushCurrentBatch()
			}
		}
	}
}

func (p *partitionProducer) Topic() string {
	return p.topic
}

func (p *partitionProducer) Name() string {
	return p.producerName
}

func (p *partitionProducer) internalSend(request *sendRequest) {
	p.log.Debug("Received send request: ", *request)

	msg := request.msg

	payload := msg.Payload
	var schemaPayload []byte
	var err error
	if p.options.Schema != nil {
		schemaPayload, err = p.options.Schema.Encode(msg.Value)
		if err != nil {
			p.log.WithError(err).Errorf("Schema encode message failed %s", msg.Value)
			return
		}
	}

	if payload == nil {
		payload = schemaPayload
	}

	// if msg is too large
	if len(payload) > int(p._getConn().GetMaxMessageSize()) {
		p.publishSemaphore.Release()
		request.callback(nil, request.msg, errMessageTooLarge)
		p.log.WithError(errMessageTooLarge).
			WithField("size", len(payload)).
			WithField("properties", msg.Properties).
			Errorf("MaxMessageSize %d", int(p._getConn().GetMaxMessageSize()))
		p.metrics.PublishErrorsMsgTooLarge.Inc()
		return
	}

	deliverAt := msg.DeliverAt
	if msg.DeliverAfter.Nanoseconds() > 0 {
		deliverAt = time.Now().Add(msg.DeliverAfter)
	}

	sendAsBatch := !p.options.DisableBatching &&
		msg.ReplicationClusters == nil &&
		deliverAt.UnixNano() < 0

	smm := &pb.SingleMessageMetadata{
		PayloadSize: proto.Int(len(payload)),
	}

	if msg.EventTime.UnixNano() != 0 {
		smm.EventTime = proto.Uint64(internal.TimestampMillis(msg.EventTime))
	}

	if msg.Key != "" {
		smm.PartitionKey = proto.String(msg.Key)
	}

	if len(msg.OrderingKey) != 0 {
		smm.OrderingKey = []byte(msg.OrderingKey)
	}

	if msg.Properties != nil {
		smm.Properties = internal.ConvertFromStringMap(msg.Properties)
	}

	if msg.SequenceID != nil {
		sequenceID := uint64(*msg.SequenceID)
		smm.SequenceId = proto.Uint64(sequenceID)
	}

	if !sendAsBatch {
		p.internalFlushCurrentBatch()
	}

	if msg.DisableReplication {
		msg.ReplicationClusters = []string{"__local__"}
	}

	added := p.batchBuilder.Add(smm, p.sequenceIDGenerator, payload, request,
		msg.ReplicationClusters, deliverAt)
	if !added {
		// The current batch is full.. flush it and retry
		if p.batchBuilder.IsMultiBatches() {
			p.internalFlushCurrentBatches()
		} else {
			p.internalFlushCurrentBatch()
		}

		// after flushing try again to add the current payload
		if ok := p.batchBuilder.Add(smm, p.sequenceIDGenerator, payload, request,
			msg.ReplicationClusters, deliverAt); !ok {
			p.publishSemaphore.Release()
			request.callback(nil, request.msg, errFailAddToBatch)
			p.log.WithField("size", len(payload)).
				WithField("properties", msg.Properties).
				Error("unable to add message to batch")
			return
		}
	}

	if !sendAsBatch || request.flushImmediately {
		if p.batchBuilder.IsMultiBatches() {
			p.internalFlushCurrentBatches()
		} else {
			p.internalFlushCurrentBatch()
		}
	}
}

type pendingItem struct {
	sync.Mutex
	batchData    internal.Buffer
	sequenceID   uint64
	sentAt       time.Time
	sendRequests []interface{}
	completed    bool
}

func (p *partitionProducer) internalFlushCurrentBatch() {
	batchData, sequenceID, callbacks, err := p.batchBuilder.Flush()
	if batchData == nil {
		return
	}

	// error occurred in batch flush
	// report it using callback
	if err != nil {
		for _, cb := range callbacks {
			if sr, ok := cb.(*sendRequest); ok {
				sr.callback(nil, sr.msg, err)
			}
		}
		return
	}

	p.pendingQueue.Put(&pendingItem{
		sentAt:       time.Now(),
		batchData:    batchData,
		sequenceID:   sequenceID,
		sendRequests: callbacks,
	})
	p._getConn().WriteData(batchData)
}

func (p *partitionProducer) failTimeoutMessages() {
	diff := func(sentAt time.Time) time.Duration {
		return p.options.SendTimeout - time.Since(sentAt)
	}

	t := time.NewTimer(p.options.SendTimeout)
	defer t.Stop()

	for range t.C {
		state := p.getProducerState()
		if state == producerClosing || state == producerClosed {
			return
		}

		item := p.pendingQueue.Peek()
		if item == nil {
			// pending queue is empty
			t.Reset(p.options.SendTimeout)
			continue
		}
		oldestItem := item.(*pendingItem)
		if nextWaiting := diff(oldestItem.sentAt); nextWaiting > 0 {
			// none of these pending messages have timed out, wait and retry
			t.Reset(nextWaiting)
			continue
		}

		// since pending queue is not thread safe because of there is no global iteration lock
		// to control poll from pending queue, current goroutine and connection receipt handler
		// iterate pending queue at the same time, this maybe a performance trade-off
		// see https://github.com/apache/pulsar-client-go/pull/301
		curViewItems := p.pendingQueue.ReadableSlice()
		viewSize := len(curViewItems)
		if viewSize <= 0 {
			// double check
			t.Reset(p.options.SendTimeout)
			continue
		}
		p.log.Infof("Failing %d messages", viewSize)
		lastViewItem := curViewItems[viewSize-1].(*pendingItem)

		// iterate at most viewSize items
		for i := 0; i < viewSize; i++ {
			tickerNeedWaiting := time.Duration(0)
			item := p.pendingQueue.CompareAndPoll(
				func(m interface{}) bool {
					if m == nil {
						return false
					}

					pi := m.(*pendingItem)
					pi.Lock()
					defer pi.Unlock()
					if nextWaiting := diff(pi.sentAt); nextWaiting > 0 {
						// current and subsequent items not timeout yet, stop iterating
						tickerNeedWaiting = nextWaiting
						return false
					}
					return true
				})

			if item == nil {
				t.Reset(p.options.SendTimeout)
				break
			}

			if tickerNeedWaiting > 0 {
				t.Reset(tickerNeedWaiting)
				break
			}

			pi := item.(*pendingItem)
			pi.Lock()

			for _, i := range pi.sendRequests {
				sr := i.(*sendRequest)
				if sr.msg != nil {
					size := len(sr.msg.Payload)
					p.publishSemaphore.Release()
					p.metrics.MessagesPending.Dec()
					p.metrics.BytesPending.Sub(float64(size))
					p.metrics.PublishErrorsTimeout.Inc()
					p.log.WithError(errSendTimeout).
						WithField("size", size).
						WithField("properties", sr.msg.Properties)
				}
				if sr.callback != nil {
					sr.callback(nil, sr.msg, errSendTimeout)
				}
			}

			// flag the send has completed with error, flush make no effect
			pi.Complete()
			pi.Unlock()

			// finally reached the last view item, current iteration ends
			if pi == lastViewItem {
				t.Reset(p.options.SendTimeout)
				break
			}
		}
	}
}

func (p *partitionProducer) internalFlushCurrentBatches() {
	batchesData, sequenceIDs, callbacks, errors := p.batchBuilder.FlushBatches()
	if batchesData == nil {
		return
	}

	for i := range batchesData {
		// error occurred in processing batch
		// report it using callback
		if errors[i] != nil {
			for _, cb := range callbacks[i] {
				if sr, ok := cb.(*sendRequest); ok {
					sr.callback(nil, sr.msg, errors[i])
				}
			}
			continue
		}
		if batchesData[i] == nil {
			continue
		}
		p.pendingQueue.Put(&pendingItem{
			sentAt:       time.Now(),
			batchData:    batchesData[i],
			sequenceID:   sequenceIDs[i],
			sendRequests: callbacks[i],
		})
		p._getConn().WriteData(batchesData[i])
	}

}

func (p *partitionProducer) internalFlush(fr *flushRequest) {
	if p.batchBuilder.IsMultiBatches() {
		p.internalFlushCurrentBatches()
	} else {
		p.internalFlushCurrentBatch()
	}

	pi, ok := p.pendingQueue.PeekLast().(*pendingItem)
	if !ok {
		fr.waitGroup.Done()
		return
	}

	// lock the pending request while adding requests
	// since the ReceivedSendReceipt func iterates over this list
	pi.Lock()
	defer pi.Unlock()

	if pi.completed {
		// The last item in the queue has been completed while we were
		// looking at it. It's safe at this point to assume that every
		// message enqueued before Flush() was called are now persisted
		fr.waitGroup.Done()
		return
	}

	sendReq := &sendRequest{
		msg: nil,
		callback: func(id MessageID, message *ProducerMessage, e error) {
			fr.err = e
			fr.waitGroup.Done()
		},
	}

	pi.sendRequests = append(pi.sendRequests, sendReq)
}

func (p *partitionProducer) Send(ctx context.Context, msg *ProducerMessage) (MessageID, error) {
	wg := sync.WaitGroup{}
	wg.Add(1)

	var err error
	var msgID MessageID

	p.internalSendAsync(ctx, msg, func(ID MessageID, message *ProducerMessage, e error) {
		err = e
		msgID = ID
		wg.Done()
	}, true)

	wg.Wait()
	return msgID, err
}

func (p *partitionProducer) SendAsync(ctx context.Context, msg *ProducerMessage,
	callback func(MessageID, *ProducerMessage, error)) {
	p.internalSendAsync(ctx, msg, callback, false)
}

func (p *partitionProducer) internalSendAsync(ctx context.Context, msg *ProducerMessage,
	callback func(MessageID, *ProducerMessage, error), flushImmediately bool) {
	if p.getProducerState() != producerReady {
		// Producer is closing
		callback(nil, msg, errProducerClosed)
		return
	}
	if p.err != nil {
		callback(nil, msg, p.err)
		return
	}

	sr := &sendRequest{
		ctx:              ctx,
		msg:              msg,
		callback:         callback,
		flushImmediately: flushImmediately,
		publishTime:      time.Now(),
	}
	p.options.Interceptors.BeforeSend(p, msg)

	if p.options.DisableBlockIfQueueFull {
		if !p.publishSemaphore.TryAcquire() {
			if callback != nil {
				callback(nil, msg, errSendQueueIsFull)
			}
			return
		}
	} else {
		if !p.publishSemaphore.Acquire(ctx) {
			callback(nil, msg, errContextExpired)
			return
		}
	}

	p.metrics.MessagesPending.Inc()
	p.metrics.BytesPending.Add(float64(len(sr.msg.Payload)))

	p.eventsChan <- sr
}

func (p *partitionProducer) ReceivedSendReceipt(response *pb.CommandSendReceipt) {
	pi, ok := p.pendingQueue.Peek().(*pendingItem)

	if !ok {
		// if we receive a receipt although the pending queue is empty, the state of the broker and the producer differs.
		// At that point, it is better to close the connection to the broker to reconnect to a broker hopping it solves
		// the state discrepancy.
		p.log.Warnf("Received ack for %v although the pending queue is empty, closing connection", response.GetMessageId())
		p._getConn().Close()
		return
	}

	if pi.sequenceID < response.GetSequenceId() {
		// if we receive a receipt that is not the one expected, the state of the broker and the producer differs.
		// At that point, it is better to close the connection to the broker to reconnect to a broker hopping it solves
		// the state discrepancy.
		p.log.Warnf("Received ack for %v on sequenceId %v - expected: %v, closing connection", response.GetMessageId(),
			response.GetSequenceId(), pi.sequenceID)
		p._getConn().Close()
		return
	} else if pi.sequenceID == response.GetSequenceId() {
		// The ack was indeed for the expected item in the queue, we can remove it and trigger the callback
		p.pendingQueue.Poll()

		now := time.Now().UnixNano()

		// lock the pending item while sending the requests
		pi.Lock()
		defer pi.Unlock()
		p.metrics.PublishRPCLatency.Observe(float64(now-pi.sentAt.UnixNano()) / 1.0e9)
		for idx, i := range pi.sendRequests {
			sr := i.(*sendRequest)
			if sr.msg != nil {
				atomic.StoreInt64(&p.lastSequenceID, int64(pi.sequenceID))
				p.publishSemaphore.Release()

				p.metrics.PublishLatency.Observe(float64(now-sr.publishTime.UnixNano()) / 1.0e9)
				p.metrics.MessagesPublished.Inc()
				p.metrics.MessagesPending.Dec()
				payloadSize := float64(len(sr.msg.Payload))
				p.metrics.BytesPublished.Add(payloadSize)
				p.metrics.BytesPending.Sub(payloadSize)
			}

			if sr.callback != nil || len(p.options.Interceptors) > 0 {
				msgID := newMessageID(
					int64(response.MessageId.GetLedgerId()),
					int64(response.MessageId.GetEntryId()),
					int32(idx),
					p.partitionIdx,
				)

				if sr.callback != nil {
					sr.callback(msgID, sr.msg, nil)
				}

				p.options.Interceptors.OnSendAcknowledgement(p, sr.msg, msgID)
			}
		}

		// Mark this pending item as done
		pi.Complete()
	}
}

func (p *partitionProducer) internalClose(req *closeProducer) {
	defer req.waitGroup.Done()
	if !p.casProducerState(producerReady, producerClosing) {
		return
	}

	p.log.Info("Closing producer")

	id := p.client.rpcClient.NewRequestID()
	_, err := p.client.rpcClient.RequestOnCnx(p._getConn(), id, pb.BaseCommand_CLOSE_PRODUCER, &pb.CommandCloseProducer{
		ProducerId: &p.producerID,
		RequestId:  &id,
	})

	if err != nil {
		p.log.WithError(err).Warn("Failed to close producer")
	} else {
		p.log.Info("Closed producer")
	}

	if err = p.batchBuilder.Close(); err != nil {
		p.log.WithError(err).Warn("Failed to close batch builder")
	}

	p.setProducerState(producerClosed)
	p._getConn().UnregisterListener(p.producerID)
	p.batchFlushTicker.Stop()

	close(p.closeCh)
}

func (p *partitionProducer) LastSequenceID() int64 {
	return atomic.LoadInt64(&p.lastSequenceID)
}

func (p *partitionProducer) Flush() error {
	wg := sync.WaitGroup{}
	wg.Add(1)

	cp := &flushRequest{&wg, nil}
	p.eventsChan <- cp

	wg.Wait()
	return cp.err
}

func (p *partitionProducer) getProducerState() producerState {
	return producerState(p.state.Load())
}

func (p *partitionProducer) setProducerState(state producerState) {
	p.state.Swap(int32(state))
}

// set a new consumerState and return the last state
// returns bool if the new state has been set or not
func (p *partitionProducer) casProducerState(oldState, newState producerState) bool {
	return p.state.CAS(int32(oldState), int32(newState))
}

func (p *partitionProducer) Close() {
	if p.getProducerState() != producerReady {
		// Producer is closing
		return
	}

	wg := sync.WaitGroup{}
	wg.Add(1)

	cp := &closeProducer{&wg}
	p.eventsChan <- cp

	wg.Wait()
}

type sendRequest struct {
	ctx              context.Context
	msg              *ProducerMessage
	callback         func(MessageID, *ProducerMessage, error)
	publishTime      time.Time
	flushImmediately bool
}

type closeProducer struct {
	waitGroup *sync.WaitGroup
}

type flushRequest struct {
	waitGroup *sync.WaitGroup
	err       error
}

func (i *pendingItem) Complete() {
	if i.completed {
		return
	}
	i.completed = true
	buffersPool.Put(i.batchData)
}

// _setConn sets the internal connection field of this partition producer atomically.
// Note: should only be called by this partition producer when a new connection is available.
func (p *partitionProducer) _setConn(conn internal.Connection) {
	p.conn.Store(conn)
}

// _getConn returns internal connection field of this partition producer atomically.
// Note: should only be called by this partition producer before attempting to use the connection
func (p *partitionProducer) _getConn() internal.Connection {
	// Invariant: The conn must be non-nill for the lifetime of the partitionProducer.
	//            For this reason we leave this cast unchecked and panic() if the
	//            invariant is broken
	return p.conn.Load().(internal.Connection)
}<|MERGE_RESOLUTION|>--- conflicted
+++ resolved
@@ -66,13 +66,10 @@
 	client *client
 	topic  string
 	log    log.Logger
-<<<<<<< HEAD
 	cnx    internal.Connection
 	err    error
-=======
 
 	conn atomic.Value
->>>>>>> 244facfe
 
 	options                  *ProducerOptions
 	producerName             string
