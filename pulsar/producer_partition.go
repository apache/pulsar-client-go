// Licensed to the Apache Software Foundation (ASF) under one
// or more contributor license agreements.  See the NOTICE file
// distributed with this work for additional information
// regarding copyright ownership.  The ASF licenses this file
// to you under the Apache License, Version 2.0 (the
// "License"); you may not use this file except in compliance
// with the License.  You may obtain a copy of the License at
//
//   http://www.apache.org/licenses/LICENSE-2.0
//
// Unless required by applicable law or agreed to in writing,
// software distributed under the License is distributed on an
// "AS IS" BASIS, WITHOUT WARRANTIES OR CONDITIONS OF ANY
// KIND, either express or implied.  See the License for the
// specific language governing permissions and limitations
// under the License.

package pulsar

import (
	"context"
	"errors"
	"fmt"
	"math"
	"strconv"
	"strings"
	"sync"
	"sync/atomic"
	"time"

	"github.com/apache/pulsar-client-go/pulsar/internal/compression"
	internalcrypto "github.com/apache/pulsar-client-go/pulsar/internal/crypto"

	"google.golang.org/protobuf/proto"

	"github.com/apache/pulsar-client-go/pulsar/internal"
	pb "github.com/apache/pulsar-client-go/pulsar/internal/pulsar_proto"
	"github.com/apache/pulsar-client-go/pulsar/log"

	uAtomic "go.uber.org/atomic"
)

type producerState int32

const (
	// producer states
	producerInit = iota
	producerReady
	producerClosing
	producerClosed
)

var (
	errFailAddToBatch     = newError(AddToBatchFailed, "message add to batch failed")
	errSendTimeout        = newError(TimeoutError, "message send timeout")
	errSendQueueIsFull    = newError(ProducerQueueIsFull, "producer send queue is full")
	errContextExpired     = newError(TimeoutError, "message send context expired")
	errMessageTooLarge    = newError(MessageTooBig, "message size exceeds MaxMessageSize")
	errMetaTooLarge       = newError(InvalidMessage, "message metadata size exceeds MaxMessageSize")
	errProducerClosed     = newError(ProducerClosed, "producer already been closed")
	errMemoryBufferIsFull = newError(ClientMemoryBufferIsFull, "client memory buffer is full")

	buffersPool sync.Pool
)

var errTopicNotFount = "TopicNotFound"

type partitionProducer struct {
	state  uAtomic.Int32
	client *client
	topic  string
	log    log.Logger

	conn uAtomic.Value

	options                  *ProducerOptions
	producerName             string
	userProvidedProducerName bool
	producerID               uint64
	batchBuilder             internal.BatchBuilder
	sequenceIDGenerator      *uint64
	batchFlushTicker         *time.Ticker
	encryptor                internalcrypto.Encryptor
	compressionProvider      compression.Provider

	// Channel where app is posting messages to be published
	dataChan        chan *sendRequest
	cmdChan         chan interface{}
	connectClosedCh chan connectionClosed

	publishSemaphore internal.Semaphore
	pendingQueue     internal.BlockingQueue
	lastSequenceID   int64
	schemaInfo       *SchemaInfo
	partitionIdx     int32
	metrics          *internal.LeveledMetrics
	epoch            uint64
	schemaCache      *schemaCache
	topicEpoch       *uint64
}

type schemaCache struct {
	schemas sync.Map
}

func newSchemaCache() *schemaCache {
	return &schemaCache{}
}

func (s *schemaCache) Put(schema *SchemaInfo, schemaVersion []byte) {
	key := schema.hash()
	s.schemas.Store(key, schemaVersion)
}

func (s *schemaCache) Get(schema *SchemaInfo) (schemaVersion []byte) {
	val, ok := s.schemas.Load(schema.hash())
	if !ok {
		return nil
	}
	return val.([]byte)
}

func newPartitionProducer(client *client, topic string, options *ProducerOptions, partitionIdx int,
	metrics *internal.LeveledMetrics) (
	*partitionProducer, error) {
	var batchingMaxPublishDelay time.Duration
	if options.BatchingMaxPublishDelay != 0 {
		batchingMaxPublishDelay = options.BatchingMaxPublishDelay
	} else {
		batchingMaxPublishDelay = defaultBatchingMaxPublishDelay
	}

	var maxPendingMessages int
	if options.MaxPendingMessages == 0 {
		maxPendingMessages = 1000
	} else {
		maxPendingMessages = options.MaxPendingMessages
	}

	logger := client.log.SubLogger(log.Fields{"topic": topic})

	p := &partitionProducer{
		client:           client,
		topic:            topic,
		log:              logger,
		options:          options,
		producerID:       client.rpcClient.NewProducerID(),
		dataChan:         make(chan *sendRequest, maxPendingMessages),
		cmdChan:          make(chan interface{}, 10),
		connectClosedCh:  make(chan connectionClosed, 10),
		batchFlushTicker: time.NewTicker(batchingMaxPublishDelay),
		compressionProvider: internal.GetCompressionProvider(pb.CompressionType(options.CompressionType),
			compression.Level(options.CompressionLevel)),
		publishSemaphore: internal.NewSemaphore(int32(maxPendingMessages)),
		pendingQueue:     internal.NewBlockingQueue(maxPendingMessages),
		lastSequenceID:   -1,
		partitionIdx:     int32(partitionIdx),
		metrics:          metrics,
		epoch:            0,
		schemaCache:      newSchemaCache(),
	}
	if p.options.DisableBatching {
		p.batchFlushTicker.Stop()
	}
	p.setProducerState(producerInit)

	if options.Schema != nil && options.Schema.GetSchemaInfo() != nil {
		p.schemaInfo = options.Schema.GetSchemaInfo()
	} else {
		p.schemaInfo = nil
	}

	if options.Name != "" {
		p.producerName = options.Name
		p.userProvidedProducerName = true
	} else {
		p.userProvidedProducerName = false
	}
	err := p.grabCnx()
	if err != nil {
		p.batchFlushTicker.Stop()
		logger.WithError(err).Error("Failed to create producer at newPartitionProducer")
		return nil, err
	}

	p.log = p.log.SubLogger(log.Fields{
		"producer_name": p.producerName,
		"producerID":    p.producerID,
	})

	p.log.WithField("cnx", p._getConn().ID()).Info("Created producer")
	p.setProducerState(producerReady)

	if p.options.SendTimeout > 0 {
		go p.failTimeoutMessages()
	}

	go p.runEventsLoop()

	return p, nil
}

func (p *partitionProducer) grabCnx() error {
	lr, err := p.client.lookupService.Lookup(p.topic)
	if err != nil {
		p.log.WithError(err).Warn("Failed to lookup topic")
		return err
	}

	p.log.Debug("Lookup result: ", lr)
	id := p.client.rpcClient.NewRequestID()

	// set schema info for producer

	var pbSchema *pb.Schema
	if p.schemaInfo != nil {
		tmpSchemaType := pb.Schema_Type(int32(p.schemaInfo.Type))
		pbSchema = &pb.Schema{
			Name:       proto.String(p.schemaInfo.Name),
			Type:       &tmpSchemaType,
			SchemaData: []byte(p.schemaInfo.Schema),
			Properties: internal.ConvertFromStringMap(p.schemaInfo.Properties),
		}
		p.log.Debugf("The partition producer schema name is: %s", pbSchema.Name)
	} else {
		p.log.Debug("The partition producer schema is nil")
	}

	cmdProducer := &pb.CommandProducer{
		RequestId:                proto.Uint64(id),
		Topic:                    proto.String(p.topic),
		Encrypted:                nil,
		ProducerId:               proto.Uint64(p.producerID),
		Schema:                   pbSchema,
		Epoch:                    proto.Uint64(atomic.LoadUint64(&p.epoch)),
		UserProvidedProducerName: proto.Bool(p.userProvidedProducerName),
		ProducerAccessMode:       toProtoProducerAccessMode(p.options.ProducerAccessMode).Enum(),
	}

	if p.topicEpoch != nil {
		cmdProducer.TopicEpoch = proto.Uint64(*p.topicEpoch)
	}

	if p.producerName != "" {
		cmdProducer.ProducerName = proto.String(p.producerName)
	}

	if len(p.options.Properties) > 0 {
		cmdProducer.Metadata = toKeyValues(p.options.Properties)
	}
	res, err := p.client.rpcClient.Request(lr.LogicalAddr, lr.PhysicalAddr, id, pb.BaseCommand_PRODUCER, cmdProducer)
	if err != nil {
		p.log.WithError(err).Error("Failed to create producer at send PRODUCER request")
		if err == internal.ErrRequestTimeOut {
			id := p.client.rpcClient.NewRequestID()
			_, _ = p.client.rpcClient.Request(lr.LogicalAddr, lr.PhysicalAddr, id, pb.BaseCommand_CLOSE_PRODUCER,
				&pb.CommandCloseProducer{
					ProducerId: &p.producerID,
					RequestId:  &id,
				})
		}
		return err
	}

	p.producerName = res.Response.ProducerSuccess.GetProducerName()
	nextTopicEpoch := res.Response.ProducerSuccess.GetTopicEpoch()
	p.topicEpoch = &nextTopicEpoch

	if p.options.Encryption != nil {
		p.encryptor = internalcrypto.NewProducerEncryptor(p.options.Encryption.Keys,
			p.options.Encryption.KeyReader,
			p.options.Encryption.MessageCrypto,
			p.options.Encryption.ProducerCryptoFailureAction, p.log)
	} else {
		p.encryptor = internalcrypto.NewNoopEncryptor()
	}

	if p.sequenceIDGenerator == nil {
		nextSequenceID := uint64(res.Response.ProducerSuccess.GetLastSequenceId() + 1)
		p.sequenceIDGenerator = &nextSequenceID
	}

	schemaVersion := res.Response.ProducerSuccess.GetSchemaVersion()
	if len(schemaVersion) != 0 {
		p.schemaCache.Put(p.schemaInfo, schemaVersion)
	}

	p._setConn(res.Cnx)
	err = p._getConn().RegisterListener(p.producerID, p)
	if err != nil {
		return err
	}

	if !p.options.DisableBatching && p.batchBuilder == nil {
		provider, err := GetBatcherBuilderProvider(p.options.BatcherBuilderType)
		if err != nil {
			return err
		}
		maxMessageSize := uint32(p._getConn().GetMaxMessageSize())
		p.batchBuilder, err = provider(p.options.BatchingMaxMessages, p.options.BatchingMaxSize,
			maxMessageSize, p.producerName, p.producerID, pb.CompressionType(p.options.CompressionType),
			compression.Level(p.options.CompressionLevel),
			p,
			p.log,
			p.encryptor)
		if err != nil {
			return err
		}
	}

	p.log.WithFields(log.Fields{
		"cnx":   res.Cnx.ID(),
		"epoch": atomic.LoadUint64(&p.epoch),
	}).Info("Connected producer")

	pendingItems := p.pendingQueue.ReadableSlice()
	viewSize := len(pendingItems)
	if viewSize > 0 {
		p.log.Infof("Resending %d pending batches", viewSize)
		lastViewItem := pendingItems[viewSize-1].(*pendingItem)

		// iterate at most pending items
		for i := 0; i < viewSize; i++ {
			item := p.pendingQueue.Poll()
			if item == nil {
				continue
			}
			pi := item.(*pendingItem)
			// when resending pending batches, we update the sendAt timestamp and put to the back of queue
			// to avoid pending item been removed by failTimeoutMessages and cause race condition
			pi.Lock()
			pi.sentAt = time.Now()
			pi.Unlock()
			p.pendingQueue.Put(pi)
			p._getConn().WriteData(pi.buffer)

			if pi == lastViewItem {
				break
			}
		}
	}
	return nil
}

type connectionClosed struct{}

func (p *partitionProducer) GetBuffer() internal.Buffer {
	b, ok := buffersPool.Get().(internal.Buffer)
	if ok {
		b.Clear()
	}
	return b
}

func (p *partitionProducer) ConnectionClosed() {
	// Trigger reconnection in the produce goroutine
	p.log.WithField("cnx", p._getConn().ID()).Warn("Connection was closed")
	p.connectClosedCh <- connectionClosed{}
}

func (p *partitionProducer) getOrCreateSchema(schemaInfo *SchemaInfo) (schemaVersion []byte, err error) {

	tmpSchemaType := pb.Schema_Type(int32(schemaInfo.Type))
	pbSchema := &pb.Schema{
		Name:       proto.String(schemaInfo.Name),
		Type:       &tmpSchemaType,
		SchemaData: []byte(schemaInfo.Schema),
		Properties: internal.ConvertFromStringMap(schemaInfo.Properties),
	}
	id := p.client.rpcClient.NewRequestID()
	req := &pb.CommandGetOrCreateSchema{
		RequestId: proto.Uint64(id),
		Topic:     proto.String(p.topic),
		Schema:    pbSchema,
	}
	res, err := p.client.rpcClient.RequestOnCnx(p._getConn(), id, pb.BaseCommand_GET_OR_CREATE_SCHEMA, req)
	if err != nil {
		return
	}
	if res.Response.Error != nil {
		err = errors.New(res.Response.GetError().String())
		return
	}
	if res.Response.GetOrCreateSchemaResponse.ErrorCode != nil {
		err = errors.New(*res.Response.GetOrCreateSchemaResponse.ErrorMessage)
		return
	}
	return res.Response.GetOrCreateSchemaResponse.SchemaVersion, nil
}

func (p *partitionProducer) reconnectToBroker() {
	var maxRetry int
	if p.options.MaxReconnectToBroker == nil {
		maxRetry = -1
	} else {
		maxRetry = int(*p.options.MaxReconnectToBroker)
	}

	for maxRetry != 0 {
		if p.getProducerState() != producerReady {
			// Producer is already closing
			p.log.Info("producer state not ready, exit reconnect")
			return
		}

		var (
			delayReconnectTime time.Duration
			defaultBackoff     = internal.DefaultBackoff{}
		)

		if p.options.BackoffPolicy == nil {
			delayReconnectTime = defaultBackoff.Next()
		} else {
			delayReconnectTime = p.options.BackoffPolicy.Next()
		}
		p.log.Info("Reconnecting to broker in ", delayReconnectTime)
		time.Sleep(delayReconnectTime)
		atomic.AddUint64(&p.epoch, 1)
		err := p.grabCnx()
		if err == nil {
			// Successfully reconnected
			p.log.WithField("cnx", p._getConn().ID()).Info("Reconnected producer to broker")
			return
		}
		p.log.WithError(err).Error("Failed to create producer at reconnect")
		errMsg := err.Error()
		if strings.Contains(errMsg, errTopicNotFount) {
			// when topic is deleted, we should give up reconnection.
			p.log.Warn("Topic Not Found.")
			break
		}

		if maxRetry > 0 {
			maxRetry--
		}
		p.metrics.ProducersReconnectFailure.Inc()
		if maxRetry == 0 || defaultBackoff.IsMaxBackoffReached() {
			p.metrics.ProducersReconnectMaxRetry.Inc()
		}
	}
}

func (p *partitionProducer) runEventsLoop() {
	for {
		select {
		case data := <-p.dataChan:
			p.internalSend(data)
		case i := <-p.cmdChan:
			switch v := i.(type) {
			case *flushRequest:
				p.internalFlush(v)
			case *closeProducer:
				p.internalClose(v)
				return
			}
		case <-p.connectClosedCh:
			p.log.Info("runEventsLoop will reconnect in producer")
			p.reconnectToBroker()
		case <-p.batchFlushTicker.C:
			p.internalFlushCurrentBatch()
		}
	}
}

func (p *partitionProducer) Topic() string {
	return p.topic
}

func (p *partitionProducer) Name() string {
	return p.producerName
}

func runCallback(cb func(MessageID, *ProducerMessage, error), id MessageID, msg *ProducerMessage, err error) {
	if cb == nil {
		return
	}

	cb(id, msg, err)
}

func (p *partitionProducer) internalSend(request *sendRequest) {
	p.log.Debug("Received send request: ", *request.msg)

	msg := request.msg

	// read payload from message
	uncompressedPayload := msg.Payload

	var schemaPayload []byte
	var err error

	// The block chan must be closed when returned with exception
	defer request.stopBlock()
	if !p.canAddToQueue(request) {
		return
	}

	if p.options.DisableMultiSchema {
		if msg.Schema != nil && p.options.Schema != nil &&
			msg.Schema.GetSchemaInfo().hash() != p.options.Schema.GetSchemaInfo().hash() {
			runCallback(request.callback, nil, request.msg, fmt.Errorf("msg schema can not match with producer schema"))
			p.log.WithError(err).Errorf("The producer %s of the topic %s is disabled the `MultiSchema`", p.producerName, p.topic)
			return
		}
	}
	var schema Schema
	var schemaVersion []byte
	if msg.Schema != nil {
		schema = msg.Schema
	} else if p.options.Schema != nil {
		schema = p.options.Schema
	}
	if msg.Value != nil {
		// payload and schema are mutually exclusive
		// try to get payload from schema value only if payload is not set
		if uncompressedPayload == nil && schema != nil {
			schemaPayload, err = schema.Encode(msg.Value)
			if err != nil {
				runCallback(request.callback, nil, request.msg, newError(SchemaFailure, err.Error()))
				p.log.WithError(err).Errorf("Schema encode message failed %s", msg.Value)
				return
			}
		}
	}
	if uncompressedPayload == nil {
		uncompressedPayload = schemaPayload
	}

	if schema != nil {
		schemaVersion = p.schemaCache.Get(schema.GetSchemaInfo())
		if schemaVersion == nil {
			schemaVersion, err = p.getOrCreateSchema(schema.GetSchemaInfo())
			if err != nil {
				p.log.WithError(err).Error("get schema version fail")
				runCallback(request.callback, nil, request.msg, fmt.Errorf("get schema version fail, err: %w", err))
				return
			}
			p.schemaCache.Put(schema.GetSchemaInfo(), schemaVersion)
		}
	}

	uncompressedSize := len(uncompressedPayload)

	// try to reserve memory for uncompressedPayload
	if !p.canReserveMem(request, int64(uncompressedSize)) {
		return
	}

	deliverAt := msg.DeliverAt
	if msg.DeliverAfter.Nanoseconds() > 0 {
		deliverAt = time.Now().Add(msg.DeliverAfter)
	}

	// set default ReplicationClusters when DisableReplication
	if msg.DisableReplication {
		msg.ReplicationClusters = []string{"__local__"}
	}

	mm := p.genMetadata(msg, uncompressedSize, deliverAt)

	sendAsBatch := !p.options.DisableBatching &&
		msg.ReplicationClusters == nil &&
		deliverAt.UnixNano() < 0

	// Once the batching is enabled, it can close blockCh early to make block finish
	if sendAsBatch {
		request.stopBlock()
	} else {
		// update sequence id for metadata, make the size of msgMetadata more accurate
		// batch sending will update sequence ID in the BatchBuilder
		p.updateMetadataSeqID(mm, msg)
	}

	maxMessageSize := int(p._getConn().GetMaxMessageSize())

	// compress payload if not batching
	var compressedPayload []byte
	var compressedSize int
	var checkSize int
	if !sendAsBatch {
		compressedPayload = p.compressionProvider.Compress(nil, uncompressedPayload)
		compressedSize = len(compressedPayload)
		checkSize = compressedSize

		// set the compress type in msgMetaData
		compressionType := pb.CompressionType(p.options.CompressionType)
		if compressionType != pb.CompressionType_NONE {
			mm.Compression = &compressionType
		}
	} else {
		// final check for batching message is in serializeMessage
		// this is a double check
		checkSize = uncompressedSize
	}

	// if msg is too large and chunking is disabled
	if checkSize > maxMessageSize && !p.options.EnableChunking {
		p.releaseSemaphoreAndMem(int64(uncompressedSize))
		runCallback(request.callback, nil, request.msg, errMessageTooLarge)
		p.log.WithError(errMessageTooLarge).
			WithField("size", checkSize).
			WithField("properties", msg.Properties).
			Errorf("MaxMessageSize %d", maxMessageSize)
		p.metrics.PublishErrorsMsgTooLarge.Inc()
		return
	}

	var totalChunks int
	// max chunk payload size
	var payloadChunkSize int
	if sendAsBatch || !p.options.EnableChunking {
		totalChunks = 1
		payloadChunkSize = int(p._getConn().GetMaxMessageSize())
	} else {
		payloadChunkSize = int(p._getConn().GetMaxMessageSize()) - proto.Size(mm)
		if payloadChunkSize <= 0 {
			p.releaseSemaphoreAndMem(int64(uncompressedSize))
			runCallback(request.callback, nil, msg, errMetaTooLarge)
			p.log.WithError(errMetaTooLarge).
				WithField("metadata size", proto.Size(mm)).
				WithField("properties", msg.Properties).
				Errorf("MaxMessageSize %d", int(p._getConn().GetMaxMessageSize()))
			p.metrics.PublishErrorsMsgTooLarge.Inc()
			return
		}
		// set ChunkMaxMessageSize
		if p.options.ChunkMaxMessageSize != 0 {
			payloadChunkSize = int(math.Min(float64(payloadChunkSize), float64(p.options.ChunkMaxMessageSize)))
		}
		totalChunks = int(math.Max(1, math.Ceil(float64(compressedSize)/float64(payloadChunkSize))))
	}

	// set total chunks to send request
	request.totalChunks = totalChunks

	if !sendAsBatch {
		if totalChunks > 1 {
			var lhs, rhs int
			uuid := fmt.Sprintf("%s-%s", p.producerName, strconv.FormatUint(*mm.SequenceId, 10))
			mm.Uuid = proto.String(uuid)
			mm.NumChunksFromMsg = proto.Int32(int32(totalChunks))
			mm.TotalChunkMsgSize = proto.Int32(int32(compressedSize))
			cr := newChunkRecorder()
			for chunkID := 0; chunkID < totalChunks; chunkID++ {
				lhs = chunkID * payloadChunkSize
				if rhs = lhs + payloadChunkSize; rhs > compressedSize {
					rhs = compressedSize
				}
				// update chunk id
				mm.ChunkId = proto.Int32(int32(chunkID))
				nsr := &sendRequest{
					producer:         request.producer,
					ctx:              request.ctx,
					msg:              request.msg,
					callback:         request.callback,
					callbackOnce:     request.callbackOnce,
					publishTime:      request.publishTime,
					blockCh:          request.blockCh,
					closeBlockChOnce: request.closeBlockChOnce,
					totalChunks:      totalChunks,
					chunkID:          chunkID,
					uuid:             uuid,
					chunkRecorder:    cr,
					transaction:      request.transaction,
					reservedMem:      int64(rhs - lhs),
				}
				// the permit of first chunk has acquired
				if chunkID != 0 && !p.canAddToQueue(nsr) {
					p.releaseSemaphoreAndMem(int64(uncompressedSize - lhs))
					return
				}
				p.internalSingleSend(mm, compressedPayload[lhs:rhs], nsr, uint32(maxMessageSize))
			}
			// close the blockCh when all the chunks acquired permits
			request.stopBlock()
		} else {
			// close the blockCh when totalChunks is 1 (it has acquired permits)
			request.stopBlock()
			p.internalSingleSend(mm, compressedPayload, request, uint32(maxMessageSize))
		}
	} else {
		smm := p.genSingleMessageMetadataInBatch(msg, uncompressedSize)
		multiSchemaEnabled := !p.options.DisableMultiSchema
		added := addRequestToBatch(smm, p, uncompressedPayload, request, msg, deliverAt, schemaVersion,
			multiSchemaEnabled)
		if !added {
			// The current batch is full. flush it and retry

			p.internalFlushCurrentBatch()

			// after flushing try again to add the current payload
			if ok := addRequestToBatch(smm, p, uncompressedPayload, request, msg, deliverAt, schemaVersion,
				multiSchemaEnabled); !ok {
				p.releaseSemaphoreAndMem(int64(uncompressedSize))
				runCallback(request.callback, nil, request.msg, errFailAddToBatch)
				p.log.WithField("size", uncompressedSize).
					WithField("properties", msg.Properties).
					Error("unable to add message to batch")
				return
			}
		}
		if request.flushImmediately {

			p.internalFlushCurrentBatch()

		}
	}
}

func addRequestToBatch(smm *pb.SingleMessageMetadata, p *partitionProducer,
	uncompressedPayload []byte,
	request *sendRequest, msg *ProducerMessage, deliverAt time.Time,
	schemaVersion []byte, multiSchemaEnabled bool) bool {
	var useTxn bool
	var mostSigBits uint64
	var leastSigBits uint64
	if request.transaction != nil {
		txnID := request.transaction.GetTxnID()
		useTxn = true
		mostSigBits = txnID.MostSigBits
		leastSigBits = txnID.LeastSigBits
	}

	return p.batchBuilder.Add(smm, p.sequenceIDGenerator, uncompressedPayload, request,
		msg.ReplicationClusters, deliverAt, schemaVersion, multiSchemaEnabled, useTxn, mostSigBits,
		leastSigBits)
}

func (p *partitionProducer) genMetadata(msg *ProducerMessage,
	uncompressedSize int,
	deliverAt time.Time) (mm *pb.MessageMetadata) {
	mm = &pb.MessageMetadata{
		ProducerName:     &p.producerName,
		PublishTime:      proto.Uint64(internal.TimestampMillis(time.Now())),
		ReplicateTo:      msg.ReplicationClusters,
		UncompressedSize: proto.Uint32(uint32(uncompressedSize)),
	}

	if !msg.EventTime.IsZero() {
		mm.EventTime = proto.Uint64(internal.TimestampMillis(msg.EventTime))
	}

	if msg.Key != "" {
		mm.PartitionKey = proto.String(msg.Key)
	}

	if len(msg.OrderingKey) != 0 {
		mm.OrderingKey = []byte(msg.OrderingKey)
	}

	if msg.Properties != nil {
		mm.Properties = internal.ConvertFromStringMap(msg.Properties)
	}

	if deliverAt.UnixNano() > 0 {
		mm.DeliverAtTime = proto.Int64(int64(internal.TimestampMillis(deliverAt)))
	}

	return
}

func (p *partitionProducer) updateMetadataSeqID(mm *pb.MessageMetadata, msg *ProducerMessage) {
	if msg.SequenceID != nil {
		mm.SequenceId = proto.Uint64(uint64(*msg.SequenceID))
	} else {
		mm.SequenceId = proto.Uint64(internal.GetAndAdd(p.sequenceIDGenerator, 1))
	}
}

func (p *partitionProducer) updateSingleMessageMetadataSeqID(smm *pb.SingleMessageMetadata, msg *ProducerMessage) {
	if msg.SequenceID != nil {
		smm.SequenceId = proto.Uint64(uint64(*msg.SequenceID))
	} else {
		smm.SequenceId = proto.Uint64(internal.GetAndAdd(p.sequenceIDGenerator, 1))
	}
}

func (p *partitionProducer) genSingleMessageMetadataInBatch(msg *ProducerMessage,
	uncompressedSize int) (smm *pb.SingleMessageMetadata) {
	smm = &pb.SingleMessageMetadata{
		PayloadSize: proto.Int32(int32(uncompressedSize)),
	}

	if !msg.EventTime.IsZero() {
		smm.EventTime = proto.Uint64(internal.TimestampMillis(msg.EventTime))
	}

	if msg.Key != "" {
		smm.PartitionKey = proto.String(msg.Key)
	}

	if len(msg.OrderingKey) != 0 {
		smm.OrderingKey = []byte(msg.OrderingKey)
	}

	if msg.Properties != nil {
		smm.Properties = internal.ConvertFromStringMap(msg.Properties)
	}

	p.updateSingleMessageMetadataSeqID(smm, msg)

	return
}

func (p *partitionProducer) internalSingleSend(mm *pb.MessageMetadata,
	compressedPayload []byte,
	request *sendRequest,
	maxMessageSize uint32) {
	msg := request.msg

	payloadBuf := internal.NewBuffer(len(compressedPayload))
	payloadBuf.Write(compressedPayload)

	buffer := p.GetBuffer()
	if buffer == nil {
		buffer = internal.NewBuffer(int(payloadBuf.ReadableBytes() * 3 / 2))
	}

	sid := *mm.SequenceId
	var useTxn bool
	var mostSigBits uint64
	var leastSigBits uint64

	if request.transaction != nil {
		txnID := request.transaction.GetTxnID()
		useTxn = true
		mostSigBits = txnID.MostSigBits
		leastSigBits = txnID.LeastSigBits
	}

	err := internal.SingleSend(
		buffer,
		p.producerID,
		sid,
		mm,
		payloadBuf,
		p.encryptor,
		maxMessageSize,
		useTxn,
		mostSigBits,
		leastSigBits,
	)

	if err != nil {
		runCallback(request.callback, nil, request.msg, err)
		p.releaseSemaphoreAndMem(request.reservedMem)
		p.log.WithError(err).Errorf("Single message serialize failed %s", msg.Value)
		return
	}

	p.pendingQueue.Put(&pendingItem{
		sentAt:       time.Now(),
		buffer:       buffer,
		sequenceID:   sid,
		sendRequests: []interface{}{request},
	})
	p._getConn().WriteData(buffer)
}

type pendingItem struct {
	sync.Mutex
	buffer        internal.Buffer
	sequenceID    uint64
	sentAt        time.Time
	sendRequests  []interface{}
	isDone        bool
	flushCallback func(err error)
}

func (p *partitionProducer) internalFlushCurrentBatch() {
	if p.batchBuilder.IsMultiBatches() {
		p.internalFlushCurrentBatches()
		return
	}

	batchData, sequenceID, callbacks, err := p.batchBuilder.Flush()
	if batchData == nil {
		return
	}

	// error occurred in batch flush
	// report it using callback
	if err != nil {
		for _, cb := range callbacks {
			if sr, ok := cb.(*sendRequest); ok {
				runCallback(sr.callback, nil, sr.msg, err)
			}
		}
		if errors.Is(err, internal.ErrExceedMaxMessageSize) {
			p.log.WithError(errMessageTooLarge).
				Errorf("internal err: %s", err)
			p.metrics.PublishErrorsMsgTooLarge.Inc()
			return
		}
		return
	}

	p.pendingQueue.Put(&pendingItem{
		sentAt:       time.Now(),
		buffer:       batchData,
		sequenceID:   sequenceID,
		sendRequests: callbacks,
	})
	p._getConn().WriteData(batchData)
}

func (p *partitionProducer) failTimeoutMessages() {
	diff := func(sentAt time.Time) time.Duration {
		return p.options.SendTimeout - time.Since(sentAt)
	}

	t := time.NewTimer(p.options.SendTimeout)
	defer t.Stop()

	for range t.C {
		state := p.getProducerState()
		if state == producerClosing || state == producerClosed {
			return
		}

		item := p.pendingQueue.Peek()
		if item == nil {
			// pending queue is empty
			t.Reset(p.options.SendTimeout)
			continue
		}
		oldestItem := item.(*pendingItem)
		if nextWaiting := diff(oldestItem.sentAt); nextWaiting > 0 {
			// none of these pending messages have timed out, wait and retry
			t.Reset(nextWaiting)
			continue
		}

		// since pending queue is not thread safe because of there is no global iteration lock
		// to control poll from pending queue, current goroutine and connection receipt handler
		// iterate pending queue at the same time, this maybe a performance trade-off
		// see https://github.com/apache/pulsar-client-go/pull/301
		curViewItems := p.pendingQueue.ReadableSlice()
		viewSize := len(curViewItems)
		if viewSize <= 0 {
			// double check
			t.Reset(p.options.SendTimeout)
			continue
		}
		p.log.Infof("Failing %d messages on timeout %s", viewSize, p.options.SendTimeout)
		lastViewItem := curViewItems[viewSize-1].(*pendingItem)

		// iterate at most viewSize items
		for i := 0; i < viewSize; i++ {
			tickerNeedWaiting := time.Duration(0)
			item := p.pendingQueue.CompareAndPoll(
				func(m interface{}) bool {
					if m == nil {
						return false
					}

					pi := m.(*pendingItem)
					pi.Lock()
					defer pi.Unlock()
					if nextWaiting := diff(pi.sentAt); nextWaiting > 0 {
						// current and subsequent items not timeout yet, stop iterating
						tickerNeedWaiting = nextWaiting
						return false
					}
					return true
				})

			if item == nil {
				t.Reset(p.options.SendTimeout)
				break
			}

			if tickerNeedWaiting > 0 {
				t.Reset(tickerNeedWaiting)
				break
			}

			pi := item.(*pendingItem)
			pi.Lock()

			for _, i := range pi.sendRequests {
				sr := i.(*sendRequest)
				if sr.msg != nil {
					size := len(sr.msg.Payload)
					p.releaseSemaphoreAndMem(sr.reservedMem)
					p.metrics.MessagesPending.Dec()
					p.metrics.BytesPending.Sub(float64(size))
					p.metrics.PublishErrorsTimeout.Inc()
					p.log.WithError(errSendTimeout).
						WithField("size", size).
						WithField("properties", sr.msg.Properties)
				}

				if sr.callback != nil {
					sr.callbackOnce.Do(func() {
						runCallback(sr.callback, nil, sr.msg, errSendTimeout)
					})
				}
				if sr.transaction != nil {
					sr.transaction.endSendOrAckOp(nil)
				}
			}

			// flag the sending has completed with error, flush make no effect
			pi.done(errSendTimeout)
			pi.Unlock()

			// finally reached the last view item, current iteration ends
			if pi == lastViewItem {
				t.Reset(p.options.SendTimeout)
				break
			}
		}
	}
}

func (p *partitionProducer) internalFlushCurrentBatches() {
	batchesData, sequenceIDs, callbacks, errs := p.batchBuilder.FlushBatches()
	if batchesData == nil {
		return
	}

	for i := range batchesData {
		// error occurred in processing batch
		// report it using callback
		if errs[i] != nil {
			for _, cb := range callbacks[i] {
				if sr, ok := cb.(*sendRequest); ok {
					runCallback(sr.callback, nil, sr.msg, errs[i])
				}
			}
			if errors.Is(errs[i], internal.ErrExceedMaxMessageSize) {
				p.log.WithError(errMessageTooLarge).
					Errorf("internal err: %s", errs[i])
				p.metrics.PublishErrorsMsgTooLarge.Inc()
				return
			}
			continue
		}
		if batchesData[i] == nil {
			continue
		}
		p.pendingQueue.Put(&pendingItem{
			sentAt:       time.Now(),
			buffer:       batchesData[i],
			sequenceID:   sequenceIDs[i],
			sendRequests: callbacks[i],
		})
		p._getConn().WriteData(batchesData[i])
	}

}

func (p *partitionProducer) internalFlush(fr *flushRequest) {
	// clear all the messages which have sent to dataChan before flush
	if len(p.dataChan) != 0 {
		oldDataChan := p.dataChan
		p.dataChan = make(chan *sendRequest, p.options.MaxPendingMessages)
		for len(oldDataChan) != 0 {
			pendingData := <-oldDataChan
			p.internalSend(pendingData)
		}
	}

	if !p.options.DisableBatching {
		p.internalFlushCurrentBatch()
	}

	pi, ok := p.pendingQueue.PeekLast().(*pendingItem)
	if !ok {
		close(fr.doneCh)
		return
	}

	// lock the pending request while adding requests
	// since the ReceivedSendReceipt func iterates over this list
	pi.Lock()
	defer pi.Unlock()

	if pi.isDone {
		// The last item in the queue has been completed while we were
		// looking at it. It's safe at this point to assume that every
		// message enqueued before Flush() was called are now persisted
		close(fr.doneCh)
		return
	}

	pi.flushCallback = func(err error) {
		fr.err = err
		close(fr.doneCh)
	}
}

func (p *partitionProducer) Send(ctx context.Context, msg *ProducerMessage) (MessageID, error) {
	var err error
	var msgID MessageID

	// use atomic bool to avoid race
	isDone := uAtomic.NewBool(false)
	doneCh := make(chan struct{})

	p.internalSendAsync(ctx, msg, func(ID MessageID, message *ProducerMessage, e error) {
		if isDone.CAS(false, true) {
			err = e
			msgID = ID
			close(doneCh)
		}
	}, true)

	// wait for send request to finish
	select {
	case <-ctx.Done():
		return nil, ctx.Err()
	case <-doneCh:
		// send request has been finished
		return msgID, err
	}
}

func (p *partitionProducer) SendAsync(ctx context.Context, msg *ProducerMessage,
	callback func(MessageID, *ProducerMessage, error)) {
	p.internalSendAsync(ctx, msg, callback, false)
}

func (p *partitionProducer) internalSendAsync(ctx context.Context, msg *ProducerMessage,
	callback func(MessageID, *ProducerMessage, error), flushImmediately bool) {
	err := p.validateMsg(msg)
	if err != nil {
		p.log.Error(err)
		runCallback(callback, nil, msg, err)
		return
	}

	if p.getProducerState() != producerReady {
		// Producer is closing
		runCallback(callback, nil, msg, errProducerClosed)
		return
	}

	// run interceptors before encoding/compressing
	p.options.Interceptors.BeforeSend(p, msg)

	sr := &sendRequest{
		producer:         p,
		ctx:              ctx,
		msg:              msg,
		callback:         callback,
		callbackOnce:     &sync.Once{},
		publishTime:      time.Now(),
		flushImmediately: flushImmediately,
	}

	err = p.updateSchema(sr)
	if err != nil {
		p.log.Error(err)
		sr.done(nil, err)
		return
	}

	err = p.updateUncompressedPayload(sr)
	if err != nil {
		p.log.Error(err)
		sr.done(nil, err)
		return
	}

	p.updateMetaData(sr)

	err = p.updateChunkInfo(sr)
	if err != nil {
		p.log.Error(err)
		sr.done(nil, err)
		return
	}

	err = p.prepareTransaction(sr)
	if err != nil {
		p.log.Error(err)
		sr.done(nil, err)
		return
	}

	// everything is OK, reserve required semaphore and memory
	err = p.reserveResources(sr)
	if err != nil {
		p.log.Error(err)
		sr.done(nil, err)
		return
	}

	p.dataChan <- sr
}

func (p *partitionProducer) validateMsg(msg *ProducerMessage) error {
	if msg == nil {
		return newError(InvalidMessage, "Message is nil")
	}

	if msg.Value != nil && msg.Payload != nil {
		return newError(InvalidMessage, "Can not set Value and Payload both")
	}

	if p.options.DisableMultiSchema {
		if msg.Schema != nil && p.options.Schema != nil &&
			msg.Schema.GetSchemaInfo().hash() != p.options.Schema.GetSchemaInfo().hash() {
			p.log.Errorf("The producer %s of the topic %s is disabled the `MultiSchema`", p.producerName, p.topic)
			return fmt.Errorf("msg schema can not match with producer schema")
		}
	}

	return nil
}

func (p *partitionProducer) updateSchema(sr *sendRequest) error {
	var schema Schema
	var schemaVersion []byte
	var err error

	if sr.msg.Schema != nil {
		schema = sr.msg.Schema
	} else if p.options.Schema != nil {
		schema = p.options.Schema
	}

	if schema == nil {
		return nil
	}

	schemaVersion = p.schemaCache.Get(schema.GetSchemaInfo())
	if schemaVersion == nil {
		schemaVersion, err = p.getOrCreateSchema(schema.GetSchemaInfo())
		if err != nil {
			return fmt.Errorf("get schema version fail, err: %w", err)
		}
		p.schemaCache.Put(schema.GetSchemaInfo(), schemaVersion)
	}

	sr.schema = schema
	sr.schemaVersion = schemaVersion
	return nil
}

func (p *partitionProducer) updateUncompressedPayload(sr *sendRequest) error {
	// read payload from message
	sr.uncompressedPayload = sr.msg.Payload

	if sr.msg.Value != nil {
		if sr.schema == nil {
			p.log.Errorf("Schema encode message failed %s", sr.msg.Value)
			return newError(SchemaFailure, "set schema value without setting schema")
		}

		// payload and schema are mutually exclusive
		// try to get payload from schema value only if payload is not set
		schemaPayload, err := sr.schema.Encode(sr.msg.Value)
		if err != nil {
			p.log.WithError(err).Errorf("Schema encode message failed %s", sr.msg.Value)
			return newError(SchemaFailure, err.Error())
		}

		sr.uncompressedPayload = schemaPayload
	}

	sr.uncompressedSize = int64(len(sr.uncompressedPayload))
	return nil
}

func (p *partitionProducer) updateMetaData(sr *sendRequest) {
	deliverAt := sr.msg.DeliverAt
	if sr.msg.DeliverAfter.Nanoseconds() > 0 {
		deliverAt = time.Now().Add(sr.msg.DeliverAfter)
	}

	// set default ReplicationClusters when DisableReplication
	if sr.msg.DisableReplication {
		sr.msg.ReplicationClusters = []string{"__local__"}
	}

	sr.mm = p.genMetadata(sr.msg, int(sr.uncompressedSize), deliverAt)

	sr.sendAsBatch = !p.options.DisableBatching &&
		sr.msg.ReplicationClusters == nil &&
		deliverAt.UnixNano() < 0

	if !sr.sendAsBatch {
		// update sequence id for metadata, make the size of msgMetadata more accurate
		// batch sending will update sequence ID in the BatchBuilder
		p.updateMetadataSeqID(sr.mm, sr.msg)
	}

	sr.deliverAt = deliverAt
}

func (p *partitionProducer) updateChunkInfo(sr *sendRequest) error {
	checkSize := sr.uncompressedSize
	if !sr.sendAsBatch {
		sr.compressedPayload = p.compressionProvider.Compress(nil, sr.uncompressedPayload)
		sr.compressedSize = len(sr.compressedPayload)

		// set the compress type in msgMetaData
		compressionType := pb.CompressionType(p.options.CompressionType)
		if compressionType != pb.CompressionType_NONE {
			sr.mm.Compression = &compressionType
		}

		checkSize = int64(sr.compressedSize)
	}

	sr.maxMessageSize = int32(int64(p._getConn().GetMaxMessageSize()))

	// if msg is too large and chunking is disabled
	if checkSize > int64(sr.maxMessageSize) && !p.options.EnableChunking {
		p.log.WithError(errMessageTooLarge).
			WithField("size", checkSize).
			WithField("properties", sr.msg.Properties).
			Errorf("MaxMessageSize %d", sr.maxMessageSize)

		return errMessageTooLarge
	}

	if sr.sendAsBatch || !p.options.EnableChunking {
		sr.totalChunks = 1
		sr.payloadChunkSize = int(sr.maxMessageSize)
		return nil
	}

	sr.payloadChunkSize = int(sr.maxMessageSize) - proto.Size(sr.mm)
	if sr.payloadChunkSize <= 0 {
		p.log.WithError(errMetaTooLarge).
			WithField("metadata size", proto.Size(sr.mm)).
			WithField("properties", sr.msg.Properties).
			Errorf("MaxMessageSize %d", sr.maxMessageSize)

		return errMetaTooLarge
	}

	// set ChunkMaxMessageSize
	if p.options.ChunkMaxMessageSize != 0 {
		sr.payloadChunkSize = int(math.Min(float64(sr.payloadChunkSize), float64(p.options.ChunkMaxMessageSize)))
	}

	sr.totalChunks = int(math.Max(1, math.Ceil(float64(sr.compressedSize)/float64(sr.payloadChunkSize))))
	return nil
}

func (p *partitionProducer) prepareTransaction(sr *sendRequest) error {
	if sr.msg.Transaction == nil {
		return nil
	}

	txn := (sr.msg.Transaction).(*transaction)
	if txn.state != TxnOpen {
		p.log.WithField("state", txn.state).Error("Failed to send message" +
			" by a non-open transaction.")
		return newError(InvalidStatus, "Failed to send message by a non-open transaction.")
	}

	if err := txn.registerProducerTopic(p.topic); err != nil {
		return err
	}

	if err := txn.registerSendOrAckOp(); err != nil {
		return err
	}

	sr.transaction = txn
	return nil
}

func (p *partitionProducer) reserveResources(sr *sendRequest) error {
	if err := p.reserveSemaphore(sr); err != nil {
		return err
	}
	if err := p.reserveMem(sr); err != nil {
		return err
	}
	return nil
}

func (p *partitionProducer) ReceivedSendReceipt(response *pb.CommandSendReceipt) {
	pi, ok := p.pendingQueue.Peek().(*pendingItem)

	if !ok {
		// if we receive a receipt although the pending queue is empty, the state of the broker and the producer differs.
		p.log.Warnf("Got ack %v for timed out msg", response.GetMessageId())
		return
	}

	if pi.sequenceID < response.GetSequenceId() {
		// Force connection closing so that messages can be re-transmitted in a new connection
		p.log.Warnf("Received ack for %v on sequenceId %v - expected: %v, closing connection", response.GetMessageId(),
			response.GetSequenceId(), pi.sequenceID)
		p._getConn().Close()
		return
	} else if pi.sequenceID > response.GetSequenceId() {
		// Ignoring the ack since it's referring to a message that has already timed out.
		p.log.Warnf("Received ack for %v on sequenceId %v - expected: %v, closing connection", response.GetMessageId(),
			response.GetSequenceId(), pi.sequenceID)
		return
	} else {
		// The ack was indeed for the expected item in the queue, we can remove it and trigger the callback
		p.pendingQueue.Poll()

		now := time.Now().UnixNano()

		// lock the pending item while sending the requests
		pi.Lock()
		defer pi.Unlock()
		p.metrics.PublishRPCLatency.Observe(float64(now-pi.sentAt.UnixNano()) / 1.0e9)
		batchSize := int32(len(pi.sendRequests))
		for idx, i := range pi.sendRequests {
			sr := i.(*sendRequest)
			atomic.StoreInt64(&p.lastSequenceID, int64(pi.sequenceID))
			p.releaseSemaphoreAndMem(sr.reservedMem)
			p.metrics.PublishLatency.Observe(float64(now-sr.publishTime.UnixNano()) / 1.0e9)
			p.metrics.MessagesPublished.Inc()
			p.metrics.MessagesPending.Dec()
			payloadSize := float64(len(sr.msg.Payload))
			p.metrics.BytesPublished.Add(payloadSize)
			p.metrics.BytesPending.Sub(payloadSize)

			if sr.callback != nil || len(p.options.Interceptors) > 0 {
				msgID := newMessageID(
					int64(response.MessageId.GetLedgerId()),
					int64(response.MessageId.GetEntryId()),
					int32(idx),
					p.partitionIdx,
					batchSize,
				)

				if sr.totalChunks > 1 {
					if sr.chunkID == 0 {
						sr.chunkRecorder.setFirstChunkID(
							&messageID{
								int64(response.MessageId.GetLedgerId()),
								int64(response.MessageId.GetEntryId()),
								-1,
								p.partitionIdx,
								0,
							})
					} else if sr.chunkID == sr.totalChunks-1 {
						sr.chunkRecorder.setLastChunkID(
							&messageID{
								int64(response.MessageId.GetLedgerId()),
								int64(response.MessageId.GetEntryId()),
								-1,
								p.partitionIdx,
								0,
							})
						// use chunkMsgID to set msgID
						msgID = &sr.chunkRecorder.chunkedMsgID
					}
				}

				if sr.totalChunks <= 1 || sr.chunkID == sr.totalChunks-1 {
					runCallback(sr.callback, msgID, sr.msg, nil)
					p.options.Interceptors.OnSendAcknowledgement(p, sr.msg, msgID)
				}
			}
			if sr.transaction != nil {
				sr.transaction.endSendOrAckOp(nil)
			}
		}

		// Mark this pending item as done
		pi.done(nil)
	}
}

func (p *partitionProducer) internalClose(req *closeProducer) {
	defer close(req.doneCh)
	if !p.casProducerState(producerReady, producerClosing) {
		return
	}

	defer close(p.dataChan)
	defer close(p.cmdChan)
	p.log.Info("Closing producer")

	id := p.client.rpcClient.NewRequestID()
	_, err := p.client.rpcClient.RequestOnCnx(p._getConn(), id, pb.BaseCommand_CLOSE_PRODUCER, &pb.CommandCloseProducer{
		ProducerId: &p.producerID,
		RequestId:  &id,
	})

	if err != nil {
		p.log.WithError(err).Warn("Failed to close producer")
	} else {
		p.log.Info("Closed producer")
	}
	p.failPendingMessages()

	if p.batchBuilder != nil {
		if err = p.batchBuilder.Close(); err != nil {
			p.log.WithError(err).Warn("Failed to close batch builder")
		}
	}

	p.setProducerState(producerClosed)
	p._getConn().UnregisterListener(p.producerID)
	p.batchFlushTicker.Stop()
}

func (p *partitionProducer) failPendingMessages() {
	curViewItems := p.pendingQueue.ReadableSlice()
	viewSize := len(curViewItems)
	if viewSize <= 0 {
		return
	}
	p.log.Infof("Failing %d messages on closing producer", viewSize)
	lastViewItem := curViewItems[viewSize-1].(*pendingItem)

	// iterate at most viewSize items
	for i := 0; i < viewSize; i++ {
		item := p.pendingQueue.CompareAndPoll(
			func(m interface{}) bool {
				return m != nil
			})

		if item == nil {
			return
		}

		pi := item.(*pendingItem)
		pi.Lock()

		for _, i := range pi.sendRequests {
			sr := i.(*sendRequest)
			if sr.msg != nil {
				size := len(sr.msg.Payload)
				p.releaseSemaphoreAndMem(sr.reservedMem)
				p.metrics.MessagesPending.Dec()
				p.metrics.BytesPending.Sub(float64(size))
				p.log.WithError(errProducerClosed).
					WithField("size", size).
					WithField("properties", sr.msg.Properties)
			}

			if sr.callback != nil {
				sr.callbackOnce.Do(func() {
					runCallback(sr.callback, nil, sr.msg, errProducerClosed)
				})
			}
			if sr.transaction != nil {
				sr.transaction.endSendOrAckOp(nil)
			}
		}

		// flag the sending has completed with error, flush make no effect
		pi.done(errProducerClosed)
		pi.Unlock()

		// finally reached the last view item, current iteration ends
		if pi == lastViewItem {
			p.log.Infof("%d messages complete failed", viewSize)
			return
		}
	}
}

func (p *partitionProducer) LastSequenceID() int64 {
	return atomic.LoadInt64(&p.lastSequenceID)
}

func (p *partitionProducer) Flush() error {
	flushReq := &flushRequest{
		doneCh: make(chan struct{}),
		err:    nil,
	}
	p.cmdChan <- flushReq

	// wait for the flush request to complete
	<-flushReq.doneCh
	return flushReq.err
}

func (p *partitionProducer) getProducerState() producerState {
	return producerState(p.state.Load())
}

func (p *partitionProducer) setProducerState(state producerState) {
	p.state.Swap(int32(state))
}

// set a new producerState and return the last state
// returns bool if the new state has been set or not
func (p *partitionProducer) casProducerState(oldState, newState producerState) bool {
	return p.state.CAS(int32(oldState), int32(newState))
}

func (p *partitionProducer) Close() {
	if p.getProducerState() != producerReady {
		// Producer is closing
		return
	}

	cp := &closeProducer{doneCh: make(chan struct{})}
	p.cmdChan <- cp

	// wait for close producer request to complete
	<-cp.doneCh
}

//nolint:all
type sendRequest struct {
	ctx                 context.Context
	msg                 *ProducerMessage
	callback            func(MessageID, *ProducerMessage, error)
	callbackOnce        *sync.Once
	publishTime         time.Time
	flushImmediately    bool
	blockCh             chan struct{}
	closeBlockChOnce    *sync.Once
	totalChunks         int
	chunkID             int
	uuid                string
	chunkRecorder       *chunkRecorder
	transaction         *transaction
	reservedMem         int64
	producer            *partitionProducer
	memLimit            internal.MemoryLimitController
	semaphore           internal.Semaphore
	reservedSemaphore   int
	sendAsBatch         bool
	schema              Schema
	schemaVersion       []byte
	uncompressedPayload []byte
	uncompressedSize    int64
	compressedPayload   []byte
	compressedSize      int
	payloadChunkSize    int
	mm                  *pb.MessageMetadata
	deliverAt           time.Time
	maxMessageSize      int32
}

// stopBlock can be invoked multiple times safety
func (sr *sendRequest) stopBlock() {
	sr.closeBlockChOnce.Do(func() {
		close(sr.blockCh)
	})
}

<<<<<<< HEAD
=======
//nolint:all
>>>>>>> f9969ca8
func (sr *sendRequest) done(msgID MessageID, err error) {
	if err == nil {
		sr.producer.metrics.PublishLatency.Observe(float64(time.Now().UnixNano()-sr.publishTime.UnixNano()) / 1.0e9)
		sr.producer.metrics.MessagesPublished.Inc()
		sr.producer.metrics.BytesPublished.Add(float64(sr.reservedMem))
	}

	if err != nil {
		sr.producer.log.WithError(err).
			WithField("size", sr.reservedMem).
			WithField("properties", sr.msg.Properties)
	}

<<<<<<< HEAD
	if errors.Is(err, errSendTimeout) {
		sr.producer.metrics.PublishErrorsTimeout.Inc()
	}

	if errors.Is(err, errMessageTooLarge) {
=======
	if err == errSendTimeout {
		sr.producer.metrics.PublishErrorsTimeout.Inc()
	}

	if err == errMessageTooLarge {
>>>>>>> f9969ca8
		sr.producer.metrics.PublishErrorsMsgTooLarge.Inc()
	}

	if sr.semaphore != nil {
		for i := 0; i < sr.reservedSemaphore; i++ {
			sr.semaphore.Release()
		}
		sr.producer.metrics.MessagesPending.Sub(float64(sr.reservedSemaphore))
	}

	if sr.memLimit != nil {
		sr.memLimit.ReleaseMemory(sr.reservedMem)
		sr.producer.metrics.BytesPending.Sub(float64(sr.reservedMem))
	}

	if sr.totalChunks <= 1 || sr.chunkID == sr.totalChunks-1 {
		sr.callbackOnce.Do(func() {
			runCallback(sr.callback, msgID, sr.msg, err)
		})

		if sr.transaction != nil {
			sr.transaction.endSendOrAckOp(err)
		}

		if sr.producer.options.Interceptors != nil && err == nil {
			sr.producer.options.Interceptors.OnSendAcknowledgement(sr.producer, sr.msg, msgID)
		}
	}
}

type closeProducer struct {
	doneCh chan struct{}
}

type flushRequest struct {
	doneCh chan struct{}
	err    error
}

func (i *pendingItem) done(err error) {
	if i.isDone {
		return
	}
	i.isDone = true
	buffersPool.Put(i.buffer)
	if i.flushCallback != nil {
		i.flushCallback(err)
	}
}

// _setConn sets the internal connection field of this partition producer atomically.
// Note: should only be called by this partition producer when a new connection is available.
func (p *partitionProducer) _setConn(conn internal.Connection) {
	p.conn.Store(conn)
}

// _getConn returns internal connection field of this partition producer atomically.
// Note: should only be called by this partition producer before attempting to use the connection
func (p *partitionProducer) _getConn() internal.Connection {
	// Invariant: The conn must be non-nil for the lifetime of the partitionProducer.
	//            For this reason we leave this cast unchecked and panic() if the
	//            invariant is broken
	return p.conn.Load().(internal.Connection)
}

func (p *partitionProducer) releaseSemaphoreAndMem(size int64) {
	p.publishSemaphore.Release()
	p.client.memLimit.ReleaseMemory(size)
}

func (p *partitionProducer) canAddToQueue(sr *sendRequest) bool {
	if p.options.DisableBlockIfQueueFull {
		if !p.publishSemaphore.TryAcquire() {
			runCallback(sr.callback, nil, sr.msg, errSendQueueIsFull)
			return false
		}
	} else {
		if !p.publishSemaphore.Acquire(sr.ctx) {
			runCallback(sr.callback, nil, sr.msg, errContextExpired)
			return false
		}
	}
	p.metrics.MessagesPending.Inc()
	return true
}

func (p *partitionProducer) canReserveMem(sr *sendRequest, size int64) bool {
	if p.options.DisableBlockIfQueueFull {
		if !p.client.memLimit.TryReserveMemory(size) {
			p.publishSemaphore.Release()
			runCallback(sr.callback, nil, sr.msg, errMemoryBufferIsFull)
			return false
		}

	} else {
		if !p.client.memLimit.ReserveMemory(sr.ctx, size) {
			p.publishSemaphore.Release()
			runCallback(sr.callback, nil, sr.msg, errContextExpired)
			return false
		}
	}
	sr.reservedMem += size
	p.metrics.BytesPending.Add(float64(size))
	return true
}

type chunkRecorder struct {
	chunkedMsgID chunkMessageID
}

func newChunkRecorder() *chunkRecorder {
	return &chunkRecorder{
		chunkedMsgID: chunkMessageID{},
	}
}

func (c *chunkRecorder) setFirstChunkID(msgID *messageID) {
	c.chunkedMsgID.firstChunkID = msgID
}

func (c *chunkRecorder) setLastChunkID(msgID *messageID) {
	c.chunkedMsgID.messageID = msgID
}

func toProtoProducerAccessMode(accessMode ProducerAccessMode) pb.ProducerAccessMode {
	switch accessMode {
	case ProducerAccessModeShared:
		return pb.ProducerAccessMode_Shared
	case ProducerAccessModeExclusive:
		return pb.ProducerAccessMode_Exclusive
	case ProducerAccessModeWaitForExclusive:
		return pb.ProducerAccessMode_WaitForExclusive
	}

	return pb.ProducerAccessMode_Shared
}<|MERGE_RESOLUTION|>--- conflicted
+++ resolved
@@ -1377,6 +1377,57 @@
 	return nil
 }
 
+func (p *partitionProducer) reserveSemaphore(sr *sendRequest) error {
+	for i := 0; i < sr.totalChunks; i++ {
+		if p.options.DisableBlockIfQueueFull {
+			if !p.publishSemaphore.TryAcquire() {
+				return errSendQueueIsFull
+			}
+
+			// update sr.semaphore and sr.reservedSemaphore here so that we can release semaphore in the case
+			// of that only a part of the chunks acquire succeed
+			sr.semaphore = p.publishSemaphore
+			sr.reservedSemaphore++
+			p.metrics.MessagesPending.Inc()
+		} else {
+			if !p.publishSemaphore.Acquire(sr.ctx) {
+				return errContextExpired
+			}
+
+			// update sr.semaphore and sr.reservedSemaphore here so that we can release semaphore in the case
+			// of that only a part of the chunks acquire succeed
+			sr.semaphore = p.publishSemaphore
+			sr.reservedSemaphore++
+			p.metrics.MessagesPending.Inc()
+		}
+	}
+
+	return nil
+}
+
+func (p *partitionProducer) reserveMem(sr *sendRequest) error {
+	requiredMem := sr.uncompressedSize
+	if !sr.sendAsBatch {
+		requiredMem = int64(sr.compressedSize)
+	}
+
+	if p.options.DisableBlockIfQueueFull {
+		if !p.client.memLimit.TryReserveMemory(requiredMem) {
+			return errMemoryBufferIsFull
+		}
+
+	} else {
+		if !p.client.memLimit.ReserveMemory(sr.ctx, requiredMem) {
+			return errContextExpired
+		}
+	}
+
+	sr.memLimit = p.client.memLimit
+	sr.reservedMem += requiredMem
+	p.metrics.BytesPending.Add(float64(requiredMem))
+	return nil
+}
+
 func (p *partitionProducer) ReceivedSendReceipt(response *pb.CommandSendReceipt) {
 	pi, ok := p.pendingQueue.Peek().(*pendingItem)
 
@@ -1641,10 +1692,6 @@
 	})
 }
 
-<<<<<<< HEAD
-=======
-//nolint:all
->>>>>>> f9969ca8
 func (sr *sendRequest) done(msgID MessageID, err error) {
 	if err == nil {
 		sr.producer.metrics.PublishLatency.Observe(float64(time.Now().UnixNano()-sr.publishTime.UnixNano()) / 1.0e9)
@@ -1658,19 +1705,11 @@
 			WithField("properties", sr.msg.Properties)
 	}
 
-<<<<<<< HEAD
 	if errors.Is(err, errSendTimeout) {
 		sr.producer.metrics.PublishErrorsTimeout.Inc()
 	}
 
 	if errors.Is(err, errMessageTooLarge) {
-=======
-	if err == errSendTimeout {
-		sr.producer.metrics.PublishErrorsTimeout.Inc()
-	}
-
-	if err == errMessageTooLarge {
->>>>>>> f9969ca8
 		sr.producer.metrics.PublishErrorsMsgTooLarge.Inc()
 	}
 
