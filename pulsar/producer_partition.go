--- conflicted
+++ resolved
@@ -20,10 +20,7 @@
 import (
 	"context"
 	"fmt"
-<<<<<<< HEAD
-=======
 	"strings"
->>>>>>> 81f38301
 	"sync"
 	"sync/atomic"
 	"time"
@@ -161,23 +158,6 @@
 		}
 	}
 
-	encryption := options.Encryption
-	// add default message crypto if not provided
-	if encryption != nil && len(encryption.Keys) > 0 && encryption.MessageCrypto == nil {
-		logCtx := fmt.Sprintf("[%v] [%v] [%v]", p.topic, p.producerName, p.producerID)
-		messageCrypto, err := crypto.NewDefaultMessageCrypto(logCtx, true, logger)
-		if err != nil {
-			logger.WithError(err).Error("Unable to get MessageCrypto instance. Producer creation is abandoned")
-			return nil, err
-		}
-		p.options.Encryption.MessageCrypto = messageCrypto
-	}
-
-	if err := p.generateDataKey(); err != nil {
-		logger.WithError(err).Error("Failed to create data key")
-		return nil, err
-	}
-
 	err := p.grabCnx()
 	if err != nil {
 		logger.WithError(err).Error("Failed to create producer")
@@ -256,11 +236,7 @@
 	var encryptor internalcrypto.Encryptor
 	if p.options.Encryption != nil {
 		encryptor = internalcrypto.NewProducerEncryptor(p.options.Encryption.Keys,
-<<<<<<< HEAD
-			p.options.Encryption.Keyreader,
-=======
 			p.options.Encryption.KeyReader,
->>>>>>> 81f38301
 			p.options.Encryption.MessageCrypto,
 			p.options.Encryption.ProducerCryptoFailureAction, p.log)
 	} else {
@@ -890,17 +866,6 @@
 	p.batchFlushTicker.Stop()
 }
 
-func (p *partitionProducer) generateDataKey() error {
-	if p.options.Encryption != nil {
-		if p.options.Encryption.Keyreader != nil {
-			return p.options.Encryption.MessageCrypto.AddPublicKeyCipher(p.options.Encryption.Keys,
-				p.options.Encryption.Keyreader)
-		}
-		return fmt.Errorf("failed to generate data key. KeyReader interface is not implemented")
-	}
-	return nil
-}
-
 func (p *partitionProducer) LastSequenceID() int64 {
 	return atomic.LoadInt64(&p.lastSequenceID)
 }
