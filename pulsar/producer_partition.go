// Licensed to the Apache Software Foundation (ASF) under one
// or more contributor license agreements.  See the NOTICE file
// distributed with this work for additional information
// regarding copyright ownership.  The ASF licenses this file
// to you under the Apache License, Version 2.0 (the
// "License"); you may not use this file except in compliance
// with the License.  You may obtain a copy of the License at
//
//   http://www.apache.org/licenses/LICENSE-2.0
//
// Unless required by applicable law or agreed to in writing,
// software distributed under the License is distributed on an
// "AS IS" BASIS, WITHOUT WARRANTIES OR CONDITIONS OF ANY
// KIND, either express or implied.  See the License for the
// specific language governing permissions and limitations
// under the License.

package pulsar

import (
	"context"
	"errors"
	"fmt"
	"math"
	"strconv"
	"strings"
	"sync"
	"sync/atomic"
	"time"

	"github.com/apache/pulsar-client-go/pulsar/backoff"

	"github.com/apache/pulsar-client-go/pulsar/internal/compression"
	internalcrypto "github.com/apache/pulsar-client-go/pulsar/internal/crypto"

	"google.golang.org/protobuf/proto"

	"github.com/apache/pulsar-client-go/pulsar/internal"
	pb "github.com/apache/pulsar-client-go/pulsar/internal/pulsar_proto"
	"github.com/apache/pulsar-client-go/pulsar/log"

	uAtomic "go.uber.org/atomic"
)

type producerState int32

const (
	// producer states
	producerInit = iota
	producerReady
	producerClosing
	producerClosed
)

var (
	ErrFailAddToBatch               = newError(AddToBatchFailed, "message add to batch failed")
	ErrSendTimeout                  = newError(TimeoutError, "message send timeout")
	ErrSendQueueIsFull              = newError(ProducerQueueIsFull, "producer send queue is full")
	ErrContextExpired               = newError(TimeoutError, "message send context expired")
	ErrMessageTooLarge              = newError(MessageTooBig, "message size exceeds MaxMessageSize")
	ErrMetaTooLarge                 = newError(InvalidMessage, "message metadata size exceeds MaxMessageSize")
	ErrProducerClosed               = newError(ProducerClosed, "producer already been closed")
	ErrMemoryBufferIsFull           = newError(ClientMemoryBufferIsFull, "client memory buffer is full")
	ErrSchema                       = newError(SchemaFailure, "schema error")
	ErrTransaction                  = errors.New("transaction error")
	ErrInvalidMessage               = newError(InvalidMessage, "invalid message")
	ErrTopicNotfound                = newError(TopicNotFound, "topic not found")
	ErrTopicTerminated              = newError(TopicTerminated, "topic terminated")
	ErrProducerBlockedQuotaExceeded = newError(ProducerBlockedQuotaExceededException, "producer blocked")
	ErrProducerFenced               = newError(ProducerFenced, "producer fenced")

	buffersPool     sync.Pool
	sendRequestPool *sync.Pool
)

const (
	errMsgTopicNotFound                         = "TopicNotFound"
	errMsgTopicTerminated                       = "TopicTerminatedError"
	errMsgProducerBlockedQuotaExceededException = "ProducerBlockedQuotaExceededException"
	errMsgProducerFenced                        = "ProducerFenced"
)

func init() {
	sendRequestPool = &sync.Pool{
		New: func() interface{} {
			return &sendRequest{}
		},
	}
}

type partitionProducer struct {
	state  uAtomic.Int32
	client *client
	topic  string
	log    log.Logger

	conn uAtomic.Value

	options                  *ProducerOptions
	producerName             string
	userProvidedProducerName bool
	producerID               uint64
	batchBuilder             internal.BatchBuilder
	sequenceIDGenerator      *uint64
	batchFlushTicker         *time.Ticker
	encryptor                internalcrypto.Encryptor
	compressionProvider      compression.Provider

	// Channel where app is posting messages to be published
	dataChan             chan *sendRequest
	cmdChan              chan interface{}
	connectClosedCh      chan *connectionClosed
	publishSemaphore     internal.Semaphore
	pendingQueue         internal.BlockingQueue
	lastSequenceID       int64
	schemaInfo           *SchemaInfo
	partitionIdx         int32
	metrics              *internal.LeveledMetrics
	epoch                uint64
	schemaCache          *schemaCache
	topicEpoch           *uint64
	redirectedClusterURI string
}

type schemaCache struct {
	schemas sync.Map
}

func newSchemaCache() *schemaCache {
	return &schemaCache{}
}

func (s *schemaCache) Put(schema *SchemaInfo, schemaVersion []byte) {
	key := schema.hash()
	s.schemas.Store(key, schemaVersion)
}

func (s *schemaCache) Get(schema *SchemaInfo) (schemaVersion []byte) {
	val, ok := s.schemas.Load(schema.hash())
	if !ok {
		return nil
	}
	return val.([]byte)
}

func newPartitionProducer(client *client, topic string, options *ProducerOptions, partitionIdx int,
	metrics *internal.LeveledMetrics) (
	*partitionProducer, error) {
	var batchingMaxPublishDelay time.Duration
	if options.BatchingMaxPublishDelay != 0 {
		batchingMaxPublishDelay = options.BatchingMaxPublishDelay
	} else {
		batchingMaxPublishDelay = defaultBatchingMaxPublishDelay
	}

	var maxPendingMessages int
	if options.MaxPendingMessages == 0 {
		maxPendingMessages = 1000
	} else {
		maxPendingMessages = options.MaxPendingMessages
	}

	logger := client.log.SubLogger(log.Fields{"topic": topic})

	p := &partitionProducer{
		client:           client,
		topic:            topic,
		log:              logger,
		options:          options,
		producerID:       client.rpcClient.NewProducerID(),
		dataChan:         make(chan *sendRequest, maxPendingMessages),
		cmdChan:          make(chan interface{}, 10),
		connectClosedCh:  make(chan *connectionClosed, 10),
		batchFlushTicker: time.NewTicker(batchingMaxPublishDelay),
		compressionProvider: internal.GetCompressionProvider(pb.CompressionType(options.CompressionType),
			compression.Level(options.CompressionLevel)),
		publishSemaphore: internal.NewSemaphore(int32(maxPendingMessages)),
		pendingQueue:     internal.NewBlockingQueue(maxPendingMessages),
		lastSequenceID:   -1,
		partitionIdx:     int32(partitionIdx),
		metrics:          metrics,
		epoch:            0,
		schemaCache:      newSchemaCache(),
	}
	if p.options.DisableBatching {
		p.batchFlushTicker.Stop()
	}
	p.setProducerState(producerInit)

	if options.Schema != nil && options.Schema.GetSchemaInfo() != nil {
		p.schemaInfo = options.Schema.GetSchemaInfo()
	} else {
		p.schemaInfo = nil
	}

	if options.Name != "" {
		p.producerName = options.Name
		p.userProvidedProducerName = true
	} else {
		p.userProvidedProducerName = false
	}
	err := p.grabCnx("")
	if err != nil {
		p.batchFlushTicker.Stop()
		logger.WithError(err).Error("Failed to create producer at newPartitionProducer")
		return nil, err
	}

	p.log = p.log.SubLogger(log.Fields{
		"producer_name": p.producerName,
		"producerID":    p.producerID,
	})

	p.log.WithField("cnx", p._getConn().ID()).Info("Created producer")
	p.setProducerState(producerReady)

	if p.options.SendTimeout > 0 {
		go p.failTimeoutMessages()
	}

	go p.runEventsLoop()

	return p, nil
}

func (p *partitionProducer) lookupTopic(brokerServiceURL string) (*internal.LookupResult, error) {
	if len(brokerServiceURL) == 0 {
		lr, err := p.client.rpcClient.LookupService(p.redirectedClusterURI).Lookup(p.topic)
		if err != nil {
			p.log.WithError(err).Warn("Failed to lookup topic")
			return nil, err
		}

		p.log.Debug("Lookup result: ", lr)
		return lr, err
	}
	return p.client.rpcClient.LookupService(p.redirectedClusterURI).
		GetBrokerAddress(brokerServiceURL, p._getConn().IsProxied())
}

func (p *partitionProducer) grabCnx(assignedBrokerURL string) error {
	lr, err := p.lookupTopic(assignedBrokerURL)
	if err != nil {
		return err
	}
	id := p.client.rpcClient.NewRequestID()

	// set schema info for producer

	var pbSchema *pb.Schema
	if p.schemaInfo != nil {
		tmpSchemaType := pb.Schema_Type(int32(p.schemaInfo.Type))
		pbSchema = &pb.Schema{
			Name:       proto.String(p.schemaInfo.Name),
			Type:       &tmpSchemaType,
			SchemaData: []byte(p.schemaInfo.Schema),
			Properties: internal.ConvertFromStringMap(p.schemaInfo.Properties),
		}
		p.log.Debugf("The partition producer schema name is: %s", pbSchema.Name)
	} else {
		p.log.Debug("The partition producer schema is nil")
	}

	cmdProducer := &pb.CommandProducer{
		RequestId:                proto.Uint64(id),
		Topic:                    proto.String(p.topic),
		Encrypted:                nil,
		ProducerId:               proto.Uint64(p.producerID),
		Schema:                   pbSchema,
		Epoch:                    proto.Uint64(atomic.LoadUint64(&p.epoch)),
		UserProvidedProducerName: proto.Bool(p.userProvidedProducerName),
		ProducerAccessMode:       toProtoProducerAccessMode(p.options.ProducerAccessMode).Enum(),
	}

	if p.topicEpoch != nil {
		cmdProducer.TopicEpoch = proto.Uint64(*p.topicEpoch)
	}

	if p.producerName != "" {
		cmdProducer.ProducerName = proto.String(p.producerName)
	}

	if len(p.options.Properties) > 0 {
		cmdProducer.Metadata = toKeyValues(p.options.Properties)
	}

	cnx, err := p.client.cnxPool.GetConnection(lr.LogicalAddr, lr.PhysicalAddr)
	// registering the producer first in case broker sends commands in the middle
	if err == nil {
		p._setConn(cnx)
		err = p._getConn().RegisterListener(p.producerID, p)
		if err != nil {
			p.log.WithError(err).Errorf("Failed to register listener: {%d}", p.producerID)
		}
	}

	res, err := p.client.rpcClient.Request(lr.LogicalAddr, lr.PhysicalAddr, id, pb.BaseCommand_PRODUCER, cmdProducer)
	if err != nil {
		p.log.WithError(err).Error("Failed to create producer at send PRODUCER request")
		if errors.Is(err, internal.ErrRequestTimeOut) {
			id := p.client.rpcClient.NewRequestID()
			_, _ = p.client.rpcClient.Request(lr.LogicalAddr, lr.PhysicalAddr, id, pb.BaseCommand_CLOSE_PRODUCER,
				&pb.CommandCloseProducer{
					ProducerId: &p.producerID,
					RequestId:  &id,
				})
		}
		return err
	}

	p.producerName = res.Response.ProducerSuccess.GetProducerName()
	nextTopicEpoch := res.Response.ProducerSuccess.GetTopicEpoch()
	p.topicEpoch = &nextTopicEpoch

	if p.options.Encryption != nil {
		p.encryptor = internalcrypto.NewProducerEncryptor(p.options.Encryption.Keys,
			p.options.Encryption.KeyReader,
			p.options.Encryption.MessageCrypto,
			p.options.Encryption.ProducerCryptoFailureAction, p.log)
	} else {
		p.encryptor = internalcrypto.NewNoopEncryptor()
	}

	if p.sequenceIDGenerator == nil {
		nextSequenceID := uint64(res.Response.ProducerSuccess.GetLastSequenceId() + 1)
		p.sequenceIDGenerator = &nextSequenceID
	}

	schemaVersion := res.Response.ProducerSuccess.GetSchemaVersion()
	if len(schemaVersion) != 0 {
		p.schemaCache.Put(p.schemaInfo, schemaVersion)
	}

	if err != nil {
		return err
	}

	if !p.options.DisableBatching && p.batchBuilder == nil {
		provider, err := GetBatcherBuilderProvider(p.options.BatcherBuilderType)
		if err != nil {
			return err
		}
		maxMessageSize := uint32(p._getConn().GetMaxMessageSize())
		p.batchBuilder, err = provider(p.options.BatchingMaxMessages, p.options.BatchingMaxSize,
			maxMessageSize, p.producerName, p.producerID, pb.CompressionType(p.options.CompressionType),
			compression.Level(p.options.CompressionLevel),
			p,
			p.log,
			p.encryptor)
		if err != nil {
			return err
		}
	}

	p.log.WithFields(log.Fields{
		"cnx":   res.Cnx.ID(),
		"epoch": atomic.LoadUint64(&p.epoch),
	}).Info("Connected producer")

	pendingItems := p.pendingQueue.ReadableSlice()
	viewSize := len(pendingItems)
	if viewSize > 0 {
		p.log.Infof("Resending %d pending batches", viewSize)
		lastViewItem := pendingItems[viewSize-1].(*pendingItem)

		// iterate at most pending items
		for i := 0; i < viewSize; i++ {
			item := p.pendingQueue.Poll()
			if item == nil {
				continue
			}
			pi := item.(*pendingItem)
			// when resending pending batches, we update the sendAt timestamp and put to the back of queue
			// to avoid pending item been removed by failTimeoutMessages and cause race condition
			pi.Lock()
			pi.sentAt = time.Now()
			pi.Unlock()
			p.pendingQueue.Put(pi)
			p._getConn().WriteData(pi.buffer)

			if pi == lastViewItem {
				break
			}
		}
	}
	return nil
}

type connectionClosed struct {
	assignedBrokerURL string
}

func (cc *connectionClosed) HasURL() bool {
	return len(cc.assignedBrokerURL) > 0
}

func (p *partitionProducer) GetBuffer() internal.Buffer {
	b, ok := buffersPool.Get().(internal.Buffer)
	if ok {
		b.Clear()
	}
	return b
}

func (p *partitionProducer) ConnectionClosed(closeProducer *pb.CommandCloseProducer) {
	// Trigger reconnection in the produce goroutine
	p.log.WithField("cnx", p._getConn().ID()).Warn("Connection was closed")
	var assignedBrokerURL string
	if closeProducer != nil {
		assignedBrokerURL = p.client.selectServiceURL(
			closeProducer.GetAssignedBrokerServiceUrl(), closeProducer.GetAssignedBrokerServiceUrlTls())
	}
	p.connectClosedCh <- &connectionClosed{
		assignedBrokerURL: assignedBrokerURL,
	}
}

func (p *partitionProducer) SetRedirectedClusterURI(redirectedClusterURI string) {
	p.redirectedClusterURI = redirectedClusterURI
}

func (p *partitionProducer) getOrCreateSchema(schemaInfo *SchemaInfo) (schemaVersion []byte, err error) {

	tmpSchemaType := pb.Schema_Type(int32(schemaInfo.Type))
	pbSchema := &pb.Schema{
		Name:       proto.String(schemaInfo.Name),
		Type:       &tmpSchemaType,
		SchemaData: []byte(schemaInfo.Schema),
		Properties: internal.ConvertFromStringMap(schemaInfo.Properties),
	}
	id := p.client.rpcClient.NewRequestID()
	req := &pb.CommandGetOrCreateSchema{
		RequestId: proto.Uint64(id),
		Topic:     proto.String(p.topic),
		Schema:    pbSchema,
	}
	res, err := p.client.rpcClient.RequestOnCnx(p._getConn(), id, pb.BaseCommand_GET_OR_CREATE_SCHEMA, req)
	if err != nil {
		return
	}
	if res.Response.Error != nil {
		err = errors.New(res.Response.GetError().String())
		return
	}
	if res.Response.GetOrCreateSchemaResponse.ErrorCode != nil {
		err = errors.New(*res.Response.GetOrCreateSchemaResponse.ErrorMessage)
		return
	}
	return res.Response.GetOrCreateSchemaResponse.SchemaVersion, nil
}

<<<<<<< HEAD
func (p *partitionProducer) reconnectToBroker() {
	var (
		maxRetry                                    int
		delayReconnectTime, totalDelayReconnectTime time.Duration
	)
=======
func (p *partitionProducer) reconnectToBroker(connectionClosed *connectionClosed) {
	var maxRetry int
>>>>>>> 1152cfc2
	if p.options.MaxReconnectToBroker == nil {
		maxRetry = -1
	} else {
		maxRetry = int(*p.options.MaxReconnectToBroker)
	}

	var bo backoff.Policy
	if p.options.BackoffPolicy != nil {
		bo = p.options.BackoffPolicy
	} else {
		bo = &backoff.DefaultBackoff{}
	}

	for maxRetry != 0 {
		if p.getProducerState() != producerReady {
			// Producer is already closing
			p.log.Info("producer state not ready, exit reconnect")
			return
		}

<<<<<<< HEAD
		delayReconnectTime = bo.Next()
		totalDelayReconnectTime += delayReconnectTime

		p.log.Info("Reconnecting to broker in ", delayReconnectTime)
=======
		var assignedBrokerURL string

		if connectionClosed != nil && connectionClosed.HasURL() {
			delayReconnectTime = 0
			assignedBrokerURL = connectionClosed.assignedBrokerURL
			connectionClosed = nil // Only attempt once
		} else if p.options.BackoffPolicy == nil {
			delayReconnectTime = defaultBackoff.Next()
		} else {
			delayReconnectTime = p.options.BackoffPolicy.Next()
		}

		p.log.WithFields(log.Fields{
			"assignedBrokerURL":  assignedBrokerURL,
			"delayReconnectTime": delayReconnectTime,
		}).Info("Reconnecting to broker")
>>>>>>> 1152cfc2
		time.Sleep(delayReconnectTime)

		// double check
		if p.getProducerState() != producerReady {
			// Producer is already closing
			p.log.Info("producer state not ready, exit reconnect")
			return
		}

		atomic.AddUint64(&p.epoch, 1)
		err := p.grabCnx(assignedBrokerURL)
		if err == nil {
			// Successfully reconnected
			p.log.WithField("cnx", p._getConn().ID()).Info("Reconnected producer to broker")
			return
		}
		p.log.WithError(err).Error("Failed to create producer at reconnect")
		errMsg := err.Error()
		if strings.Contains(errMsg, errMsgTopicNotFound) {
			// when topic is deleted, we should give up reconnection.
			p.log.Warn("Topic not found, stop reconnecting, close the producer")
			p.doClose(joinErrors(ErrTopicNotfound, err))
			break
		}

		if strings.Contains(errMsg, errMsgTopicTerminated) {
			p.log.Warn("Topic was terminated, failing pending messages, stop reconnecting, close the producer")
			p.doClose(joinErrors(ErrTopicTerminated, err))
			break
		}

		if strings.Contains(errMsg, errMsgProducerBlockedQuotaExceededException) {
			p.log.Warn("Producer was blocked by quota exceed exception, failing pending messages, stop reconnecting")
			p.failPendingMessages(joinErrors(ErrProducerBlockedQuotaExceeded, err))
			break
		}

		if strings.Contains(errMsg, errMsgProducerFenced) {
			p.log.Warn("Producer was fenced, failing pending messages, stop reconnecting")
			p.doClose(joinErrors(ErrProducerFenced, err))
			break
		}

		if maxRetry > 0 {
			maxRetry--
		}
		p.metrics.ProducersReconnectFailure.Inc()
		if maxRetry == 0 || bo.IsMaxBackoffReached(delayReconnectTime, totalDelayReconnectTime) {
			p.metrics.ProducersReconnectMaxRetry.Inc()
		}
	}
}

func (p *partitionProducer) runEventsLoop() {
	for {
		select {
		case data, ok := <-p.dataChan:
			// when doClose() is call, p.dataChan will be closed, data will be nil
			if !ok {
				return
			}
			p.internalSend(data)
		case cmd, ok := <-p.cmdChan:
			// when doClose() is call, p.dataChan will be closed, cmd will be nil
			if !ok {
				return
			}
			switch v := cmd.(type) {
			case *flushRequest:
				p.internalFlush(v)
			case *closeProducer:
				p.internalClose(v)
				return
			}
		case connectionClosed := <-p.connectClosedCh:
			p.log.Info("runEventsLoop will reconnect in producer")
			p.reconnectToBroker(connectionClosed)
		case <-p.batchFlushTicker.C:
			p.internalFlushCurrentBatch()
		}
	}
}

func (p *partitionProducer) Topic() string {
	return p.topic
}

func (p *partitionProducer) Name() string {
	return p.producerName
}

func runCallback(cb func(MessageID, *ProducerMessage, error), id MessageID, msg *ProducerMessage, err error) {
	if cb == nil {
		return
	}

	cb(id, msg, err)
}

func (p *partitionProducer) internalSend(sr *sendRequest) {
	p.log.Debug("Received send request: ", *sr.msg)

	if sr.sendAsBatch {
		smm := p.genSingleMessageMetadataInBatch(sr.msg, int(sr.uncompressedSize))
		multiSchemaEnabled := !p.options.DisableMultiSchema

		added := addRequestToBatch(
			smm, p, sr.uncompressedPayload, sr, sr.msg, sr.deliverAt, sr.schemaVersion, multiSchemaEnabled)
		if !added {
			// The current batch is full. flush it and retry
			p.internalFlushCurrentBatch()

			// after flushing try again to add the current payload
			ok := addRequestToBatch(
				smm, p, sr.uncompressedPayload, sr, sr.msg, sr.deliverAt, sr.schemaVersion, multiSchemaEnabled)
			if !ok {
				p.log.WithField("size", sr.uncompressedSize).
					WithField("properties", sr.msg.Properties).
					Error("unable to add message to batch")
				sr.done(nil, ErrFailAddToBatch)
				return
			}
		}

		if sr.flushImmediately {
			p.internalFlushCurrentBatch()
		}
		return
	}

	if sr.totalChunks <= 1 {
		p.internalSingleSend(sr.mm, sr.compressedPayload, sr, uint32(sr.maxMessageSize))
		return
	}

	var lhs, rhs int
	uuid := fmt.Sprintf("%s-%s", p.producerName, strconv.FormatUint(*sr.mm.SequenceId, 10))
	sr.mm.Uuid = proto.String(uuid)
	sr.mm.NumChunksFromMsg = proto.Int32(int32(sr.totalChunks))
	sr.mm.TotalChunkMsgSize = proto.Int32(int32(sr.compressedSize))
	cr := newChunkRecorder()
	for chunkID := 0; chunkID < sr.totalChunks; chunkID++ {
		lhs = chunkID * sr.payloadChunkSize
		if rhs = lhs + sr.payloadChunkSize; rhs > sr.compressedSize {
			rhs = sr.compressedSize
		}
		// update chunk id
		sr.mm.ChunkId = proto.Int32(int32(chunkID))
		nsr := sendRequestPool.Get().(*sendRequest)
		*nsr = sendRequest{
			pool:                sendRequestPool,
			ctx:                 sr.ctx,
			msg:                 sr.msg,
			producer:            sr.producer,
			callback:            sr.callback,
			callbackOnce:        sr.callbackOnce,
			publishTime:         sr.publishTime,
			flushImmediately:    sr.flushImmediately,
			totalChunks:         sr.totalChunks,
			chunkID:             chunkID,
			uuid:                uuid,
			chunkRecorder:       cr,
			transaction:         sr.transaction,
			memLimit:            sr.memLimit,
			semaphore:           sr.semaphore,
			reservedMem:         int64(rhs - lhs),
			sendAsBatch:         sr.sendAsBatch,
			schema:              sr.schema,
			schemaVersion:       sr.schemaVersion,
			uncompressedPayload: sr.uncompressedPayload,
			uncompressedSize:    sr.uncompressedSize,
			compressedPayload:   sr.compressedPayload,
			compressedSize:      sr.compressedSize,
			payloadChunkSize:    sr.payloadChunkSize,
			mm:                  sr.mm,
			deliverAt:           sr.deliverAt,
			maxMessageSize:      sr.maxMessageSize,
		}

		p.internalSingleSend(nsr.mm, nsr.compressedPayload[lhs:rhs], nsr, uint32(nsr.maxMessageSize))
	}
}

func addRequestToBatch(smm *pb.SingleMessageMetadata, p *partitionProducer,
	uncompressedPayload []byte,
	request *sendRequest, msg *ProducerMessage, deliverAt time.Time,
	schemaVersion []byte, multiSchemaEnabled bool) bool {
	var useTxn bool
	var mostSigBits uint64
	var leastSigBits uint64
	if request.transaction != nil {
		txnID := request.transaction.GetTxnID()
		useTxn = true
		mostSigBits = txnID.MostSigBits
		leastSigBits = txnID.LeastSigBits
	}

	return p.batchBuilder.Add(smm, p.sequenceIDGenerator, uncompressedPayload, request,
		msg.ReplicationClusters, deliverAt, schemaVersion, multiSchemaEnabled, useTxn, mostSigBits,
		leastSigBits)
}

func (p *partitionProducer) genMetadata(msg *ProducerMessage,
	uncompressedSize int,
	deliverAt time.Time) (mm *pb.MessageMetadata) {
	mm = &pb.MessageMetadata{
		ProducerName:     &p.producerName,
		PublishTime:      proto.Uint64(internal.TimestampMillis(time.Now())),
		ReplicateTo:      msg.ReplicationClusters,
		UncompressedSize: proto.Uint32(uint32(uncompressedSize)),
	}

	if !msg.EventTime.IsZero() {
		mm.EventTime = proto.Uint64(internal.TimestampMillis(msg.EventTime))
	}

	if msg.Key != "" {
		mm.PartitionKey = proto.String(msg.Key)
	}

	if len(msg.OrderingKey) != 0 {
		mm.OrderingKey = []byte(msg.OrderingKey)
	}

	if msg.Properties != nil {
		mm.Properties = internal.ConvertFromStringMap(msg.Properties)
	}

	if deliverAt.UnixNano() > 0 {
		mm.DeliverAtTime = proto.Int64(int64(internal.TimestampMillis(deliverAt)))
	}

	return
}

func (p *partitionProducer) updateMetadataSeqID(mm *pb.MessageMetadata, msg *ProducerMessage) {
	if msg.SequenceID != nil {
		mm.SequenceId = proto.Uint64(uint64(*msg.SequenceID))
	} else {
		mm.SequenceId = proto.Uint64(internal.GetAndAdd(p.sequenceIDGenerator, 1))
	}
}

func (p *partitionProducer) updateSingleMessageMetadataSeqID(smm *pb.SingleMessageMetadata, msg *ProducerMessage) {
	if msg.SequenceID != nil {
		smm.SequenceId = proto.Uint64(uint64(*msg.SequenceID))
	} else {
		smm.SequenceId = proto.Uint64(internal.GetAndAdd(p.sequenceIDGenerator, 1))
	}
}

func (p *partitionProducer) genSingleMessageMetadataInBatch(
	msg *ProducerMessage,
	uncompressedSize int,
) (smm *pb.SingleMessageMetadata) {
	smm = &pb.SingleMessageMetadata{
		PayloadSize: proto.Int32(int32(uncompressedSize)),
	}

	if !msg.EventTime.IsZero() {
		smm.EventTime = proto.Uint64(internal.TimestampMillis(msg.EventTime))
	}

	if msg.Key != "" {
		smm.PartitionKey = proto.String(msg.Key)
	}

	if len(msg.OrderingKey) != 0 {
		smm.OrderingKey = []byte(msg.OrderingKey)
	}

	if msg.Properties != nil {
		smm.Properties = internal.ConvertFromStringMap(msg.Properties)
	}

	p.updateSingleMessageMetadataSeqID(smm, msg)

	return
}

func (p *partitionProducer) internalSingleSend(
	mm *pb.MessageMetadata,
	compressedPayload []byte,
	sr *sendRequest,
	maxMessageSize uint32,
) {
	msg := sr.msg

	payloadBuf := internal.NewBuffer(len(compressedPayload))
	payloadBuf.Write(compressedPayload)

	buffer := p.GetBuffer()
	if buffer == nil {
		buffer = internal.NewBuffer(int(payloadBuf.ReadableBytes() * 3 / 2))
	}

	sid := *mm.SequenceId
	var useTxn bool
	var mostSigBits uint64
	var leastSigBits uint64

	if sr.transaction != nil {
		txnID := sr.transaction.GetTxnID()
		useTxn = true
		mostSigBits = txnID.MostSigBits
		leastSigBits = txnID.LeastSigBits
	}

	err := internal.SingleSend(
		buffer,
		p.producerID,
		sid,
		mm,
		payloadBuf,
		p.encryptor,
		maxMessageSize,
		useTxn,
		mostSigBits,
		leastSigBits,
	)

	if err != nil {
		sr.done(nil, err)
		p.log.WithError(err).Errorf("Single message serialize failed %s", msg.Value)
		return
	}

	p.pendingQueue.Put(&pendingItem{
		sentAt:       time.Now(),
		buffer:       buffer,
		sequenceID:   sid,
		sendRequests: []interface{}{sr},
	})
	p._getConn().WriteData(buffer)
}

type pendingItem struct {
	sync.Mutex
	buffer        internal.Buffer
	sequenceID    uint64
	sentAt        time.Time
	sendRequests  []interface{}
	isDone        bool
	flushCallback func(err error)
}

func (p *partitionProducer) internalFlushCurrentBatch() {
	if p.batchBuilder == nil {
		// batch is not enabled
		// the batch flush ticker should be stopped but it might still called once
		// depends on when stop() is called concurrently
		// so we add check to prevent the flow continues on a nil batchBuilder
		return
	}
	if p.batchBuilder.IsMultiBatches() {
		p.internalFlushCurrentBatches()
		return
	}

	batchData, sequenceID, callbacks, err := p.batchBuilder.Flush()
	if batchData == nil {
		return
	}

	// error occurred in batch flush
	// report it using callback
	if err != nil {
		for _, cb := range callbacks {
			if sr, ok := cb.(*sendRequest); ok {
				sr.done(nil, err)
			}
		}

		if errors.Is(err, internal.ErrExceedMaxMessageSize) {
			p.log.WithError(ErrMessageTooLarge).Errorf("internal err: %s", err)
		}

		return
	}

	p.pendingQueue.Put(&pendingItem{
		sentAt:       time.Now(),
		buffer:       batchData,
		sequenceID:   sequenceID,
		sendRequests: callbacks,
	})
	p._getConn().WriteData(batchData)
}

func (p *partitionProducer) failTimeoutMessages() {
	diff := func(sentAt time.Time) time.Duration {
		return p.options.SendTimeout - time.Since(sentAt)
	}

	t := time.NewTimer(p.options.SendTimeout)
	defer t.Stop()

	for range t.C {
		state := p.getProducerState()
		if state == producerClosing || state == producerClosed {
			return
		}

		item := p.pendingQueue.Peek()
		if item == nil {
			// pending queue is empty
			t.Reset(p.options.SendTimeout)
			continue
		}
		oldestItem := item.(*pendingItem)
		if nextWaiting := diff(oldestItem.sentAt); nextWaiting > 0 {
			// none of these pending messages have timed out, wait and retry
			t.Reset(nextWaiting)
			continue
		}

		// since pending queue is not thread safe because of there is no global iteration lock
		// to control poll from pending queue, current goroutine and connection receipt handler
		// iterate pending queue at the same time, this maybe a performance trade-off
		// see https://github.com/apache/pulsar-client-go/pull/301
		curViewItems := p.pendingQueue.ReadableSlice()
		viewSize := len(curViewItems)
		if viewSize <= 0 {
			// double check
			t.Reset(p.options.SendTimeout)
			continue
		}
		p.log.Infof("Failing %d messages on timeout %s", viewSize, p.options.SendTimeout)
		lastViewItem := curViewItems[viewSize-1].(*pendingItem)

		// iterate at most viewSize items
		for i := 0; i < viewSize; i++ {
			tickerNeedWaiting := time.Duration(0)
			item := p.pendingQueue.CompareAndPoll(
				func(m interface{}) bool {
					if m == nil {
						return false
					}

					pi := m.(*pendingItem)
					pi.Lock()
					defer pi.Unlock()
					if nextWaiting := diff(pi.sentAt); nextWaiting > 0 {
						// current and subsequent items not timeout yet, stop iterating
						tickerNeedWaiting = nextWaiting
						return false
					}
					return true
				})

			if item == nil {
				t.Reset(p.options.SendTimeout)
				break
			}

			if tickerNeedWaiting > 0 {
				t.Reset(tickerNeedWaiting)
				break
			}

			pi := item.(*pendingItem)
			pi.Lock()

			for _, i := range pi.sendRequests {
				sr := i.(*sendRequest)
				sr.done(nil, ErrSendTimeout)
			}

			// flag the sending has completed with error, flush make no effect
			pi.done(ErrSendTimeout)
			pi.Unlock()

			// finally reached the last view item, current iteration ends
			if pi == lastViewItem {
				t.Reset(p.options.SendTimeout)
				break
			}
		}
	}
}

func (p *partitionProducer) internalFlushCurrentBatches() {
	batchesData, sequenceIDs, callbacks, errs := p.batchBuilder.FlushBatches()
	if batchesData == nil {
		return
	}

	for i := range batchesData {
		// error occurred in processing batch
		// report it using callback
		if errs[i] != nil {
			for _, cb := range callbacks[i] {
				if sr, ok := cb.(*sendRequest); ok {
					sr.done(nil, errs[i])
				}
			}

			if errors.Is(errs[i], internal.ErrExceedMaxMessageSize) {
				p.log.WithError(ErrMessageTooLarge).Errorf("internal err: %s", errs[i])
				return
			}

			continue
		}
		if batchesData[i] == nil {
			continue
		}
		p.pendingQueue.Put(&pendingItem{
			sentAt:       time.Now(),
			buffer:       batchesData[i],
			sequenceID:   sequenceIDs[i],
			sendRequests: callbacks[i],
		})
		p._getConn().WriteData(batchesData[i])
	}

}

func (p *partitionProducer) internalFlush(fr *flushRequest) {
	// clear all the messages which have sent to dataChan before flush
	if len(p.dataChan) != 0 {
		oldDataChan := p.dataChan
		p.dataChan = make(chan *sendRequest, p.options.MaxPendingMessages)
		for len(oldDataChan) != 0 {
			pendingData := <-oldDataChan
			p.internalSend(pendingData)
		}
	}

	if !p.options.DisableBatching {
		p.internalFlushCurrentBatch()
	}

	pi, ok := p.pendingQueue.PeekLast().(*pendingItem)
	if !ok {
		close(fr.doneCh)
		return
	}

	// lock the pending request while adding requests
	// since the ReceivedSendReceipt func iterates over this list
	pi.Lock()
	defer pi.Unlock()

	if pi.isDone {
		// The last item in the queue has been completed while we were
		// looking at it. It's safe at this point to assume that every
		// message enqueued before Flush() was called are now persisted
		close(fr.doneCh)
		return
	}

	pi.flushCallback = func(err error) {
		fr.err = err
		close(fr.doneCh)
	}
}

func (p *partitionProducer) Send(ctx context.Context, msg *ProducerMessage) (MessageID, error) {
	var err error
	var msgID MessageID

	// use atomic bool to avoid race
	isDone := uAtomic.NewBool(false)
	doneCh := make(chan struct{})

	p.internalSendAsync(ctx, msg, func(ID MessageID, message *ProducerMessage, e error) {
		if isDone.CAS(false, true) {
			err = e
			msgID = ID
			close(doneCh)
		}
	}, true)

	// wait for send request to finish
	select {
	case <-ctx.Done():
		return nil, ctx.Err()
	case <-doneCh:
		// send request has been finished
		return msgID, err
	}
}

func (p *partitionProducer) SendAsync(ctx context.Context, msg *ProducerMessage,
	callback func(MessageID, *ProducerMessage, error)) {
	p.internalSendAsync(ctx, msg, callback, false)
}

func (p *partitionProducer) validateMsg(msg *ProducerMessage) error {
	if msg == nil {
		return joinErrors(ErrInvalidMessage, fmt.Errorf("message is nil"))
	}

	if msg.Value != nil && msg.Payload != nil {
		return joinErrors(ErrInvalidMessage, fmt.Errorf("can not set Value and Payload both"))
	}

	if p.options.DisableMultiSchema {
		if msg.Schema != nil && p.options.Schema != nil &&
			msg.Schema.GetSchemaInfo().hash() != p.options.Schema.GetSchemaInfo().hash() {
			p.log.Errorf("The producer %s of the topic %s is disabled the `MultiSchema`", p.producerName, p.topic)
			return joinErrors(ErrSchema, fmt.Errorf("msg schema can not match with producer schema"))
		}
	}

	return nil
}

func (p *partitionProducer) prepareTransaction(sr *sendRequest) error {
	if sr.msg.Transaction == nil {
		return nil
	}

	txn := (sr.msg.Transaction).(*transaction)
	if txn.state != TxnOpen {
		p.log.WithField("state", txn.state).Error("Failed to send message" +
			" by a non-open transaction.")
		return joinErrors(ErrTransaction,
			fmt.Errorf("failed to send message by a non-open transaction"))
	}

	if err := txn.registerProducerTopic(p.topic); err != nil {
		return joinErrors(ErrTransaction, err)
	}

	if err := txn.registerSendOrAckOp(); err != nil {
		return joinErrors(ErrTransaction, err)
	}

	sr.transaction = txn
	return nil
}

func (p *partitionProducer) updateSchema(sr *sendRequest) error {
	var schema Schema
	var schemaVersion []byte
	var err error

	if sr.msg.Schema != nil {
		schema = sr.msg.Schema
	} else if p.options.Schema != nil {
		schema = p.options.Schema
	}

	if schema == nil {
		return nil
	}

	schemaVersion = p.schemaCache.Get(schema.GetSchemaInfo())
	if schemaVersion == nil {
		schemaVersion, err = p.getOrCreateSchema(schema.GetSchemaInfo())
		if err != nil {
			return joinErrors(ErrSchema, fmt.Errorf("get schema version fail, err: %w", err))
		}
		p.schemaCache.Put(schema.GetSchemaInfo(), schemaVersion)
	}

	sr.schema = schema
	sr.schemaVersion = schemaVersion
	return nil
}

func (p *partitionProducer) updateUncompressedPayload(sr *sendRequest) error {
	// read payload from message
	sr.uncompressedPayload = sr.msg.Payload

	if sr.msg.Value != nil {
		if sr.schema == nil {
			p.log.Errorf("Schema encode message failed %s", sr.msg.Value)
			return joinErrors(ErrSchema, fmt.Errorf("set schema value without setting schema"))
		}

		// payload and schema are mutually exclusive
		// try to get payload from schema value only if payload is not set
		schemaPayload, err := sr.schema.Encode(sr.msg.Value)
		if err != nil {
			p.log.WithError(err).Errorf("Schema encode message failed %s", sr.msg.Value)
			return joinErrors(ErrSchema, err)
		}

		sr.uncompressedPayload = schemaPayload
	}

	sr.uncompressedSize = int64(len(sr.uncompressedPayload))
	return nil
}

func (p *partitionProducer) updateMetaData(sr *sendRequest) {
	deliverAt := sr.msg.DeliverAt
	if sr.msg.DeliverAfter.Nanoseconds() > 0 {
		deliverAt = time.Now().Add(sr.msg.DeliverAfter)
	}

	// set default ReplicationClusters when DisableReplication
	if sr.msg.DisableReplication {
		sr.msg.ReplicationClusters = []string{"__local__"}
	}

	sr.mm = p.genMetadata(sr.msg, int(sr.uncompressedSize), deliverAt)

	sr.sendAsBatch = !p.options.DisableBatching &&
		sr.msg.ReplicationClusters == nil &&
		deliverAt.UnixNano() < 0

	if !sr.sendAsBatch {
		// update sequence id for metadata, make the size of msgMetadata more accurate
		// batch sending will update sequence ID in the BatchBuilder
		p.updateMetadataSeqID(sr.mm, sr.msg)
	}

	sr.deliverAt = deliverAt
}

func (p *partitionProducer) updateChunkInfo(sr *sendRequest) error {
	checkSize := sr.uncompressedSize
	if !sr.sendAsBatch {
		sr.compressedPayload = p.compressionProvider.Compress(nil, sr.uncompressedPayload)
		sr.compressedSize = len(sr.compressedPayload)

		// set the compress type in msgMetaData
		compressionType := pb.CompressionType(p.options.CompressionType)
		if compressionType != pb.CompressionType_NONE {
			sr.mm.Compression = &compressionType
		}

		checkSize = int64(sr.compressedSize)
	}

	sr.maxMessageSize = p._getConn().GetMaxMessageSize()

	// if msg is too large and chunking is disabled
	if checkSize > int64(sr.maxMessageSize) && !p.options.EnableChunking {
		p.log.WithError(ErrMessageTooLarge).
			WithField("size", checkSize).
			WithField("properties", sr.msg.Properties).
			Errorf("MaxMessageSize %d", sr.maxMessageSize)
		return ErrMessageTooLarge
	}

	if sr.sendAsBatch || !p.options.EnableChunking {
		sr.totalChunks = 1
		sr.payloadChunkSize = int(sr.maxMessageSize)
	} else {
		sr.payloadChunkSize = int(sr.maxMessageSize) - proto.Size(sr.mm)
		if sr.payloadChunkSize <= 0 {
			p.log.WithError(ErrMetaTooLarge).
				WithField("metadata size", proto.Size(sr.mm)).
				WithField("properties", sr.msg.Properties).
				Errorf("MaxMessageSize %d", int(p._getConn().GetMaxMessageSize()))
			return ErrMetaTooLarge
		}
		// set ChunkMaxMessageSize
		if p.options.ChunkMaxMessageSize != 0 {
			sr.payloadChunkSize = int(math.Min(float64(sr.payloadChunkSize), float64(p.options.ChunkMaxMessageSize)))
		}
		sr.totalChunks = int(math.Max(1, math.Ceil(float64(sr.compressedSize)/float64(sr.payloadChunkSize))))
	}

	return nil
}

func (p *partitionProducer) internalSendAsync(
	ctx context.Context,
	msg *ProducerMessage,
	callback func(MessageID, *ProducerMessage, error),
	flushImmediately bool,
) {
	if err := p.validateMsg(msg); err != nil {
		p.log.Error(err)
		runCallback(callback, nil, msg, err)
		return
	}

	sr := sendRequestPool.Get().(*sendRequest)
	*sr = sendRequest{
		pool:             sendRequestPool,
		ctx:              ctx,
		msg:              msg,
		producer:         p,
		callback:         callback,
		callbackOnce:     &sync.Once{},
		flushImmediately: flushImmediately,
		publishTime:      time.Now(),
		chunkID:          -1,
	}

	if err := p.prepareTransaction(sr); err != nil {
		sr.done(nil, err)
		return
	}

	if p.getProducerState() != producerReady {
		sr.done(nil, ErrProducerClosed)
		return
	}

	p.options.Interceptors.BeforeSend(p, msg)

	if err := p.updateSchema(sr); err != nil {
		p.log.Error(err)
		sr.done(nil, err)
		return
	}

	if err := p.updateUncompressedPayload(sr); err != nil {
		p.log.Error(err)
		sr.done(nil, err)
		return
	}

	p.updateMetaData(sr)

	if err := p.updateChunkInfo(sr); err != nil {
		p.log.Error(err)
		sr.done(nil, err)
		return
	}

	if err := p.reserveResources(sr); err != nil {
		p.log.Error(err)
		sr.done(nil, err)
		return
	}

	p.dataChan <- sr
}

func (p *partitionProducer) ReceivedSendReceipt(response *pb.CommandSendReceipt) {
	pi, ok := p.pendingQueue.Peek().(*pendingItem)

	if !ok {
		// if we receive a receipt although the pending queue is empty, the state of the broker and the producer differs.
		p.log.Warnf("Got ack %v for timed out msg", response.GetMessageId())
		return
	}

	if pi.sequenceID < response.GetSequenceId() {
		// Force connection closing so that messages can be re-transmitted in a new connection
		p.log.Warnf("Received ack for %v on sequenceId %v - expected: %v, local < remote, closing connection",
			response.GetMessageId(), response.GetSequenceId(), pi.sequenceID)
		p._getConn().Close()
		return
	} else if pi.sequenceID > response.GetSequenceId() {
		// Ignoring the ack since it's referring to a message that has already timed out.
		p.log.Warnf("Received ack for %v on sequenceId %v - expected: %v, local > remote, ignore it",
			response.GetMessageId(), response.GetSequenceId(), pi.sequenceID)
		return
	} else {
		// The ack was indeed for the expected item in the queue, we can remove it and trigger the callback
		p.pendingQueue.Poll()

		now := time.Now().UnixNano()

		// lock the pending item while sending the requests
		pi.Lock()
		defer pi.Unlock()
		p.metrics.PublishRPCLatency.Observe(float64(now-pi.sentAt.UnixNano()) / 1.0e9)
		batchSize := int32(len(pi.sendRequests))
		for idx, i := range pi.sendRequests {
			sr := i.(*sendRequest)
			atomic.StoreInt64(&p.lastSequenceID, int64(pi.sequenceID))

			msgID := newMessageID(
				int64(response.MessageId.GetLedgerId()),
				int64(response.MessageId.GetEntryId()),
				int32(idx),
				p.partitionIdx,
				batchSize,
			)

			if sr.totalChunks > 1 {
				if sr.chunkID == 0 {
					sr.chunkRecorder.setFirstChunkID(
						&messageID{
							int64(response.MessageId.GetLedgerId()),
							int64(response.MessageId.GetEntryId()),
							-1,
							p.partitionIdx,
							0,
						})
				} else if sr.chunkID == sr.totalChunks-1 {
					sr.chunkRecorder.setLastChunkID(
						&messageID{
							int64(response.MessageId.GetLedgerId()),
							int64(response.MessageId.GetEntryId()),
							-1,
							p.partitionIdx,
							0,
						})
					// use chunkMsgID to set msgID
					msgID = &sr.chunkRecorder.chunkedMsgID
				}
			}

			sr.done(msgID, nil)
		}

		// Mark this pending item as done
		pi.done(nil)
	}
}

func (p *partitionProducer) internalClose(req *closeProducer) {
	defer close(req.doneCh)

	p.doClose(ErrProducerClosed)
}

func (p *partitionProducer) doClose(reason error) {
	if !p.casProducerState(producerReady, producerClosing) {
		return
	}

	p.log.Info("Closing producer")
	defer close(p.dataChan)
	defer close(p.cmdChan)

	id := p.client.rpcClient.NewRequestID()
	_, err := p.client.rpcClient.RequestOnCnx(p._getConn(), id, pb.BaseCommand_CLOSE_PRODUCER, &pb.CommandCloseProducer{
		ProducerId: &p.producerID,
		RequestId:  &id,
	})

	if err != nil {
		p.log.WithError(err).Warn("Failed to close producer")
	} else {
		p.log.Info("Closed producer")
	}
	p.failPendingMessages(reason)

	if p.batchBuilder != nil {
		if err = p.batchBuilder.Close(); err != nil {
			p.log.WithError(err).Warn("Failed to close batch builder")
		}
	}

	p.setProducerState(producerClosed)
	p._getConn().UnregisterListener(p.producerID)
	p.batchFlushTicker.Stop()
}

func (p *partitionProducer) failPendingMessages(err error) {
	curViewItems := p.pendingQueue.ReadableSlice()
	viewSize := len(curViewItems)
	if viewSize <= 0 {
		return
	}
	p.log.Infof("Failing %d messages on closing producer", viewSize)
	lastViewItem := curViewItems[viewSize-1].(*pendingItem)

	// iterate at most viewSize items
	for i := 0; i < viewSize; i++ {
		item := p.pendingQueue.CompareAndPoll(
			func(m interface{}) bool {
				return m != nil
			})

		if item == nil {
			return
		}

		pi := item.(*pendingItem)
		pi.Lock()

		for _, i := range pi.sendRequests {
			sr := i.(*sendRequest)
			sr.done(nil, err)
		}

		// flag the sending has completed with error, flush make no effect
		pi.done(err)
		pi.Unlock()

		// finally reached the last view item, current iteration ends
		if pi == lastViewItem {
			p.log.Infof("%d messages complete failed", viewSize)
			return
		}
	}
}

func (p *partitionProducer) LastSequenceID() int64 {
	return atomic.LoadInt64(&p.lastSequenceID)
}

func (p *partitionProducer) Flush() error {
	return p.FlushWithCtx(context.Background())
}

func (p *partitionProducer) FlushWithCtx(ctx context.Context) error {
	flushReq := &flushRequest{
		doneCh: make(chan struct{}),
		err:    nil,
	}
	select {
	case <-ctx.Done():
		return ctx.Err()
	case p.cmdChan <- flushReq:
	}

	// wait for the flush request to complete
	select {
	case <-ctx.Done():
		return ctx.Err()
	case <-flushReq.doneCh:
		return flushReq.err
	}
}

func (p *partitionProducer) getProducerState() producerState {
	return producerState(p.state.Load())
}

func (p *partitionProducer) setProducerState(state producerState) {
	p.state.Swap(int32(state))
}

// set a new producerState and return the last state
// returns bool if the new state has been set or not
func (p *partitionProducer) casProducerState(oldState, newState producerState) bool {
	return p.state.CAS(int32(oldState), int32(newState))
}

func (p *partitionProducer) Close() {
	if p.getProducerState() != producerReady {
		// Producer is closing
		return
	}

	cp := &closeProducer{doneCh: make(chan struct{})}
	p.cmdChan <- cp

	// wait for close producer request to complete
	<-cp.doneCh
}

type sendRequest struct {
	pool             *sync.Pool
	ctx              context.Context
	msg              *ProducerMessage
	producer         *partitionProducer
	callback         func(MessageID, *ProducerMessage, error)
	callbackOnce     *sync.Once
	publishTime      time.Time
	flushImmediately bool
	totalChunks      int
	chunkID          int
	uuid             string
	chunkRecorder    *chunkRecorder

	/// resource management

	memLimit          internal.MemoryLimitController
	reservedMem       int64
	semaphore         internal.Semaphore
	reservedSemaphore int

	/// convey settable state

	sendAsBatch         bool
	transaction         *transaction
	schema              Schema
	schemaVersion       []byte
	uncompressedPayload []byte
	uncompressedSize    int64
	compressedPayload   []byte
	compressedSize      int
	payloadChunkSize    int
	mm                  *pb.MessageMetadata
	deliverAt           time.Time
	maxMessageSize      int32
}

func (sr *sendRequest) done(msgID MessageID, err error) {
	if err == nil {
		sr.producer.metrics.PublishLatency.Observe(float64(time.Now().UnixNano()-sr.publishTime.UnixNano()) / 1.0e9)
		sr.producer.metrics.MessagesPublished.Inc()
		sr.producer.metrics.BytesPublished.Add(float64(sr.reservedMem))

		if sr.totalChunks <= 1 || sr.chunkID == sr.totalChunks-1 {
			if sr.producer.options.Interceptors != nil {
				sr.producer.options.Interceptors.OnSendAcknowledgement(sr.producer, sr.msg, msgID)
			}
		}
	}

	if err != nil {
		sr.producer.log.WithError(err).
			WithField("size", sr.reservedMem).
			WithField("properties", sr.msg.Properties)
	}

	if errors.Is(err, ErrSendTimeout) {
		sr.producer.metrics.PublishErrorsTimeout.Inc()
	}

	if errors.Is(err, ErrMessageTooLarge) {
		sr.producer.metrics.PublishErrorsMsgTooLarge.Inc()
	}

	if sr.semaphore != nil {
		sr.semaphore.Release()
		sr.producer.metrics.MessagesPending.Dec()
	}

	if sr.memLimit != nil {
		sr.memLimit.ReleaseMemory(sr.reservedMem)
		sr.producer.metrics.BytesPending.Sub(float64(sr.reservedMem))
	}

	// sr.chunkID == -1 means a chunked message is not yet prepared, so that we should fail it immediately
	if sr.totalChunks <= 1 || sr.chunkID == -1 || sr.chunkID == sr.totalChunks-1 {
		sr.callbackOnce.Do(func() {
			runCallback(sr.callback, msgID, sr.msg, err)
		})

		if sr.transaction != nil {
			sr.transaction.endSendOrAckOp(err)
		}
	}

	pool := sr.pool
	if pool != nil {
		// reset all the fields
		*sr = sendRequest{}
		pool.Put(sr)
	}
}

func (p *partitionProducer) blockIfQueueFull() bool {
	//DisableBlockIfQueueFull == false means enable block
	return !p.options.DisableBlockIfQueueFull
}

func (p *partitionProducer) reserveSemaphore(sr *sendRequest) error {
	for i := 0; i < sr.totalChunks; i++ {
		if p.blockIfQueueFull() {
			if !p.publishSemaphore.Acquire(sr.ctx) {
				return ErrContextExpired
			}

			// update sr.semaphore and sr.reservedSemaphore here so that we can release semaphore in the case
			// of that only a part of the chunks acquire succeed
			sr.semaphore = p.publishSemaphore
			sr.reservedSemaphore++
			p.metrics.MessagesPending.Inc()
		} else {
			if !p.publishSemaphore.TryAcquire() {
				return ErrSendQueueIsFull
			}

			// update sr.semaphore and sr.reservedSemaphore here so that we can release semaphore in the case
			// of that only a part of the chunks acquire succeed
			sr.semaphore = p.publishSemaphore
			sr.reservedSemaphore++
			p.metrics.MessagesPending.Inc()
		}
	}

	return nil
}

func (p *partitionProducer) reserveMem(sr *sendRequest) error {
	requiredMem := sr.uncompressedSize
	if !sr.sendAsBatch {
		requiredMem = int64(sr.compressedSize)
	}

	if p.blockIfQueueFull() {
		if !p.client.memLimit.ReserveMemory(sr.ctx, requiredMem) {
			return ErrContextExpired
		}
	} else {
		if !p.client.memLimit.TryReserveMemory(requiredMem) {
			return ErrMemoryBufferIsFull
		}
	}

	sr.memLimit = p.client.memLimit
	sr.reservedMem += requiredMem
	p.metrics.BytesPending.Add(float64(requiredMem))
	return nil
}

func (p *partitionProducer) reserveResources(sr *sendRequest) error {
	if err := p.reserveSemaphore(sr); err != nil {
		return err
	}
	if err := p.reserveMem(sr); err != nil {
		return err
	}
	return nil
}

type closeProducer struct {
	doneCh chan struct{}
}

type flushRequest struct {
	doneCh chan struct{}
	err    error
}

func (i *pendingItem) done(err error) {
	if i.isDone {
		return
	}
	i.isDone = true
	buffersPool.Put(i.buffer)
	if i.flushCallback != nil {
		i.flushCallback(err)
	}
}

// _setConn sets the internal connection field of this partition producer atomically.
// Note: should only be called by this partition producer when a new connection is available.
func (p *partitionProducer) _setConn(conn internal.Connection) {
	p.conn.Store(conn)
}

// _getConn returns internal connection field of this partition producer atomically.
// Note: should only be called by this partition producer before attempting to use the connection
func (p *partitionProducer) _getConn() internal.Connection {
	// Invariant: p.conn must be non-nil for the lifetime of the partitionProducer.
	//            For this reason we leave this cast unchecked and panic() if the
	//            invariant is broken
	return p.conn.Load().(internal.Connection)
}

type chunkRecorder struct {
	chunkedMsgID chunkMessageID
}

func newChunkRecorder() *chunkRecorder {
	return &chunkRecorder{
		chunkedMsgID: chunkMessageID{},
	}
}

func (c *chunkRecorder) setFirstChunkID(msgID *messageID) {
	c.chunkedMsgID.firstChunkID = msgID
}

func (c *chunkRecorder) setLastChunkID(msgID *messageID) {
	c.chunkedMsgID.messageID = msgID
}

func toProtoProducerAccessMode(accessMode ProducerAccessMode) pb.ProducerAccessMode {
	switch accessMode {
	case ProducerAccessModeShared:
		return pb.ProducerAccessMode_Shared
	case ProducerAccessModeExclusive:
		return pb.ProducerAccessMode_Exclusive
	case ProducerAccessModeWaitForExclusive:
		return pb.ProducerAccessMode_WaitForExclusive
	}

	return pb.ProducerAccessMode_Shared
}<|MERGE_RESOLUTION|>--- conflicted
+++ resolved
@@ -449,16 +449,11 @@
 	return res.Response.GetOrCreateSchemaResponse.SchemaVersion, nil
 }
 
-<<<<<<< HEAD
-func (p *partitionProducer) reconnectToBroker() {
+func (p *partitionProducer) reconnectToBroker(connectionClosed *connectionClosed) {
 	var (
 		maxRetry                                    int
 		delayReconnectTime, totalDelayReconnectTime time.Duration
 	)
-=======
-func (p *partitionProducer) reconnectToBroker(connectionClosed *connectionClosed) {
-	var maxRetry int
->>>>>>> 1152cfc2
 	if p.options.MaxReconnectToBroker == nil {
 		maxRetry = -1
 	} else {
@@ -479,29 +474,21 @@
 			return
 		}
 
-<<<<<<< HEAD
-		delayReconnectTime = bo.Next()
-		totalDelayReconnectTime += delayReconnectTime
-
-		p.log.Info("Reconnecting to broker in ", delayReconnectTime)
-=======
 		var assignedBrokerURL string
 
 		if connectionClosed != nil && connectionClosed.HasURL() {
 			delayReconnectTime = 0
 			assignedBrokerURL = connectionClosed.assignedBrokerURL
 			connectionClosed = nil // Only attempt once
-		} else if p.options.BackoffPolicy == nil {
-			delayReconnectTime = defaultBackoff.Next()
 		} else {
-			delayReconnectTime = p.options.BackoffPolicy.Next()
-		}
+			delayReconnectTime = bo.Next()
+		}
+		totalDelayReconnectTime += delayReconnectTime
 
 		p.log.WithFields(log.Fields{
 			"assignedBrokerURL":  assignedBrokerURL,
 			"delayReconnectTime": delayReconnectTime,
 		}).Info("Reconnecting to broker")
->>>>>>> 1152cfc2
 		time.Sleep(delayReconnectTime)
 
 		// double check
