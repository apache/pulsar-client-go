--- conflicted
+++ resolved
@@ -25,6 +25,7 @@
 	"time"
 
 	"github.com/golang/protobuf/proto"
+
 	log "github.com/sirupsen/logrus"
 
 	"github.com/apache/pulsar-client-go/pulsar/internal"
@@ -39,14 +40,11 @@
 	producerClosed
 )
 
-<<<<<<< HEAD
-var ErrNilContextPass = errors.New("can't pass an nil context")
-=======
 var (
 	errFailAddBatch    = errors.New("message send failed")
 	errMessageTooLarge = errors.New("message size exceeds MaxMessageSize")
+	ErrNilContextPass  = errors.New("can't pass an nil context")
 )
->>>>>>> 9ed8af8e
 
 type partitionProducer struct {
 	state  int32
@@ -265,13 +263,14 @@
 }
 
 func (p *partitionProducer) internalSend(request *sendRequest) {
+	p.log.Debug("Received send request: ", *request)
 
 	msg := request.msg
 
 	// if msg is too large
 	if len(msg.Payload) > int(p.cnx.GetMaxMessageSize()) {
 		p.publishSemaphore.Release()
-		request.callback(nil, request.msg, errMessageTooLarge)
+		request.CallBack(nil, request.msg, errMessageTooLarge)
 		p.log.WithField("size", len(msg.Payload)).
 			WithField("properties", msg.Properties).
 			WithError(errMessageTooLarge).Error()
@@ -310,64 +309,34 @@
 		sequenceID = internal.GetAndAdd(p.sequenceIDGenerator, 1)
 	}
 
-<<<<<<< HEAD
 	// check after flush before add to batch
 	if _, done := request.responseCallBackIfCtxDone(); done {
 		p.publishSemaphore.Release()
 		return
 	}
 
-	if sendAsBatch {
-		added := p.batchBuilder.Add(smm, sequenceID, msg.Payload, request,
-			msg.ReplicationClusters, deliverAt)
-		if !added {
-			// The current batch is full.. flush it and retry
-			p.internalFlushCurrentBatch()
-
-			// check after flush before add to batch
-			if _, done := request.responseCallBackIfCtxDone(); done {
-				p.publishSemaphore.Release()
-				return
-			}
-
-			// after flushing try again to add the current payload
-			if ok := p.batchBuilder.Add(smm, sequenceID, msg.Payload, request,
-				msg.ReplicationClusters, deliverAt); !ok {
-				p.log.WithField("size", len(msg.Payload)).
-					WithField("sequenceID", sequenceID).
-					WithField("properties", msg.Properties).
-					Error("unable to add message to batch")
-			}
-		}
-
-	} else {
-		// Send individually
-		if added := p.batchBuilder.Add(smm, sequenceID, msg.Payload, request,
-			msg.ReplicationClusters, deliverAt); !added {
-=======
 	added := p.batchBuilder.Add(smm, sequenceID, msg.Payload, request,
 		msg.ReplicationClusters, deliverAt)
 	if !added {
 		// The current batch is full.. flush it and retry
 		p.internalFlushCurrentBatch()
 
+		// check after flush before add to batch
+		if _, done := request.responseCallBackIfCtxDone(); done {
+			p.publishSemaphore.Release()
+			return
+		}
 		// after flushing try again to add the current payload
 		if ok := p.batchBuilder.Add(smm, sequenceID, msg.Payload, request,
 			msg.ReplicationClusters, deliverAt); !ok {
 			p.publishSemaphore.Release()
-			request.callback(nil, request.msg, errFailAddBatch)
->>>>>>> 9ed8af8e
+			request.CallBack(nil, request.msg, errFailAddBatch)
 			p.log.WithField("size", len(msg.Payload)).
 				WithField("sequenceID", sequenceID).
 				WithField("properties", msg.Properties).
 				Error("unable to add message to batch")
 			return
 		}
-<<<<<<< HEAD
-
-		p.internalFlushCurrentBatch()
-=======
->>>>>>> 9ed8af8e
 	}
 
 	if !sendAsBatch || request.flushImmediately {
