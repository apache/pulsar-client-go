// Licensed to the Apache Software Foundation (ASF) under one
// or more contributor license agreements.  See the NOTICE file
// distributed with this work for additional information
// regarding copyright ownership.  The ASF licenses this file
// to you under the Apache License, Version 2.0 (the
// "License"); you may not use this file except in compliance
// with the License.  You may obtain a copy of the License at
//
//   http://www.apache.org/licenses/LICENSE-2.0
//
// Unless required by applicable law or agreed to in writing,
// software distributed under the License is distributed on an
// "AS IS" BASIS, WITHOUT WARRANTIES OR CONDITIONS OF ANY
// KIND, either express or implied.  See the License for the
// specific language governing permissions and limitations
// under the License.

package pulsar

import (
	"context"
	"strings"
	"sync"
	"sync/atomic"
	"time"

	"github.com/apache/pulsar-client-go/pulsar/internal/compression"
	internalcrypto "github.com/apache/pulsar-client-go/pulsar/internal/crypto"

	"github.com/gogo/protobuf/proto"

	"github.com/apache/pulsar-client-go/pulsar/internal"
	pb "github.com/apache/pulsar-client-go/pulsar/internal/pulsar_proto"
	"github.com/apache/pulsar-client-go/pulsar/log"

	uAtomic "go.uber.org/atomic"
)

type producerState int32

const (
	// producer states
	producerInit = iota
	producerReady
	producerClosing
	producerClosed
)

var (
	errFailAddToBatch  = newError(AddToBatchFailed, "message add to batch failed")
	errSendTimeout     = newError(TimeoutError, "message send timeout")
	errSendQueueIsFull = newError(ProducerQueueIsFull, "producer send queue is full")
	errContextExpired  = newError(TimeoutError, "message send context expired")
	errMessageTooLarge = newError(MessageTooBig, "message size exceeds MaxMessageSize")
	errProducerClosed  = newError(ProducerClosed, "producer already been closed")

	buffersPool sync.Pool
)

var errTopicNotFount = "TopicNotFound"

type partitionProducer struct {
	state  uAtomic.Int32
	client *client
	topic  string
	log    log.Logger

	conn uAtomic.Value

	options                  *ProducerOptions
	producerName             string
	userProvidedProducerName bool
	producerID               uint64
	batchBuilder             internal.BatchBuilder
	sequenceIDGenerator      *uint64
	batchFlushTicker         *time.Ticker

	// Channel where app is posting messages to be published
	eventsChan      chan interface{}
	closeCh         chan struct{}
	connectClosedCh chan connectionClosed

	publishSemaphore internal.Semaphore
	pendingQueue     internal.BlockingQueue
	lastSequenceID   int64
	schemaInfo       *SchemaInfo
	partitionIdx     int32
	metrics          *internal.LeveledMetrics

	epoch uint64
}

func newPartitionProducer(client *client, topic string, options *ProducerOptions, partitionIdx int,
	metrics *internal.LeveledMetrics) (
	*partitionProducer, error) {
	var batchingMaxPublishDelay time.Duration
	if options.BatchingMaxPublishDelay != 0 {
		batchingMaxPublishDelay = options.BatchingMaxPublishDelay
	} else {
		batchingMaxPublishDelay = defaultBatchingMaxPublishDelay
	}

	var maxPendingMessages int
	if options.MaxPendingMessages == 0 {
		maxPendingMessages = 1000
	} else {
		maxPendingMessages = options.MaxPendingMessages
	}

	logger := client.log.SubLogger(log.Fields{"topic": topic})

	p := &partitionProducer{
		client:           client,
		topic:            topic,
		log:              logger,
		options:          options,
		producerID:       client.rpcClient.NewProducerID(),
		eventsChan:       make(chan interface{}, maxPendingMessages),
		connectClosedCh:  make(chan connectionClosed, 10),
		closeCh:          make(chan struct{}),
		batchFlushTicker: time.NewTicker(batchingMaxPublishDelay),
		publishSemaphore: internal.NewSemaphore(int32(maxPendingMessages)),
		pendingQueue:     internal.NewBlockingQueue(maxPendingMessages),
		lastSequenceID:   -1,
		partitionIdx:     int32(partitionIdx),
		metrics:          metrics,
		epoch:            0,
	}
	if p.options.DisableBatching {
		p.batchFlushTicker.Stop()
	}
	p.setProducerState(producerInit)

	if options.Schema != nil && options.Schema.GetSchemaInfo() != nil {
		p.schemaInfo = options.Schema.GetSchemaInfo()
	} else {
		p.schemaInfo = nil
	}

	if options.Name != "" {
		p.producerName = options.Name
		p.userProvidedProducerName = true
	} else {
		p.userProvidedProducerName = false
	}
	err := p.grabCnx()
	if err != nil {
<<<<<<< HEAD
=======
		p.batchFlushTicker.Stop()
>>>>>>> 5ced071a
		logger.WithError(err).Error("Failed to create producer at newPartitionProducer")
		return nil, err
	}

	p.log = p.log.SubLogger(log.Fields{
		"producer_name": p.producerName,
		"producerID":    p.producerID,
	})

	p.log.WithField("cnx", p._getConn().ID()).Info("Created producer")
	p.setProducerState(producerReady)

	if p.options.SendTimeout > 0 {
		go p.failTimeoutMessages()
	}

	go p.runEventsLoop()

	return p, nil
}

func (p *partitionProducer) grabCnx() error {
	lr, err := p.client.lookupService.Lookup(p.topic)
	if err != nil {
		p.log.WithError(err).Warn("Failed to lookup topic")
		return err
	}

	p.log.Debug("Lookup result: ", lr)
	id := p.client.rpcClient.NewRequestID()

	// set schema info for producer

	pbSchema := new(pb.Schema)
	if p.schemaInfo != nil {
		tmpSchemaType := pb.Schema_Type(int32(p.schemaInfo.Type))
		pbSchema = &pb.Schema{
			Name:       proto.String(p.schemaInfo.Name),
			Type:       &tmpSchemaType,
			SchemaData: []byte(p.schemaInfo.Schema),
			Properties: internal.ConvertFromStringMap(p.schemaInfo.Properties),
		}
		p.log.Debugf("The partition consumer schema name is: %s", pbSchema.Name)
	} else {
		pbSchema = nil
		p.log.Debug("The partition consumer schema is nil")
	}

	cmdProducer := &pb.CommandProducer{
		RequestId:                proto.Uint64(id),
		Topic:                    proto.String(p.topic),
		Encrypted:                nil,
		ProducerId:               proto.Uint64(p.producerID),
		Schema:                   pbSchema,
		Epoch:                    proto.Uint64(atomic.LoadUint64(&p.epoch)),
		UserProvidedProducerName: proto.Bool(p.userProvidedProducerName),
	}

	if p.producerName != "" {
		cmdProducer.ProducerName = proto.String(p.producerName)
	}

	if len(p.options.Properties) > 0 {
		cmdProducer.Metadata = toKeyValues(p.options.Properties)
	}
	res, err := p.client.rpcClient.Request(lr.LogicalAddr, lr.PhysicalAddr, id, pb.BaseCommand_PRODUCER, cmdProducer)
	if err != nil {
		p.log.WithError(err).Error("Failed to create producer at send PRODUCER request")
		return err
	}

	p.producerName = res.Response.ProducerSuccess.GetProducerName()

	var encryptor internalcrypto.Encryptor
	if p.options.Encryption != nil {
		encryptor = internalcrypto.NewProducerEncryptor(p.options.Encryption.Keys,
			p.options.Encryption.KeyReader,
			p.options.Encryption.MessageCrypto,
			p.options.Encryption.ProducerCryptoFailureAction, p.log)
	} else {
		encryptor = internalcrypto.NewNoopEncryptor()
	}

	if p.options.DisableBatching {
		provider, _ := GetBatcherBuilderProvider(DefaultBatchBuilder)
		p.batchBuilder, err = provider(p.options.BatchingMaxMessages, p.options.BatchingMaxSize,
			p.producerName, p.producerID, pb.CompressionType(p.options.CompressionType),
			compression.Level(p.options.CompressionLevel),
			p,
			p.log,
			encryptor)
		if err != nil {
			return err
		}
	} else if p.batchBuilder == nil {
		provider, err := GetBatcherBuilderProvider(p.options.BatcherBuilderType)
		if err != nil {
			provider, _ = GetBatcherBuilderProvider(DefaultBatchBuilder)
		}

		p.batchBuilder, err = provider(p.options.BatchingMaxMessages, p.options.BatchingMaxSize,
			p.producerName, p.producerID, pb.CompressionType(p.options.CompressionType),
			compression.Level(p.options.CompressionLevel),
			p,
			p.log,
			encryptor)
		if err != nil {
			return err
		}
	}

	if p.sequenceIDGenerator == nil {
		nextSequenceID := uint64(res.Response.ProducerSuccess.GetLastSequenceId() + 1)
		p.sequenceIDGenerator = &nextSequenceID
	}
	p._setConn(res.Cnx)
	p._getConn().RegisterListener(p.producerID, p)
	p.log.WithFields(log.Fields{
		"cnx":   res.Cnx.ID(),
		"epoch": atomic.LoadUint64(&p.epoch),
	}).Debug("Connected producer")

	pendingItems := p.pendingQueue.ReadableSlice()
	viewSize := len(pendingItems)
	if viewSize > 0 {
		p.log.Infof("Resending %d pending batches", viewSize)
		lastViewItem := pendingItems[viewSize-1].(*pendingItem)

		// iterate at most pending items
		for i := 0; i < viewSize; i++ {
			item := p.pendingQueue.Poll()
			if item == nil {
				continue
			}
			pi := item.(*pendingItem)
			// when resending pending batches, we update the sendAt timestamp and put to the back of queue
			// to avoid pending item been removed by failTimeoutMessages and cause race condition
			pi.Lock()
			pi.sentAt = time.Now()
			pi.Unlock()
			p.pendingQueue.Put(pi)
			p._getConn().WriteData(pi.batchData)

			if pi == lastViewItem {
				break
			}
		}
	}
	return nil
}

type connectionClosed struct{}

func (p *partitionProducer) GetBuffer() internal.Buffer {
	b, ok := buffersPool.Get().(internal.Buffer)
	if ok {
		b.Clear()
	}
	return b
}

func (p *partitionProducer) ConnectionClosed() {
	// Trigger reconnection in the produce goroutine
	p.log.WithField("cnx", p._getConn().ID()).Warn("Connection was closed")
	p.connectClosedCh <- connectionClosed{}
}

func (p *partitionProducer) reconnectToBroker() {
	var (
		maxRetry int
		backoff  = internal.Backoff{}
	)

	if p.options.MaxReconnectToBroker == nil {
		maxRetry = -1
	} else {
		maxRetry = int(*p.options.MaxReconnectToBroker)
	}

	for maxRetry != 0 {
		if p.getProducerState() != producerReady {
			// Producer is already closing
			p.log.Info("producer state not ready, exit reconnect")
			return
		}

		d := backoff.Next()
		p.log.Info("Reconnecting to broker in ", d)
		time.Sleep(d)
		atomic.AddUint64(&p.epoch, 1)
		err := p.grabCnx()
		if err == nil {
			// Successfully reconnected
			p.log.WithField("cnx", p._getConn().ID()).Info("Reconnected producer to broker")
			return
		}
		p.log.WithError(err).Error("Failed to create producer at reconnect")
		errMsg := err.Error()
		if strings.Contains(errMsg, errTopicNotFount) {
			// when topic is deleted, we should give up reconnection.
			p.log.Warn("Topic Not Found.")
			break
		}

		if maxRetry > 0 {
			maxRetry--
		}
	}
}

func (p *partitionProducer) runEventsLoop() {
	go func() {
		for {
			select {
			case <-p.closeCh:
				p.log.Info("close producer, exit reconnect")
				return
			case <-p.connectClosedCh:
				p.log.Info("runEventsLoop will reconnect in producer")
				p.reconnectToBroker()
			}
		}
	}()

	for {
		select {
		case i := <-p.eventsChan:
			switch v := i.(type) {
			case *sendRequest:
				p.internalSend(v)
			case *flushRequest:
				p.internalFlush(v)
			case *closeProducer:
				p.internalClose(v)
				return
			}
		case <-p.batchFlushTicker.C:
			if p.batchBuilder.IsMultiBatches() {
				p.internalFlushCurrentBatches()
			} else {
				p.internalFlushCurrentBatch()
			}
		}
	}
}

func (p *partitionProducer) Topic() string {
	return p.topic
}

func (p *partitionProducer) Name() string {
	return p.producerName
}

func (p *partitionProducer) internalSend(request *sendRequest) {
	p.log.Debug("Received send request: ", *request)

	msg := request.msg

	// read payload from message
	payload := msg.Payload

	var err error

	// payload and schema are mutually exclusive
	// try to get payload from schema value only if payload is not set
	if payload == nil && p.options.Schema != nil {
		var schemaPayload []byte
		schemaPayload, err = p.options.Schema.Encode(msg.Value)
		if err != nil {
			p.log.WithError(err).Errorf("Schema encode message failed %s", msg.Value)
			return
		}
		payload = schemaPayload
	}

	// if msg is too large
	if len(payload) > int(p._getConn().GetMaxMessageSize()) {
		p.publishSemaphore.Release()
		request.callback(nil, request.msg, errMessageTooLarge)
		p.log.WithError(errMessageTooLarge).
			WithField("size", len(payload)).
			WithField("properties", msg.Properties).
			Errorf("MaxMessageSize %d", int(p._getConn().GetMaxMessageSize()))
		p.metrics.PublishErrorsMsgTooLarge.Inc()
		return
	}

	deliverAt := msg.DeliverAt
	if msg.DeliverAfter.Nanoseconds() > 0 {
		deliverAt = time.Now().Add(msg.DeliverAfter)
	}

	sendAsBatch := !p.options.DisableBatching &&
		msg.ReplicationClusters == nil &&
		deliverAt.UnixNano() < 0

	smm := &pb.SingleMessageMetadata{
		PayloadSize: proto.Int(len(payload)),
	}

	if msg.EventTime.UnixNano() != 0 {
		smm.EventTime = proto.Uint64(internal.TimestampMillis(msg.EventTime))
	}

	if msg.Key != "" {
		smm.PartitionKey = proto.String(msg.Key)
	}

	if len(msg.OrderingKey) != 0 {
		smm.OrderingKey = []byte(msg.OrderingKey)
	}

	if msg.Properties != nil {
		smm.Properties = internal.ConvertFromStringMap(msg.Properties)
	}

	if msg.SequenceID != nil {
		sequenceID := uint64(*msg.SequenceID)
		smm.SequenceId = proto.Uint64(sequenceID)
	}

	if !sendAsBatch {
		p.internalFlushCurrentBatch()
	}

	if msg.DisableReplication {
		msg.ReplicationClusters = []string{"__local__"}
	}

	added := p.batchBuilder.Add(smm, p.sequenceIDGenerator, payload, request,
		msg.ReplicationClusters, deliverAt)
	if !added {
		// The current batch is full.. flush it and retry
		if p.batchBuilder.IsMultiBatches() {
			p.internalFlushCurrentBatches()
		} else {
			p.internalFlushCurrentBatch()
		}

		// after flushing try again to add the current payload
		if ok := p.batchBuilder.Add(smm, p.sequenceIDGenerator, payload, request,
			msg.ReplicationClusters, deliverAt); !ok {
			p.publishSemaphore.Release()
			request.callback(nil, request.msg, errFailAddToBatch)
			p.log.WithField("size", len(payload)).
				WithField("properties", msg.Properties).
				Error("unable to add message to batch")
			return
		}
	}

	if !sendAsBatch || request.flushImmediately {
		if p.batchBuilder.IsMultiBatches() {
			p.internalFlushCurrentBatches()
		} else {
			p.internalFlushCurrentBatch()
		}
	}
}

type pendingItem struct {
	sync.Mutex
	batchData    internal.Buffer
	sequenceID   uint64
	sentAt       time.Time
	sendRequests []interface{}
	completed    bool
}

func (p *partitionProducer) internalFlushCurrentBatch() {
	batchData, sequenceID, callbacks, err := p.batchBuilder.Flush()
	if batchData == nil {
		return
	}

	// error occurred in batch flush
	// report it using callback
	if err != nil {
		for _, cb := range callbacks {
			if sr, ok := cb.(*sendRequest); ok {
				sr.callback(nil, sr.msg, err)
			}
		}
		return
	}

	p.pendingQueue.Put(&pendingItem{
		sentAt:       time.Now(),
		batchData:    batchData,
		sequenceID:   sequenceID,
		sendRequests: callbacks,
	})
	p._getConn().WriteData(batchData)
}

func (p *partitionProducer) failTimeoutMessages() {
	diff := func(sentAt time.Time) time.Duration {
		return p.options.SendTimeout - time.Since(sentAt)
	}

	t := time.NewTimer(p.options.SendTimeout)
	defer t.Stop()

	for range t.C {
		state := p.getProducerState()
		if state == producerClosing || state == producerClosed {
			return
		}

		item := p.pendingQueue.Peek()
		if item == nil {
			// pending queue is empty
			t.Reset(p.options.SendTimeout)
			continue
		}
		oldestItem := item.(*pendingItem)
		if nextWaiting := diff(oldestItem.sentAt); nextWaiting > 0 {
			// none of these pending messages have timed out, wait and retry
			t.Reset(nextWaiting)
			continue
		}

		// since pending queue is not thread safe because of there is no global iteration lock
		// to control poll from pending queue, current goroutine and connection receipt handler
		// iterate pending queue at the same time, this maybe a performance trade-off
		// see https://github.com/apache/pulsar-client-go/pull/301
		curViewItems := p.pendingQueue.ReadableSlice()
		viewSize := len(curViewItems)
		if viewSize <= 0 {
			// double check
			t.Reset(p.options.SendTimeout)
			continue
		}
		p.log.Infof("Failing %d messages", viewSize)
		lastViewItem := curViewItems[viewSize-1].(*pendingItem)

		// iterate at most viewSize items
		for i := 0; i < viewSize; i++ {
			tickerNeedWaiting := time.Duration(0)
			item := p.pendingQueue.CompareAndPoll(
				func(m interface{}) bool {
					if m == nil {
						return false
					}

					pi := m.(*pendingItem)
					pi.Lock()
					defer pi.Unlock()
					if nextWaiting := diff(pi.sentAt); nextWaiting > 0 {
						// current and subsequent items not timeout yet, stop iterating
						tickerNeedWaiting = nextWaiting
						return false
					}
					return true
				})

			if item == nil {
				t.Reset(p.options.SendTimeout)
				break
			}

			if tickerNeedWaiting > 0 {
				t.Reset(tickerNeedWaiting)
				break
			}

			pi := item.(*pendingItem)
			pi.Lock()

			for _, i := range pi.sendRequests {
				sr := i.(*sendRequest)
				if sr.msg != nil {
					size := len(sr.msg.Payload)
					p.publishSemaphore.Release()
					p.metrics.MessagesPending.Dec()
					p.metrics.BytesPending.Sub(float64(size))
					p.metrics.PublishErrorsTimeout.Inc()
					p.log.WithError(errSendTimeout).
						WithField("size", size).
						WithField("properties", sr.msg.Properties)
				}
				if sr.callback != nil {
					sr.callback(nil, sr.msg, errSendTimeout)
				}
			}

			// flag the send has completed with error, flush make no effect
			pi.Complete()
			pi.Unlock()

			// finally reached the last view item, current iteration ends
			if pi == lastViewItem {
				t.Reset(p.options.SendTimeout)
				break
			}
		}
	}
}

func (p *partitionProducer) internalFlushCurrentBatches() {
	batchesData, sequenceIDs, callbacks, errors := p.batchBuilder.FlushBatches()
	if batchesData == nil {
		return
	}

	for i := range batchesData {
		// error occurred in processing batch
		// report it using callback
		if errors[i] != nil {
			for _, cb := range callbacks[i] {
				if sr, ok := cb.(*sendRequest); ok {
					sr.callback(nil, sr.msg, errors[i])
				}
			}
			continue
		}
		if batchesData[i] == nil {
			continue
		}
		p.pendingQueue.Put(&pendingItem{
			sentAt:       time.Now(),
			batchData:    batchesData[i],
			sequenceID:   sequenceIDs[i],
			sendRequests: callbacks[i],
		})
		p._getConn().WriteData(batchesData[i])
	}

}

func (p *partitionProducer) internalFlush(fr *flushRequest) {
	if p.batchBuilder.IsMultiBatches() {
		p.internalFlushCurrentBatches()
	} else {
		p.internalFlushCurrentBatch()
	}

	pi, ok := p.pendingQueue.PeekLast().(*pendingItem)
	if !ok {
		close(fr.doneCh)
		return
	}

	// lock the pending request while adding requests
	// since the ReceivedSendReceipt func iterates over this list
	pi.Lock()
	defer pi.Unlock()

	if pi.completed {
		// The last item in the queue has been completed while we were
		// looking at it. It's safe at this point to assume that every
		// message enqueued before Flush() was called are now persisted
		close(fr.doneCh)
		return
	}

	sendReq := &sendRequest{
		msg: nil,
		callback: func(id MessageID, message *ProducerMessage, e error) {
			fr.err = e
			close(fr.doneCh)
		},
	}

	pi.sendRequests = append(pi.sendRequests, sendReq)
}

func (p *partitionProducer) Send(ctx context.Context, msg *ProducerMessage) (MessageID, error) {
	var err error
	var msgID MessageID

	// use atomic bool to avoid race
	isDone := uAtomic.NewBool(false)
	doneCh := make(chan struct{})

	p.internalSendAsync(ctx, msg, func(ID MessageID, message *ProducerMessage, e error) {
		if isDone.CAS(false, true) {
			err = e
			msgID = ID
			close(doneCh)
		}
	}, true)

	// wait for send request to finish
	<-doneCh
	return msgID, err
}

func (p *partitionProducer) SendAsync(ctx context.Context, msg *ProducerMessage,
	callback func(MessageID, *ProducerMessage, error)) {
	p.internalSendAsync(ctx, msg, callback, false)
}

func (p *partitionProducer) internalSendAsync(ctx context.Context, msg *ProducerMessage,
	callback func(MessageID, *ProducerMessage, error), flushImmediately bool) {
	if p.getProducerState() != producerReady {
		// Producer is closing
		callback(nil, msg, errProducerClosed)
		return
	}

	sr := &sendRequest{
		ctx:              ctx,
		msg:              msg,
		callback:         callback,
		flushImmediately: flushImmediately,
		publishTime:      time.Now(),
	}
	p.options.Interceptors.BeforeSend(p, msg)

	if p.options.DisableBlockIfQueueFull {
		if !p.publishSemaphore.TryAcquire() {
			if callback != nil {
				callback(nil, msg, errSendQueueIsFull)
			}
			return
		}
	} else {
		if !p.publishSemaphore.Acquire(ctx) {
			callback(nil, msg, errContextExpired)
			return
		}
	}

	p.metrics.MessagesPending.Inc()
	p.metrics.BytesPending.Add(float64(len(sr.msg.Payload)))

	p.eventsChan <- sr
}

func (p *partitionProducer) ReceivedSendReceipt(response *pb.CommandSendReceipt) {
	pi, ok := p.pendingQueue.Peek().(*pendingItem)

	if !ok {
		// if we receive a receipt although the pending queue is empty, the state of the broker and the producer differs.
		p.log.Warnf("Got ack %v for timed out msg", response.GetMessageId())
		return
	}

	if pi.sequenceID < response.GetSequenceId() {
		// Ignoring the ack since it's referring to a message that has already timed out.
		p.log.Warnf("Received ack for %v on sequenceId %v - expected: %v, closing connection", response.GetMessageId(),
			response.GetSequenceId(), pi.sequenceID)
		return
	} else if pi.sequenceID > response.GetSequenceId() {
		// Force connection closing so that messages can be re-transmitted in a new connection
		p.log.Warnf("Received ack for %v on sequenceId %v - expected: %v, closing connection", response.GetMessageId(),
			response.GetSequenceId(), pi.sequenceID)
		p._getConn().Close()
		return
	} else {
		// The ack was indeed for the expected item in the queue, we can remove it and trigger the callback
		p.pendingQueue.Poll()

		now := time.Now().UnixNano()

		// lock the pending item while sending the requests
		pi.Lock()
		defer pi.Unlock()
		p.metrics.PublishRPCLatency.Observe(float64(now-pi.sentAt.UnixNano()) / 1.0e9)
		for idx, i := range pi.sendRequests {
			sr := i.(*sendRequest)
			if sr.msg != nil {
				atomic.StoreInt64(&p.lastSequenceID, int64(pi.sequenceID))
				p.publishSemaphore.Release()

				p.metrics.PublishLatency.Observe(float64(now-sr.publishTime.UnixNano()) / 1.0e9)
				p.metrics.MessagesPublished.Inc()
				p.metrics.MessagesPending.Dec()
				payloadSize := float64(len(sr.msg.Payload))
				p.metrics.BytesPublished.Add(payloadSize)
				p.metrics.BytesPending.Sub(payloadSize)
			}

			if sr.callback != nil || len(p.options.Interceptors) > 0 {
				msgID := newMessageID(
					int64(response.MessageId.GetLedgerId()),
					int64(response.MessageId.GetEntryId()),
					int32(idx),
					p.partitionIdx,
				)

				if sr.callback != nil {
					sr.callback(msgID, sr.msg, nil)
				}

				p.options.Interceptors.OnSendAcknowledgement(p, sr.msg, msgID)
			}
		}

		// Mark this pending item as done
		pi.Complete()
	}
}

func (p *partitionProducer) internalClose(req *closeProducer) {
	defer close(req.doneCh)
	if !p.casProducerState(producerReady, producerClosing) {
		return
	}

	p.log.Info("Closing producer")

	id := p.client.rpcClient.NewRequestID()
	_, err := p.client.rpcClient.RequestOnCnx(p._getConn(), id, pb.BaseCommand_CLOSE_PRODUCER, &pb.CommandCloseProducer{
		ProducerId: &p.producerID,
		RequestId:  &id,
	})

	if err != nil {
		p.log.WithError(err).Warn("Failed to close producer")
	} else {
		p.log.Info("Closed producer")
	}

	if err = p.batchBuilder.Close(); err != nil {
		p.log.WithError(err).Warn("Failed to close batch builder")
	}

	p.setProducerState(producerClosed)
	p._getConn().UnregisterListener(p.producerID)
	p.batchFlushTicker.Stop()

	close(p.closeCh)
}

func (p *partitionProducer) LastSequenceID() int64 {
	return atomic.LoadInt64(&p.lastSequenceID)
}

func (p *partitionProducer) Flush() error {
	flushReq := &flushRequest{
		doneCh: make(chan struct{}),
		err:    nil,
	}
	p.eventsChan <- flushReq

	// wait for the flush request to complete
	<-flushReq.doneCh
	return flushReq.err
}

func (p *partitionProducer) getProducerState() producerState {
	return producerState(p.state.Load())
}

func (p *partitionProducer) setProducerState(state producerState) {
	p.state.Swap(int32(state))
}

// set a new consumerState and return the last state
// returns bool if the new state has been set or not
func (p *partitionProducer) casProducerState(oldState, newState producerState) bool {
	return p.state.CAS(int32(oldState), int32(newState))
}

func (p *partitionProducer) Close() {
	if p.getProducerState() != producerReady {
		// Producer is closing
		return
	}

	cp := &closeProducer{doneCh: make(chan struct{})}
	p.eventsChan <- cp

	// wait for close producer request to complete
	<-cp.doneCh
}

type sendRequest struct {
	ctx              context.Context
	msg              *ProducerMessage
	callback         func(MessageID, *ProducerMessage, error)
	publishTime      time.Time
	flushImmediately bool
}

type closeProducer struct {
	doneCh chan struct{}
}

type flushRequest struct {
	doneCh chan struct{}
	err    error
}

func (i *pendingItem) Complete() {
	if i.completed {
		return
	}
	i.completed = true
	buffersPool.Put(i.batchData)
}

// _setConn sets the internal connection field of this partition producer atomically.
// Note: should only be called by this partition producer when a new connection is available.
func (p *partitionProducer) _setConn(conn internal.Connection) {
	p.conn.Store(conn)
}

// _getConn returns internal connection field of this partition producer atomically.
// Note: should only be called by this partition producer before attempting to use the connection
func (p *partitionProducer) _getConn() internal.Connection {
	// Invariant: The conn must be non-nill for the lifetime of the partitionProducer.
	//            For this reason we leave this cast unchecked and panic() if the
	//            invariant is broken
	return p.conn.Load().(internal.Connection)
}<|MERGE_RESOLUTION|>--- conflicted
+++ resolved
@@ -145,10 +145,7 @@
 	}
 	err := p.grabCnx()
 	if err != nil {
-<<<<<<< HEAD
-=======
 		p.batchFlushTicker.Stop()
->>>>>>> 5ced071a
 		logger.WithError(err).Error("Failed to create producer at newPartitionProducer")
 		return nil, err
 	}
