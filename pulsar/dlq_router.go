--- conflicted
+++ resolved
@@ -90,10 +90,6 @@
 		case cm := <-r.messageCh:
 			r.log.WithField("msgID", cm.ID()).Debug("Got message for DLQ")
 			producer := r.getProducer(cm.Consumer.(*consumer).options.Schema)
-<<<<<<< HEAD
-
-=======
->>>>>>> 1e37f2fc
 			msg := cm.Message.(*message)
 			msgID := msg.ID()
 			producer.SendAsync(context.Background(), &ProducerMessage{
