--- conflicted
+++ resolved
@@ -121,18 +121,15 @@
 	// fenced. Applications are now supposed to close it and create a
 	// new producer
 	ProducerFenced
-<<<<<<< HEAD
 	// MaxConcurrentOperationsReached indicates that the maximum number of concurrent operations
 	// has been reached. This means that no additional operations can be started until some
 	// of the current operations complete.
 	MaxConcurrentOperationsReached
-=======
 	// TransactionCoordinatorNotEnabled indicates that the transaction coordinator is not enabled.
 	// This error is returned when an operation that requires the transaction coordinator is attempted
 	// but the transaction coordinator feature is not enabled in the system or the transaction coordinator
 	// has not initialized
 	TransactionCoordinatorNotEnabled
->>>>>>> 64d1e005
 )
 
 // Error implement error interface, composed of two parts: msg and result.
