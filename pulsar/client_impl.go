--- conflicted
+++ resolved
@@ -33,12 +33,8 @@
 )
 
 const (
-<<<<<<< HEAD
 	defaultConnectionTimeout = 30 * time.Second
-=======
-	defaultConnectionTimeout = 30*time.Second
-	defaultOperationTimeout = 30*time.Second
->>>>>>> aaea614f
+	defaultOperationTimeout  = 30 * time.Second
 )
 
 type client struct {
