// Licensed to the Apache Software Foundation (ASF) under one
// or more contributor license agreements.  See the NOTICE file
// distributed with this work for additional information
// regarding copyright ownership.  The ASF licenses this file
// to you under the Apache License, Version 2.0 (the
// "License"); you may not use this file except in compliance
// with the License.  You may obtain a copy of the License at
//
//   http://www.apache.org/licenses/LICENSE-2.0
//
// Unless required by applicable law or agreed to in writing,
// software distributed under the License is distributed on an
// "AS IS" BASIS, WITHOUT WARRANTIES OR CONDITIONS OF ANY
// KIND, either express or implied.  See the License for the
// specific language governing permissions and limitations
// under the License.

package pulsar

import (
	"context"
	"errors"
	"fmt"
	"sync"
	"time"

	"github.com/apache/pulsar-client-go/pulsar/internal"
	pkgerrors "github.com/pkg/errors"

	"github.com/apache/pulsar-client-go/pulsar/log"
)

type multiTopicConsumer struct {
	client *client

	options ConsumerOptions

	consumerName string
	messageCh    chan ConsumerMessage

	consumers map[string]Consumer

	dlq       *dlqRouter
	rlq       *retryRouter
	closeOnce sync.Once
	closeCh   chan struct{}

	log log.Logger
}

func newMultiTopicConsumer(client *client, options ConsumerOptions, topics []string,
	messageCh chan ConsumerMessage, dlq *dlqRouter, rlq *retryRouter) (Consumer, error) {
	mtc := &multiTopicConsumer{
		client:       client,
		options:      options,
		messageCh:    messageCh,
		consumers:    make(map[string]Consumer, len(topics)),
		closeCh:      make(chan struct{}),
		dlq:          dlq,
		rlq:          rlq,
		log:          client.log.SubLogger(log.Fields{"topic": topics}),
		consumerName: options.Name,
	}

	var errs error
	for ce := range subscriber(client, topics, options, messageCh, dlq, rlq) {
		if ce.err != nil {
			errs = pkgerrors.Wrapf(ce.err, "unable to subscribe to topic=%s", ce.topic)
		} else {
			mtc.consumers[ce.topic] = ce.consumer
		}
	}

	if errs != nil {
		for _, c := range mtc.consumers {
			c.Close()
		}
		return nil, errs
	}

	return mtc, nil
}

func (c *multiTopicConsumer) Subscription() string {
	return c.options.SubscriptionName
}

func (c *multiTopicConsumer) Unsubscribe() error {
	var errs error
	for t, consumer := range c.consumers {
		if err := consumer.Unsubscribe(); err != nil {
			msg := fmt.Sprintf("unable to unsubscribe from topic=%s subscription=%s",
				t, c.Subscription())
			errs = pkgerrors.Wrap(err, msg)
		}
	}
	return errs
}

<<<<<<< HEAD
func (c *multiTopicConsumer) Closed() <-chan struct{} {
	return c.closeCh
=======
func (c *multiTopicConsumer) UnsubscribeForce() error {
	var errs error
	for t, consumer := range c.consumers {
		if err := consumer.UnsubscribeForce(); err != nil {
			msg := fmt.Sprintf("unable to force unsubscribe from topic=%s subscription=%s",
				t, c.Subscription())
			errs = pkgerrors.Wrap(err, msg)
		}
	}
	return errs
}

func (c *multiTopicConsumer) GetLastMessageIDs() ([]TopicMessageID, error) {
	ids := make([]TopicMessageID, 0)
	for _, c := range c.consumers {
		id, err := c.GetLastMessageIDs()
		if err != nil {
			return nil, err
		}
		ids = append(ids, id...)
	}
	return ids, nil
>>>>>>> 953d9eab
}

func (c *multiTopicConsumer) Receive(ctx context.Context) (message Message, err error) {
	for {
		select {
		case <-c.closeCh:
			return nil, newError(ConsumerClosed, "consumer closed")
		case cm, ok := <-c.messageCh:
			if !ok {
				return nil, newError(ConsumerClosed, "consumer closed")
			}
			return cm.Message, nil
		case <-ctx.Done():
			return nil, ctx.Err()
		}
	}
}

// Chan return the message chan to users
func (c *multiTopicConsumer) Chan() <-chan ConsumerMessage {
	return c.messageCh
}

// Ack the consumption of a single message
func (c *multiTopicConsumer) Ack(msg Message) error {
	return c.AckID(msg.ID())
}

// AckID the consumption of a single message, identified by its MessageID
func (c *multiTopicConsumer) AckID(msgID MessageID) error {
	if !checkMessageIDType(msgID) {
		c.log.Warnf("invalid message id type %T", msgID)
		return errors.New("invalid message id type in multi_consumer")
	}
	mid := toTrackingMessageID(msgID)

	if mid.consumer == nil {
		c.log.Warnf("unable to ack messageID=%+v can not determine topic", msgID)
		return errors.New("unable to ack message because consumer is nil")
	}

	if c.options.AckWithResponse {
		return mid.consumer.AckIDWithResponse(msgID)
	}

	return mid.consumer.AckID(msgID)
}

// AckWithTxn the consumption of a single message with a transaction
func (c *multiTopicConsumer) AckWithTxn(msg Message, txn Transaction) error {
	msgID := msg.ID()
	if !checkMessageIDType(msgID) {
		c.log.Warnf("invalid message id type %T", msgID)
		return errors.New("invalid message id type in multi_consumer")
	}
	mid := toTrackingMessageID(msgID)

	if mid.consumer == nil {
		c.log.Warnf("unable to ack messageID=%+v can not determine topic", msgID)
		return errors.New("unable to ack message because consumer is nil")
	}

	return mid.consumer.AckIDWithTxn(msgID, txn)
}

// AckCumulative the reception of all the messages in the stream up to (and including)
// the provided message
func (c *multiTopicConsumer) AckCumulative(msg Message) error {
	return c.AckIDCumulative(msg.ID())
}

// AckIDCumulative the reception of all the messages in the stream up to (and including)
// the provided message, identified by its MessageID
func (c *multiTopicConsumer) AckIDCumulative(msgID MessageID) error {
	if !checkMessageIDType(msgID) {
		c.log.Warnf("invalid message id type %T", msgID)
		return errors.New("invalid message id type in multi_consumer")
	}
	mid := toTrackingMessageID(msgID)

	if mid.consumer == nil {
		c.log.Warnf("unable to ack messageID=%+v can not determine topic", msgID)
		return errors.New("unable to ack message because consumer is nil")
	}

	if c.options.AckWithResponse {
		return mid.consumer.AckIDWithResponseCumulative(msgID)
	}

	return mid.consumer.AckIDCumulative(msgID)
}

func (c *multiTopicConsumer) ReconsumeLater(msg Message, delay time.Duration) {
	c.ReconsumeLaterWithCustomProperties(msg, map[string]string{}, delay)
}

func (c *multiTopicConsumer) ReconsumeLaterWithCustomProperties(msg Message, customProperties map[string]string,
	delay time.Duration) {
	names, err := validateTopicNames(msg.Topic())
	if err != nil {
		c.log.Errorf("validate msg topic %q failed: %v", msg.Topic(), err)
		return
	}
	if len(names) != 1 {
		c.log.Errorf("invalid msg topic %q names: %+v ", msg.Topic(), names)
		return
	}

	tn := names[0]
	fqdnTopic := internal.TopicNameWithoutPartitionPart(tn)
	consumer, ok := c.consumers[fqdnTopic]
	if !ok {
		// check to see if the topic with the partition part is in the consumers
		// this can happen when the consumer is configured to consume from a specific partition
		if consumer, ok = c.consumers[tn.Name]; !ok {
			c.log.Warnf("consumer of topic %s not exist unexpectedly", msg.Topic())
			return
		}
	}
	consumer.ReconsumeLaterWithCustomProperties(msg, customProperties, delay)
}

func (c *multiTopicConsumer) Nack(msg Message) {
	if c.options.EnableDefaultNackBackoffPolicy || c.options.NackBackoffPolicy != nil {
		msgID := msg.ID()
		if !checkMessageIDType(msgID) {
			c.log.Warnf("invalid message id type %T", msgID)
			return
		}
		mid := toTrackingMessageID(msgID)

		if mid.consumer == nil {
			c.log.Warnf("unable to nack messageID=%+v can not determine topic", msgID)
			return
		}
		mid.NackByMsg(msg)
		return
	}

	c.NackID(msg.ID())
}

func (c *multiTopicConsumer) NackID(msgID MessageID) {
	if !checkMessageIDType(msgID) {
		c.log.Warnf("invalid message id type %T", msgID)
		return
	}
	mid := toTrackingMessageID(msgID)

	if mid.consumer == nil {
		c.log.Warnf("unable to nack messageID=%+v can not determine topic", msgID)
		return
	}

	mid.consumer.NackID(msgID)
}

func (c *multiTopicConsumer) Close() {
	c.closeOnce.Do(func() {
		var wg sync.WaitGroup
		wg.Add(len(c.consumers))
		for _, con := range c.consumers {
			go func(consumer Consumer) {
				defer wg.Done()
				consumer.Close()
			}(con)
		}
		wg.Wait()
		close(c.closeCh)
		c.client.handlers.Del(c)
		c.dlq.close()
		c.rlq.close()
	})
}

func (c *multiTopicConsumer) Seek(msgID MessageID) error {
	return newError(SeekFailed, "seek command not allowed for multi topic consumer")
}

func (c *multiTopicConsumer) SeekByTime(time time.Time) error {
	return newError(SeekFailed, "seek command not allowed for multi topic consumer")
}

// Name returns the name of consumer.
func (c *multiTopicConsumer) Name() string {
	return c.consumerName
}<|MERGE_RESOLUTION|>--- conflicted
+++ resolved
@@ -97,10 +97,10 @@
 	return errs
 }
 
-<<<<<<< HEAD
 func (c *multiTopicConsumer) Closed() <-chan struct{} {
 	return c.closeCh
-=======
+}
+
 func (c *multiTopicConsumer) UnsubscribeForce() error {
 	var errs error
 	for t, consumer := range c.consumers {
@@ -123,7 +123,6 @@
 		ids = append(ids, id...)
 	}
 	return ids, nil
->>>>>>> 953d9eab
 }
 
 func (c *multiTopicConsumer) Receive(ctx context.Context) (message Message, err error) {
