// Licensed to the Apache Software Foundation (ASF) under one
// or more contributor license agreements.  See the NOTICE file
// distributed with this work for additional information
// regarding copyright ownership.  The ASF licenses this file
// to you under the Apache License, Version 2.0 (the
// "License"); you may not use this file except in compliance
// with the License.  You may obtain a copy of the License at
//
//   http://www.apache.org/licenses/LICENSE-2.0
//
// Unless required by applicable law or agreed to in writing,
// software distributed under the License is distributed on an
// "AS IS" BASIS, WITHOUT WARRANTIES OR CONDITIONS OF ANY
// KIND, either express or implied.  See the License for the
// specific language governing permissions and limitations
// under the License.

package pulsar

import (
	"context"
	"errors"
	"fmt"
	"sync"
	"time"

	"github.com/apache/pulsar-client-go/pulsar/internal/logger"
	pkgerrors "github.com/pkg/errors"

	log "github.com/sirupsen/logrus"
)

type multiTopicConsumer struct {
	options ConsumerOptions

	consumerName string
	messageCh    chan ConsumerMessage

	consumers map[string]Consumer

	dlq       *dlqRouter
	closeOnce sync.Once
	closeCh   chan struct{}

	log *log.Entry
}

func newMultiTopicConsumer(client *client, options ConsumerOptions, topics []string,
	messageCh chan ConsumerMessage, dlq *dlqRouter) (Consumer, error) {
	mtc := &multiTopicConsumer{
<<<<<<< HEAD
		options:   options,
		messageCh: messageCh,
		consumers: make(map[string]Consumer, len(topics)),
		closeCh:   make(chan struct{}),
		dlq:       dlq,
		log:       log.NewEntry(logger.Logger),
=======
		options:      options,
		messageCh:    messageCh,
		consumers:    make(map[string]Consumer, len(topics)),
		closeCh:      make(chan struct{}),
		dlq:          dlq,
		log:          &log.Entry{},
		consumerName: options.Name,
>>>>>>> 220dcb40
	}

	var errs error
	for ce := range subscriber(client, topics, options, messageCh, dlq) {
		if ce.err != nil {
			errs = pkgerrors.Wrapf(ce.err, "unable to subscribe to topic=%s", ce.topic)
		} else {
			mtc.consumers[ce.topic] = ce.consumer
		}
	}

	if errs != nil {
		for _, c := range mtc.consumers {
			c.Close()
		}
		return nil, errs
	}

	consumersOpened.Inc()
	return mtc, nil
}

func (c *multiTopicConsumer) Subscription() string {
	return c.options.SubscriptionName
}

func (c *multiTopicConsumer) Unsubscribe() error {
	var errs error
	for t, consumer := range c.consumers {
		if err := consumer.Unsubscribe(); err != nil {
			msg := fmt.Sprintf("unable to unsubscribe from topic=%s subscription=%s",
				t, c.Subscription())
			errs = pkgerrors.Wrap(err, msg)
		}
	}
	return errs
}

func (c *multiTopicConsumer) Receive(ctx context.Context) (message Message, err error) {
	for {
		select {
		case <-c.closeCh:
			return nil, ErrConsumerClosed
		case cm, ok := <-c.messageCh:
			if !ok {
				return nil, ErrConsumerClosed
			}
			return cm.Message, nil
		case <-ctx.Done():
			return nil, ctx.Err()
		}
	}
}

// Messages
func (c *multiTopicConsumer) Chan() <-chan ConsumerMessage {
	return c.messageCh
}

// Ack the consumption of a single message
func (c *multiTopicConsumer) Ack(msg Message) {
	c.AckID(msg.ID())
}

// Ack the consumption of a single message, identified by its MessageID
func (c *multiTopicConsumer) AckID(msgID MessageID) {
	mid, ok := msgID.(messageID)
	if !ok {
		c.log.Warnf("invalid message id type %T", msgID)
		return
	}

	if mid.consumer == nil {
		c.log.Warnf("unable to ack messageID=%+v can not determine topic", msgID)
		return
	}

	mid.Ack()
}

func (c *multiTopicConsumer) Nack(msg Message) {
	c.NackID(msg.ID())
}

func (c *multiTopicConsumer) NackID(msgID MessageID) {
	mid, ok := msgID.(messageID)
	if !ok {
		c.log.Warnf("invalid message id type %T", msgID)
		return
	}

	if mid.consumer == nil {
		c.log.Warnf("unable to nack messageID=%+v can not determine topic", msgID)
		return
	}

	mid.Nack()
}

func (c *multiTopicConsumer) Close() {
	c.closeOnce.Do(func() {
		var wg sync.WaitGroup
		wg.Add(len(c.consumers))
		for _, con := range c.consumers {
			go func(consumer Consumer) {
				defer wg.Done()
				consumer.Close()
			}(con)
		}
		wg.Wait()
		close(c.closeCh)
		c.dlq.close()
		consumersClosed.Inc()
	})
}

func (c *multiTopicConsumer) Seek(msgID MessageID) error {
	return errors.New("seek command not allowed for multi topic consumer")
}

func (c *multiTopicConsumer) SeekByTime(time time.Time) error {
	return errors.New("seek command not allowed for multi topic consumer")
}

// Name returns the name of consumer.
func (c *multiTopicConsumer) Name() string {
	return c.consumerName
}<|MERGE_RESOLUTION|>--- conflicted
+++ resolved
@@ -48,22 +48,13 @@
 func newMultiTopicConsumer(client *client, options ConsumerOptions, topics []string,
 	messageCh chan ConsumerMessage, dlq *dlqRouter) (Consumer, error) {
 	mtc := &multiTopicConsumer{
-<<<<<<< HEAD
-		options:   options,
-		messageCh: messageCh,
-		consumers: make(map[string]Consumer, len(topics)),
-		closeCh:   make(chan struct{}),
-		dlq:       dlq,
-		log:       log.NewEntry(logger.Logger),
-=======
 		options:      options,
 		messageCh:    messageCh,
 		consumers:    make(map[string]Consumer, len(topics)),
 		closeCh:      make(chan struct{}),
 		dlq:          dlq,
-		log:          &log.Entry{},
+		log:          log.NewEntry(logger.Logger),
 		consumerName: options.Name,
->>>>>>> 220dcb40
 	}
 
 	var errs error
