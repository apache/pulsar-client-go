// Licensed to the Apache Software Foundation (ASF) under one
// or more contributor license agreements.  See the NOTICE file
// distributed with this work for additional information
// regarding copyright ownership.  The ASF licenses this file
// to you under the Apache License, Version 2.0 (the
// "License"); you may not use this file except in compliance
// with the License.  You may obtain a copy of the License at
//
//   http://www.apache.org/licenses/LICENSE-2.0
//
// Unless required by applicable law or agreed to in writing,
// software distributed under the License is distributed on an
// "AS IS" BASIS, WITHOUT WARRANTIES OR CONDITIONS OF ANY
// KIND, either express or implied.  See the License for the
// specific language governing permissions and limitations
// under the License.

package pulsar

import (
	"context"
	"time"
)

// Pair of a Consumer and Message
type ConsumerMessage struct {
	Consumer
	Message
}

// SubscriptionType of subscription supported by Pulsar
type SubscriptionType int

const (
	// Exclusive there can be only 1 consumer on the same topic with the same subscription name
	Exclusive SubscriptionType = iota

	// Shared subscription mode, multiple consumer will be able to use the same subscription name
	// and the messages will be dispatched according to
	// a round-robin rotation between the connected consumers
	Shared

	// Failover subscription mode, multiple consumer will be able to use the same subscription name
	// but only 1 consumer will receive the messages.
	// If that consumer disconnects, one of the other connected consumers will start receiving messages.
	Failover

	// KeyShared subscription mode, multiple consumer will be able to use the same
	// subscription and all messages with the same key will be dispatched to only one consumer
	KeyShared
)

type SubscriptionInitialPosition int

const (
	// Latest position which means the start consuming position will be the last message
	SubscriptionPositionLatest SubscriptionInitialPosition = iota

	// Earliest position which means the start consuming position will be the first message
	SubscriptionPositionEarliest
)

// Configuration for Dead Letter Queue consumer policy
type DLQPolicy struct {
	// Maximum number of times that a message will be delivered before being sent to the dead letter queue.
	MaxDeliveries uint32

	// Name of the topic where the failing messages will be sent.
	DeadLetterTopic string

	// Name of the topic where the retry messages will be sent.
	RetryLetterTopic string
}

// ConsumerOptions is used to configure and create instances of Consumer
type ConsumerOptions struct {
	// Specify the topic this consumer will subscribe on.
	// Either a topic, a list of topics or a topics pattern are required when subscribing
	Topic string

	// Specify a list of topics this consumer will subscribe on.
	// Either a topic, a list of topics or a topics pattern are required when subscribing
	Topics []string

	// Specify a regular expression to subscribe to multiple topics under the same namespace.
	// Either a topic, a list of topics or a topics pattern are required when subscribing
	TopicsPattern string

	// Specify the interval in which to poll for new partitions or new topics if using a TopicsPattern.
	AutoDiscoveryPeriod time.Duration

	// Specify the subscription name for this consumer
	// This argument is required when subscribing
	SubscriptionName string

	// Attach a set of application defined properties to the consumer
	// This properties will be visible in the topic stats
	Properties map[string]string

	// Select the subscription type to be used when subscribing to the topic.
	// Default is `Exclusive`
	Type SubscriptionType

	// InitialPosition at which the cursor will be set when subscribe
	// Default is `Latest`
	SubscriptionInitialPosition

	// Configuration for Dead Letter Queue consumer policy.
	// eg. route the message to topic X after N failed attempts at processing it
	// By default is nil and there's no DLQ
	DLQ *DLQPolicy

<<<<<<< HEAD
	// Configuration for Key Shared consumer policy.
	KeySharedPolicy *KeySharedPolicy
=======
	// Auto retry send messages to default filled DLQPolicy topics
	// Default is false
	RetryEnable bool
>>>>>>> 3c523ba8

	// Sets a `MessageChannel` for the consumer
	// When a message is received, it will be pushed to the channel for consumption
	MessageChannel chan ConsumerMessage

	// Sets the size of the consumer receive queue.
	// The consumer receive queue controls how many messages can be accumulated by the `Consumer` before the
	// application calls `Consumer.receive()`. Using a higher value could potentially increase the consumer
	// throughput at the expense of bigger memory utilization.
	// Default value is `1000` messages and should be good for most use cases.
	ReceiverQueueSize int

	// The delay after which to redeliver the messages that failed to be
	// processed. Default is 1min. (See `Consumer.Nack()`)
	NackRedeliveryDelay time.Duration

	// Set the consumer name.
	Name string

	// If enabled, the consumer will read messages from the compacted topic rather than reading the full message backlog
	// of the topic. This means that, if the topic has been compacted, the consumer will only see the latest value for
	// each key in the topic, up until the point in the topic message backlog that has been compacted. Beyond that
	// point, the messages will be sent as normal.
	//
	// ReadCompacted can only be enabled subscriptions to persistent topics, which have a single active consumer (i.e.
	//  failure or exclusive subscriptions). Attempting to enable it on subscriptions to a non-persistent topics or on a
	//  shared subscription, will lead to the subscription call throwing a PulsarClientException.
	ReadCompacted bool

	// Mark the subscription as replicated to keep it in sync across clusters
	ReplicateSubscriptionState bool

	// A chain of interceptors, These interceptors will be called at some points defined in ConsumerInterceptor interface.
	Interceptors ConsumerInterceptors
}

// Consumer is an interface that abstracts behavior of Pulsar's consumer
type Consumer interface {
	// Subscription get a subscription for the consumer
	Subscription() string

	// Unsubscribe the consumer
	Unsubscribe() error

	// Receive a single message.
	// This calls blocks until a message is available.
	Receive(context.Context) (Message, error)

	// Chan returns a channel to consume messages from
	Chan() <-chan ConsumerMessage

	// Ack the consumption of a single message
	Ack(Message)

	// AckID the consumption of a single message, identified by its MessageID
	AckID(MessageID)

	// ReconsumeLater mark a message for redelivery after custom delay
	ReconsumeLater(msg Message, delay time.Duration)

	// Acknowledge the failure to process a single message.
	//
	// When a message is "negatively acked" it will be marked for redelivery after
	// some fixed delay. The delay is configurable when constructing the consumer
	// with ConsumerOptions.NAckRedeliveryDelay .
	//
	// This call is not blocking.
	Nack(Message)

	// Acknowledge the failure to process a single message.
	//
	// When a message is "negatively acked" it will be marked for redelivery after
	// some fixed delay. The delay is configurable when constructing the consumer
	// with ConsumerOptions.NackRedeliveryDelay .
	//
	// This call is not blocking.
	NackID(MessageID)

	// Close the consumer and stop the broker to push more messages
	Close()

	// Reset the subscription associated with this consumer to a specific message id.
	// The message id can either be a specific message or represent the first or last messages in the topic.
	//
	// Note: this operation can only be done on non-partitioned topics. For these, one can rather perform the
	//       seek() on the individual partitions.
	Seek(MessageID) error

	// Reset the subscription associated with this consumer to a specific message publish time.
	//
	// Note: this operation can only be done on non-partitioned topics. For these, one can rather perform the seek() on
	// the individual partitions.
	//
	// @param timestamp
	//            the message publish time where to reposition the subscription
	//
	SeekByTime(time time.Time) error

	// Name returns the name of consumer.
	Name() string
}<|MERGE_RESOLUTION|>--- conflicted
+++ resolved
@@ -110,14 +110,12 @@
 	// By default is nil and there's no DLQ
 	DLQ *DLQPolicy
 
-<<<<<<< HEAD
 	// Configuration for Key Shared consumer policy.
 	KeySharedPolicy *KeySharedPolicy
-=======
+
 	// Auto retry send messages to default filled DLQPolicy topics
 	// Default is false
 	RetryEnable bool
->>>>>>> 3c523ba8
 
 	// Sets a `MessageChannel` for the consumer
 	// When a message is received, it will be pushed to the channel for consumption
