--- conflicted
+++ resolved
@@ -156,13 +156,8 @@
 	// MaxReconnectToBroker set the maximum retry number of reconnectToBroker. (default: ultimate)
 	MaxReconnectToBroker *uint
 
-<<<<<<< HEAD
-	// EncryptionInfo encryption related fields to decrypt the encrypted message
-	Encryption *ConsumerEncryptionInfo
-=======
 	// Decryption decryption related fields to decrypt the encrypted message
 	Decryption *MessageDecryptionInfo
->>>>>>> 81f38301
 }
 
 // Consumer is an interface that abstracts behavior of Pulsar's consumer
