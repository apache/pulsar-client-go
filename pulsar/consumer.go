// Licensed to the Apache Software Foundation (ASF) under one
// or more contributor license agreements.  See the NOTICE file
// distributed with this work for additional information
// regarding copyright ownership.  The ASF licenses this file
// to you under the Apache License, Version 2.0 (the
// "License"); you may not use this file except in compliance
// with the License.  You may obtain a copy of the License at
//
//   http://www.apache.org/licenses/LICENSE-2.0
//
// Unless required by applicable law or agreed to in writing,
// software distributed under the License is distributed on an
// "AS IS" BASIS, WITHOUT WARRANTIES OR CONDITIONS OF ANY
// KIND, either express or implied.  See the License for the
// specific language governing permissions and limitations
// under the License.

package pulsar

import (
	"context"
	"time"

	"github.com/apache/pulsar-client-go/pulsar/internal"
)

// ConsumerMessage represents a pair of a Consumer and Message.
type ConsumerMessage struct {
	Consumer
	Message
}

// SubscriptionType of subscription supported by Pulsar
type SubscriptionType int

const (
	// Exclusive there can be only 1 consumer on the same topic with the same subscription name
	Exclusive SubscriptionType = iota

	// Shared subscription mode, multiple consumer will be able to use the same subscription name
	// and the messages will be dispatched according to
	// a round-robin rotation between the connected consumers
	Shared

	// Failover subscription mode, multiple consumer will be able to use the same subscription name
	// but only 1 consumer will receive the messages.
	// If that consumer disconnects, one of the other connected consumers will start receiving messages.
	Failover

	// KeyShared subscription mode, multiple consumer will be able to use the same
	// subscription and all messages with the same key will be dispatched to only one consumer
	KeyShared
)

type SubscriptionInitialPosition int

const (
	// SubscriptionPositionLatest is the latest position which means the start consuming position
	// will be the last message
	SubscriptionPositionLatest SubscriptionInitialPosition = iota

	// SubscriptionPositionEarliest is the earliest position which means the start consuming position
	// will be the first message
	SubscriptionPositionEarliest
)

// DLQPolicy represents the configuration for the Dead Letter Queue consumer policy.
type DLQPolicy struct {
	// MaxDeliveries specifies the maximum number of times that a message will be delivered before being
	// sent to the dead letter queue.
	MaxDeliveries uint32

	// DeadLetterTopic specifies the name of the topic where the failing messages will be sent.
	DeadLetterTopic string

	// ProducerOptions is the producer options to produce messages to the DLQ and RLQ topic
	ProducerOptions ProducerOptions

	// RetryLetterTopic specifies the name of the topic where the retry messages will be sent.
	RetryLetterTopic string

	// InitialSubscriptionName Name of the initial subscription name of the dead letter topic.
	// If this field is not set, the initial subscription for the dead letter topic will not be created.
	// If this field is set but the broker's `allowAutoSubscriptionCreation` is disabled, the DLQ producer
	// will fail to be created.
	InitialSubscriptionName string
}

// AckGroupingOptions controls how to group ACK requests
// If maxSize is 0 or 1, any ACK request will be sent immediately.
// Otherwise, the ACK requests will be cached until one of the following conditions meets:
// 1. There are `MaxSize` pending ACK requests.
// 2. `MaxTime` is greater than 1 microsecond and ACK requests have been cached for `maxTime`.
// Specially, for cumulative acknowledgment, only the latest ACK is cached and it will only be sent after `MaxTime`.
type AckGroupingOptions struct {
	// The maximum number of ACK requests to cache
	MaxSize uint32

	// The maximum time to cache ACK requests
	MaxTime time.Duration
}

// ConsumerOptions is used to configure and create instances of Consumer.
type ConsumerOptions struct {
	// Topic specifies the topic this consumer will subscribe on.
	// Either a topic, a list of topics or a topics pattern are required when subscribing
	Topic string

	// Topics specifies a list of topics this consumer will subscribe on.
	// Either a topic, a list of topics or a topics pattern are required when subscribing
	Topics []string

	// TopicsPattern specifies a regular expression to subscribe to multiple topics under the same namespace.
	// Either a topic, a list of topics or a topics pattern are required when subscribing
	TopicsPattern string

	// AutoDiscoveryPeriod specifies the interval in which to poll for new partitions or new topics
	// if using a TopicsPattern.
	AutoDiscoveryPeriod time.Duration

	// SubscriptionName specifies the subscription name for this consumer
	// This argument is required when subscribing
	SubscriptionName string

	// Properties represents a set of application defined properties for the consumer.
	// Those properties will be visible in the topic stats
	Properties map[string]string

	// SubscriptionProperties specify the subscription properties for this subscription.
	//
	// > Notice: SubscriptionProperties are immutable, and consumers under the same subscription will fail to create a
	// > subscription if they use different properties.
	SubscriptionProperties map[string]string

	// Type specifies the subscription type to be used when subscribing to a topic.
	// Default is `Exclusive`
	Type SubscriptionType

	// SubscriptionInitialPosition is the initial position at which the cursor will be set when subscribe
	// Default is `Latest`
	SubscriptionInitialPosition

	// EventListener will be called when active consumer changed (in failover subscription type)
	EventListener ConsumerEventListener

	// DLQ represents the configuration for Dead Letter Queue consumer policy.
	// eg. route the message to topic X after N failed attempts at processing it
	// By default is nil and there's no DLQ
	DLQ *DLQPolicy

	// KeySharedPolicy represents the configuration for Key Shared consumer policy.
	KeySharedPolicy *KeySharedPolicy

	// RetryEnable determines whether to automatically retry sending messages to default filled DLQPolicy topics.
	// Default is false
	RetryEnable bool

	// MessageChannel sets a `MessageChannel` for the consumer
	// When a message is received, it will be pushed to the channel for consumption
	MessageChannel chan ConsumerMessage

	// ReceiverQueueSize sets the size of the consumer receive queue.
	// The consumer receive queue controls how many messages can be accumulated by the `Consumer` before the
	// application calls `Consumer.receive()`. Using a higher value could potentially increase the consumer
	// throughput at the expense of bigger memory utilization.
	// Default value is `1000` messages and should be good for most use cases.
	ReceiverQueueSize int

	// EnableZeroQueueConsumer, if enabled, the ReceiverQueueSize will be 0.
	// Notice: only non-partitioned topic is supported.
	// Default is false.
	EnableZeroQueueConsumer bool

	// EnableAutoScaledReceiverQueueSize, if enabled, the consumer receive queue will be auto-scaled
	// by the consumer actual throughput. The ReceiverQueueSize will be the maximum size which consumer
	// receive queue can be scaled.
	// Default is false.
	EnableAutoScaledReceiverQueueSize bool

	// NackRedeliveryDelay specifies the delay after which to redeliver the messages that failed to be
	// processed. Default is 1 min. (See `Consumer.Nack()`)
	NackRedeliveryDelay time.Duration

	// Name specifies the consumer name.
	Name string

	// ReadCompacted, if enabled, the consumer will read messages from the compacted topic rather than reading the
	// full message backlog of the topic. This means that, if the topic has been compacted, the consumer will only
	// see the latest value for each key in the topic, up until the point in the topic message backlog that has been
	// compacted. Beyond that point, the messages will be sent as normal.
	//
	// ReadCompacted can only be enabled subscriptions to persistent topics, which have a single active consumer (i.e.
	//  failure or exclusive subscriptions). Attempting to enable it on subscriptions to a non-persistent topics or on a
	//  shared subscription, will lead to the subscription call throwing a PulsarClientException.
	ReadCompacted bool

	// ReplicateSubscriptionState marks the subscription as replicated to keep it in sync across clusters
	ReplicateSubscriptionState bool

	// Interceptors is a chain of interceptors. These interceptors will be called at some points defined in
	// ConsumerInterceptor interface.
	Interceptors ConsumerInterceptors

	// Schema represents the schema implementation.
	Schema Schema

	// MaxReconnectToBroker sets the maximum retry number of reconnectToBroker. (default: ultimate)
	MaxReconnectToBroker *uint

	// BackoffPolicy parameterize the following options in the reconnection logic to
	// allow users to customize the reconnection logic (minBackoff, maxBackoff and jitterPercentage)
	BackoffPolicy internal.BackoffPolicy

	// Decryption represents the encryption related fields required by the consumer to decrypt a message.
	Decryption *MessageDecryptionInfo

	// EnableDefaultNackBackoffPolicy, if enabled, the default implementation of NackBackoffPolicy will be used
	// to calculate the delay time of
	// nack backoff, Default: false.
	EnableDefaultNackBackoffPolicy bool

	// NackBackoffPolicy is a redelivery backoff mechanism which we can achieve redelivery with different
	// delays according to the number of times the message is retried.
	//
	// > Notice: the NackBackoffPolicy will not work with `consumer.NackID(MessageID)`
	// > because we are not able to get the redeliveryCount from the message ID.
	NackBackoffPolicy NackBackoffPolicy

	// AckWithResponse is a return value added to Ack Command, and its purpose is to confirm whether Ack Command
	// is executed correctly on the Broker side. When set to true, the error information returned by the Ack
	// method contains the return value of the Ack Command processed by the Broker side; when set to false, the
	// error information of the Ack method only contains errors that may occur in the Go SDK's own processing.
	// Default: false
	AckWithResponse bool

	// MaxPendingChunkedMessage sets the maximum pending chunked messages. (default: 100)
	MaxPendingChunkedMessage int

	// ExpireTimeOfIncompleteChunk sets the expiry time of discarding incomplete chunked message. (default: 60 seconds)
	ExpireTimeOfIncompleteChunk time.Duration

	// AutoAckIncompleteChunk sets whether consumer auto acknowledges incomplete chunked message when it should
	// be removed (e.g.the chunked message pending queue is full). (default: false)
	AutoAckIncompleteChunk bool

	// Enable or disable batch index acknowledgment. To enable this feature, ensure batch index acknowledgment
	// is enabled on the broker side. (default: false)
	EnableBatchIndexAcknowledgment bool

	// Controls how to group ACK requests, the default value is nil, which means:
	// MaxSize: 1000
	// MaxTime: 100*time.Millisecond
	// NOTE: This option does not work if AckWithResponse is true
	//	because there are only synchronous APIs for acknowledgment
	AckGroupingOptions *AckGroupingOptions

	// SubscriptionMode specifies the subscription mode to be used when subscribing to a topic.
	// Default is `Durable`
	SubscriptionMode SubscriptionMode

	// StartMessageIDInclusive, if true, the consumer will start at the `StartMessageID`, included.
	// Default is `false` and the consumer will start from the "next" message
	StartMessageIDInclusive bool

	// startMessageID specifies the message id to start from. Currently, it's only used for the reader internally.
	startMessageID *trackingMessageID
}

// Consumer is an interface that abstracts behavior of Pulsar's consumer
type Consumer interface {
	// Subscription get a subscription for the consumer
	Subscription() string

	// Unsubscribe the consumer
	//
	// Unsubscribing will cause the subscription to be deleted,
	// and all the retained data can potentially be deleted based on message retention and ttl policy.
	//
	// This operation will fail when performed on a shared subscription
	// where more than one consumer are currently connected.
	Unsubscribe() error

<<<<<<< HEAD
	// Closed returns a channel indicating that consumer is closed
	Closed() <-chan struct{}
=======
	// UnsubscribeForce the consumer, forcefully unsubscribe by disconnecting connected consumers.
	//
	// Unsubscribing will cause the subscription to be deleted,
	// and all the retained data can potentially be deleted based on message retention and ttl policy.
	//
	// This operation will fail when performed on a shared subscription
	// where more than one consumer are currently connected.
	UnsubscribeForce() error

	// GetLastMessageIDs get all the last message id of the topics the consumer subscribed.
	//
	// The list of MessageID instances of all the topics that the consumer subscribed
	GetLastMessageIDs() ([]TopicMessageID, error)
>>>>>>> 953d9eab

	// Receive a single message.
	// This calls blocks until a message is available.
	Receive(context.Context) (Message, error)

	// Chan returns a channel to consume messages from
	Chan() <-chan ConsumerMessage

	// Ack the consumption of a single message
	Ack(Message) error

	// AckID the consumption of a single message, identified by its MessageID
	AckID(MessageID) error

	// AckWithTxn the consumption of a single message with a transaction
	AckWithTxn(Message, Transaction) error

	// AckCumulative the reception of all the messages in the stream up to (and including)
	// the provided message.
	AckCumulative(msg Message) error

	// AckIDCumulative the reception of all the messages in the stream up to (and including)
	// the provided message, identified by its MessageID
	AckIDCumulative(msgID MessageID) error

	// ReconsumeLater mark a message for redelivery after custom delay
	ReconsumeLater(msg Message, delay time.Duration)

	// ReconsumeLaterWithCustomProperties mark a message for redelivery after custom delay with custom properties
	ReconsumeLaterWithCustomProperties(msg Message, customProperties map[string]string, delay time.Duration)

	// Nack acknowledges the failure to process a single message.
	//
	// When a message is "negatively acked" it will be marked for redelivery after
	// some fixed delay. The delay is configurable when constructing the consumer
	// with ConsumerOptions.NackRedeliveryDelay .
	//
	// This call is not blocking.
	Nack(Message)

	// NackID acknowledges the failure to process a single message.
	//
	// When a message is "negatively acked" it will be marked for redelivery after
	// some fixed delay. The delay is configurable when constructing the consumer
	// with ConsumerOptions.NackRedeliveryDelay .
	//
	// This call is not blocking.
	NackID(MessageID)

	// Close the consumer and stop the broker to push more messages
	Close()

	// Seek resets the subscription associated with this consumer to a specific message id.
	// The message id can either be a specific message or represent the first or last messages in the topic.
	//
	// Note: this operation can only be done on non-partitioned topics. For these, one can rather perform the
	//       seek() on the individual partitions.
	Seek(MessageID) error

	// SeekByTime resets the subscription associated with this consumer to a specific message publish time.
	//
	// @param time
	//            the message publish time when to reposition the subscription
	//
	SeekByTime(time time.Time) error

	// Name returns the name of consumer.
	Name() string
}<|MERGE_RESOLUTION|>--- conflicted
+++ resolved
@@ -280,10 +280,6 @@
 	// where more than one consumer are currently connected.
 	Unsubscribe() error
 
-<<<<<<< HEAD
-	// Closed returns a channel indicating that consumer is closed
-	Closed() <-chan struct{}
-=======
 	// UnsubscribeForce the consumer, forcefully unsubscribe by disconnecting connected consumers.
 	//
 	// Unsubscribing will cause the subscription to be deleted,
@@ -297,7 +293,9 @@
 	//
 	// The list of MessageID instances of all the topics that the consumer subscribed
 	GetLastMessageIDs() ([]TopicMessageID, error)
->>>>>>> 953d9eab
+
+	// Closed returns a channel indicating that consumer is closed
+	Closed() <-chan struct{}
 
 	// Receive a single message.
 	// This calls blocks until a message is available.
