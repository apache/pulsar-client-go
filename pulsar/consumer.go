// Licensed to the Apache Software Foundation (ASF) under one
// or more contributor license agreements.  See the NOTICE file
// distributed with this work for additional information
// regarding copyright ownership.  The ASF licenses this file
// to you under the Apache License, Version 2.0 (the
// "License"); you may not use this file except in compliance
// with the License.  You may obtain a copy of the License at
//
//   http://www.apache.org/licenses/LICENSE-2.0
//
// Unless required by applicable law or agreed to in writing,
// software distributed under the License is distributed on an
// "AS IS" BASIS, WITHOUT WARRANTIES OR CONDITIONS OF ANY
// KIND, either express or implied.  See the License for the
// specific language governing permissions and limitations
// under the License.

package pulsar

import (
	"context"
	"time"
)

// Pair of a Consumer and Message
type ConsumerMessage struct {
	Consumer
	Message
}

// SubscriptionType of subscription supported by Pulsar
type SubscriptionType int

const (
	// Exclusive there can be only 1 consumer on the same topic with the same subscription name
	Exclusive SubscriptionType = iota

	// Shared subscription mode, multiple consumer will be able to use the same subscription name
	// and the messages will be dispatched according to
	// a round-robin rotation between the connected consumers
	Shared

	// Failover subscription mode, multiple consumer will be able to use the same subscription name
	// but only 1 consumer will receive the messages.
	// If that consumer disconnects, one of the other connected consumers will start receiving messages.
	Failover

	// KeyShared subscription mode, multiple consumer will be able to use the same
	// subscription and all messages with the same key will be dispatched to only one consumer
	KeyShared
)

type SubscriptionInitialPosition int

const (
	// Latest position which means the start consuming position will be the last message
	SubscriptionPositionLatest SubscriptionInitialPosition = iota

	// Earliest position which means the start consuming position will be the first message
	SubscriptionPositionEarliest
)

// Configuration for Dead Letter Queue consumer policy
type DLQPolicy struct {
	// Maximum number of times that a message will be delivered before being sent to the dead letter queue.
	MaxDeliveries uint32

	// Name of the topic where the failing messages will be sent.
	DeadLetterTopic string

	// Name of the topic where the retry messages will be sent.
	RetryLetterTopic string
}

// ConsumerOptions is used to configure and create instances of Consumer
type ConsumerOptions struct {
	// Specify the topic this consumer will subscribe on.
	// Either a topic, a list of topics or a topics pattern are required when subscribing
	Topic string

	// Specify a list of topics this consumer will subscribe on.
	// Either a topic, a list of topics or a topics pattern are required when subscribing
	Topics []string

	// Specify a regular expression to subscribe to multiple topics under the same namespace.
	// Either a topic, a list of topics or a topics pattern are required when subscribing
	TopicsPattern string

	// Specify the interval in which to poll for new partitions or new topics if using a TopicsPattern.
	AutoDiscoveryPeriod time.Duration

	// Specify the subscription name for this consumer
	// This argument is required when subscribing
	SubscriptionName string

	// Attach a set of application defined properties to the consumer
	// This properties will be visible in the topic stats
	Properties map[string]string

	// Select the subscription type to be used when subscribing to the topic.
	// Default is `Exclusive`
	Type SubscriptionType

	// InitialPosition at which the cursor will be set when subscribe
	// Default is `Latest`
	SubscriptionInitialPosition

	// Configuration for Dead Letter Queue consumer policy.
	// eg. route the message to topic X after N failed attempts at processing it
	// By default is nil and there's no DLQ
	DLQ *DLQPolicy

	// Configuration for Key Shared consumer policy.
	KeySharedPolicy *KeySharedPolicy

	// Auto retry send messages to default filled DLQPolicy topics
	// Default is false
	RetryEnable bool

	// Sets a `MessageChannel` for the consumer
	// When a message is received, it will be pushed to the channel for consumption
	MessageChannel chan ConsumerMessage

	// Sets the size of the consumer receive queue.
	// The consumer receive queue controls how many messages can be accumulated by the `Consumer` before the
	// application calls `Consumer.receive()`. Using a higher value could potentially increase the consumer
	// throughput at the expense of bigger memory utilization.
	// Default value is `1000` messages and should be good for most use cases.
	ReceiverQueueSize int

	// The delay after which to redeliver the messages that failed to be
	// processed. Default is 1min. (See `Consumer.Nack()`)
	NackRedeliveryDelay time.Duration

	// Set the consumer name.
	Name string

	// If enabled, the consumer will read messages from the compacted topic rather than reading the full message backlog
	// of the topic. This means that, if the topic has been compacted, the consumer will only see the latest value for
	// each key in the topic, up until the point in the topic message backlog that has been compacted. Beyond that
	// point, the messages will be sent as normal.
	//
	// ReadCompacted can only be enabled subscriptions to persistent topics, which have a single active consumer (i.e.
	//  failure or exclusive subscriptions). Attempting to enable it on subscriptions to a non-persistent topics or on a
	//  shared subscription, will lead to the subscription call throwing a PulsarClientException.
	ReadCompacted bool

	// Mark the subscription as replicated to keep it in sync across clusters
	ReplicateSubscriptionState bool

	// A chain of interceptors, These interceptors will be called at some points defined in ConsumerInterceptor interface.
	Interceptors ConsumerInterceptors

<<<<<<< HEAD
	Schema Schema
=======
	// MaxReconnectToBroker set the maximum retry number of reconnectToBroker. (default: ultimate)
	MaxReconnectToBroker *uint
>>>>>>> 44b8b4ef
}

// Consumer is an interface that abstracts behavior of Pulsar's consumer
type Consumer interface {
	// Subscription get a subscription for the consumer
	Subscription() string

	// Unsubscribe the consumer
	Unsubscribe() error

	// Receive a single message.
	// This calls blocks until a message is available.
	Receive(context.Context) (Message, error)

	// Chan returns a channel to consume messages from
	Chan() <-chan ConsumerMessage

	// Ack the consumption of a single message
	Ack(Message)

	// AckID the consumption of a single message, identified by its MessageID
	AckID(MessageID)

	// ReconsumeLater mark a message for redelivery after custom delay
	ReconsumeLater(msg Message, delay time.Duration)

	// Acknowledge the failure to process a single message.
	//
	// When a message is "negatively acked" it will be marked for redelivery after
	// some fixed delay. The delay is configurable when constructing the consumer
	// with ConsumerOptions.NAckRedeliveryDelay .
	//
	// This call is not blocking.
	Nack(Message)

	// Acknowledge the failure to process a single message.
	//
	// When a message is "negatively acked" it will be marked for redelivery after
	// some fixed delay. The delay is configurable when constructing the consumer
	// with ConsumerOptions.NackRedeliveryDelay .
	//
	// This call is not blocking.
	NackID(MessageID)

	// Close the consumer and stop the broker to push more messages
	Close()

	// Reset the subscription associated with this consumer to a specific message id.
	// The message id can either be a specific message or represent the first or last messages in the topic.
	//
	// Note: this operation can only be done on non-partitioned topics. For these, one can rather perform the
	//       seek() on the individual partitions.
	Seek(MessageID) error

	// Reset the subscription associated with this consumer to a specific message publish time.
	//
	// Note: this operation can only be done on non-partitioned topics. For these, one can rather perform the seek() on
	// the individual partitions.
	//
	// @param timestamp
	//            the message publish time where to reposition the subscription
	//
	SeekByTime(time time.Time) error

	// Name returns the name of consumer.
	Name() string
}<|MERGE_RESOLUTION|>--- conflicted
+++ resolved
@@ -151,12 +151,10 @@
 	// A chain of interceptors, These interceptors will be called at some points defined in ConsumerInterceptor interface.
 	Interceptors ConsumerInterceptors
 
-<<<<<<< HEAD
 	Schema Schema
-=======
+
 	// MaxReconnectToBroker set the maximum retry number of reconnectToBroker. (default: ultimate)
 	MaxReconnectToBroker *uint
->>>>>>> 44b8b4ef
 }
 
 // Consumer is an interface that abstracts behavior of Pulsar's consumer
