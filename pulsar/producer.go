--- conflicted
+++ resolved
@@ -166,12 +166,12 @@
 	// Default is 1 minute
 	PartitionsAutoDiscoveryInterval time.Duration
 
-<<<<<<< HEAD
+  // Disable multiple Schame Version
+  // Default false
 	DisableMultiSchema bool
-=======
+  
 	// Encryption specifies the fields required to encrypt a message
 	Encryption *ProducerEncryptionInfo
->>>>>>> a119bab0
 }
 
 // Producer is used to publish messages on a topic
