// Licensed to the Apache Software Foundation (ASF) under one
// or more contributor license agreements.  See the NOTICE file
// distributed with this work for additional information
// regarding copyright ownership.  The ASF licenses this file
// to you under the Apache License, Version 2.0 (the
// "License"); you may not use this file except in compliance
// with the License.  You may obtain a copy of the License at
//
//   http://www.apache.org/licenses/LICENSE-2.0
//
// Unless required by applicable law or agreed to in writing,
// software distributed under the License is distributed on an
// "AS IS" BASIS, WITHOUT WARRANTIES OR CONDITIONS OF ANY
// KIND, either express or implied.  See the License for the
// specific language governing permissions and limitations
// under the License.

package pulsar

import (
	"context"
	"time"
)

type HashingScheme int

const (
	// JavaStringHash and Java String.hashCode() equivalent
	JavaStringHash HashingScheme = iota
	// Murmur3_32Hash use Murmur3 hashing function
	Murmur3_32Hash
)

type CompressionType int

const (
	NoCompression CompressionType = iota
	LZ4
	ZLib
	ZSTD
)

type CompressionLevel int

const (
	// Default compression level
	Default CompressionLevel = iota

	// Faster compression, with lower compression ration
	Faster

	// Higher compression rate, but slower
	Better
)

// TopicMetadata is a interface of topic metadata
type TopicMetadata interface {
	// NumPartitions get the number of partitions for the specific topic
	NumPartitions() uint32
}

type ProducerOptions struct {
	// Topic specify the topic this producer will be publishing on.
	// This argument is required when constructing the producer.
	Topic string

	// Name specify a name for the producer
	// If not assigned, the system will generate a globally unique name which can be access with
	// Producer.ProducerName().
	// When specifying a name, it is up to the user to ensure that, for a given topic, the producer name is unique
	// across all Pulsar's clusters. Brokers will enforce that only a single producer a given name can be publishing on
	// a topic.
	Name string

	// Properties attach a set of application defined properties to the producer
	// This properties will be visible in the topic stats
	Properties map[string]string

	// MaxPendingMessages set the max size of the queue holding the messages pending to receive an
	// acknowledgment from the broker.
	MaxPendingMessages int

	// HashingScheme change the `HashingScheme` used to chose the partition on where to publish a particular message.
	// Standard hashing functions available are:
	//
	//  - `JavaStringHash` : Java String.hashCode() equivalent
	//  - `Murmur3_32Hash` : Use Murmur3 hashing function.
	// 		https://en.wikipedia.org/wiki/MurmurHash">https://en.wikipedia.org/wiki/MurmurHash
	//
	// Default is `JavaStringHash`.
	HashingScheme

	// CompressionType set the compression type for the producer.
	// By default, message payloads are not compressed. Supported compression types are:
	//  - LZ4
	//  - ZLIB
	//  - ZSTD
	//
	// Note: ZSTD is supported since Pulsar 2.3. Consumers will need to be at least at that
	// release in order to be able to receive messages compressed with ZSTD.
	CompressionType

	// Define the desired compression level. Options:
	// - Default
	// - Faster
	// - Better
	CompressionLevel

	// MessageRouter set a custom message routing policy by passing an implementation of MessageRouter
	// The router is a function that given a particular message and the topic metadata, returns the
	// partition index where the message should be routed to
	MessageRouter func(*ProducerMessage, TopicMetadata) int

	// DisableBatching control whether automatic batching of messages is enabled for the producer. By default batching
	// is enabled.
	// When batching is enabled, multiple calls to Producer.sendAsync can result in a single batch to be sent to the
	// broker, leading to better throughput, especially when publishing small messages. If compression is enabled,
	// messages will be compressed at the batch level, leading to a much better compression ratio for similar headers or
	// contents.
	// When enabled default batch delay is set to 1 ms and default batch size is 1000 messages
	// Setting `DisableBatching: true` will make the producer to send messages individually
	DisableBatching bool

	// BatchingMaxPublishDelay set the time period within which the messages sent will be batched (default: 10ms)
	// if batch messages are enabled. If set to a non zero value, messages will be queued until this time
	// interval or until
	BatchingMaxPublishDelay time.Duration

	// BatchingMaxMessages set the maximum number of messages permitted in a batch. (default: 1000)
	// If set to a value greater than 1, messages will be queued until this threshold is reached or
	// BatchingMaxSize (see below) has been reached or the batch interval has elapsed.
	BatchingMaxMessages uint

	// BatchingMaxSize sets the maximum number of bytes permitted in a batch. (default 128 KB)
	// If set to a value greater than 1, messages will be queued until this threshold is reached or
	// BatchingMaxMessages (see above) has been reached or the batch interval has elapsed.
	BatchingMaxSize uint

	// A chain of interceptors, These interceptors will be called at some points defined in ProducerInterceptor interface
	Interceptors ProducerInterceptors

<<<<<<< HEAD
	Schema Schema
=======
	// MaxReconnectToBroker set the maximum retry number of reconnectToBroker. (default: ultimate)
	MaxReconnectToBroker *uint
>>>>>>> 44b8b4ef
}

// Producer is used to publish messages on a topic
type Producer interface {
	// Topic return the topic to which producer is publishing to
	Topic() string

	// Name return the producer name which could have been assigned by the system or specified by the client
	Name() string

	// Send a message
	// This call will be blocking until is successfully acknowledged by the Pulsar broker.
	// Example:
	// producer.Send(ctx, pulsar.ProducerMessage{ Payload: myPayload })
	Send(context.Context, *ProducerMessage) (MessageID, error)

	// SendAsync a message in asynchronous mode
	// This call is blocked when the `event channel` becomes full (default: 10) or the
	// `maxPendingMessages` becomes full (default: 1000)
	// The callback will report back the message being published and
	// the eventual error in publishing
	SendAsync(context.Context, *ProducerMessage, func(MessageID, *ProducerMessage, error))

	// LastSequenceID get the last sequence id that was published by this producer.
	// This represent either the automatically assigned or custom sequence id (set on the ProducerMessage) that
	// was published and acknowledged by the broker.
	// After recreating a producer with the same producer name, this will return the last message that was
	// published in the previous producer session, or -1 if there no message was ever published.
	// return the last sequence id published by this producer.
	LastSequenceID() int64

	// Flush all the messages buffered in the client and wait until all messages have been successfully
	// persisted.
	Flush() error

	// Close the producer and releases resources allocated
	// No more writes will be accepted from this producer. Waits until all pending write request are persisted. In case
	// of errors, pending writes will not be retried.
	Close()
}<|MERGE_RESOLUTION|>--- conflicted
+++ resolved
@@ -139,12 +139,10 @@
 	// A chain of interceptors, These interceptors will be called at some points defined in ProducerInterceptor interface
 	Interceptors ProducerInterceptors
 
-<<<<<<< HEAD
 	Schema Schema
-=======
+
 	// MaxReconnectToBroker set the maximum retry number of reconnectToBroker. (default: ultimate)
 	MaxReconnectToBroker *uint
->>>>>>> 44b8b4ef
 }
 
 // Producer is used to publish messages on a topic
