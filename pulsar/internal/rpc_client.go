--- conflicted
+++ resolved
@@ -80,15 +80,8 @@
 }
 
 func (c *rpcClient) Request(logicalAddr *url.URL, physicalAddr *url.URL, requestID uint64,
-<<<<<<< HEAD
-	cmdType pb.BaseCommand_Type, message proto.Message, connectingThroughProxy bool) (*RPCResult, error) {
-
-	cnx, err := c.getConn(logicalAddr, physicalAddr, connectingThroughProxy)
-=======
-	cmdType pb.BaseCommand_Type, message proto.Message) (*RPCResult, error) {
-	// TODO: Add retry logic in case of connection issues
-	cnx, err := c.pool.GetConnection(logicalAddr, physicalAddr)
->>>>>>> 4ad9cef1
+		cmdType pb.BaseCommand_Type, message proto.Message) (*RPCResult, error) {
+	cnx, err := c.getConn(logicalAddr, physicalAddr)
 	if err != nil {
 		return nil, err
 	}
@@ -116,9 +109,8 @@
 	}
 }
 
-func (c *rpcClient) getConn(logicalAddr *url.URL, physicalAddr *url.URL,
-	connectingThroughProxy bool) (Connection, error) {
-	cnx, err := c.pool.GetConnection(logicalAddr, physicalAddr, connectingThroughProxy)
+func (c *rpcClient) getConn(logicalAddr *url.URL, physicalAddr *url.URL) (Connection, error) {
+	cnx, err := c.pool.GetConnection(logicalAddr, physicalAddr)
 	backoff := new(Backoff)
 	var retryTime time.Duration
 	if err != nil {
@@ -126,7 +118,7 @@
 			retryTime = backoff.Next()
 			c.log.Debugf("Reconnecting to broker in {%v}", retryTime)
 			time.Sleep(retryTime)
-			cnx, err = c.pool.GetConnection(logicalAddr, physicalAddr, connectingThroughProxy)
+			cnx, err = c.pool.GetConnection(logicalAddr, physicalAddr)
 			if err == nil {
 				c.log.Debugf("retry connection success")
 				return cnx, nil
