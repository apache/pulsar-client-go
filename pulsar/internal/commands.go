--- conflicted
+++ resolved
@@ -223,11 +223,7 @@
 	msgMetadata *pb.MessageMetadata,
 	uncompressedPayload Buffer,
 	compressionProvider compression.Provider,
-<<<<<<< HEAD
-	encryptor crypto.Encryptor) {
-=======
 	encryptor crypto.Encryptor) error {
->>>>>>> 1d3a9cc8
 	// Wire format
 	// [TOTAL_SIZE] [CMD_SIZE][CMD] [MAGIC_NUMBER][CHECKSUM] [METADATA_SIZE][METADATA] [PAYLOAD]
 
@@ -235,17 +231,10 @@
 	compressedPayload := compressionProvider.Compress(nil, uncompressedPayload.ReadableSlice())
 
 	// encrypt the compressed payload
-<<<<<<< HEAD
-	encryptedPayload, err := encryptor.Encrypt(compressedPayload, crypto.NewMessageMetadataSupplier(msgMetadata))
-	if err != nil {
-		// error occurred while encrypting the payload, ProducerCryptoFailureAction is set to Fail
-		panic(fmt.Sprintf("Encryption of message failed, ProducerCryptoFailureAction is set to Fail. Error :%v", err))
-=======
 	encryptedPayload, err := encryptor.Encrypt(compressedPayload, msgMetadata)
 	if err != nil {
 		// error occurred while encrypting the payload, ProducerCryptoFailureAction is set to Fail
 		return fmt.Errorf("encryption of message failed, ProducerCryptoFailureAction is set to Fail. Error :%v", err)
->>>>>>> 1d3a9cc8
 	}
 
 	cmdSize := uint32(proto.Size(cmdSend))
