// Licensed to the Apache Software Foundation (ASF) under one
// or more contributor license agreements.  See the NOTICE file
// distributed with this work for additional information
// regarding copyright ownership.  The ASF licenses this file
// to you under the Apache License, Version 2.0 (the
// "License"); you may not use this file except in compliance
// with the License.  You may obtain a copy of the License at
//
//   http://www.apache.org/licenses/LICENSE-2.0
//
// Unless required by applicable law or agreed to in writing,
// software distributed under the License is distributed on an
// "AS IS" BASIS, WITHOUT WARRANTIES OR CONDITIONS OF ANY
// KIND, either express or implied.  See the License for the
// specific language governing permissions and limitations
// under the License.

package pulsar

import (
	"context"
	"fmt"
	"math/rand"
	"strconv"
	"sync"
	"time"

	"github.com/apache/pulsar-client-go/pulsar/crypto"
	"github.com/apache/pulsar-client-go/pulsar/internal"
	cryptointernal "github.com/apache/pulsar-client-go/pulsar/internal/crypto"
	pb "github.com/apache/pulsar-client-go/pulsar/internal/pulsar_proto"
	"github.com/apache/pulsar-client-go/pulsar/log"
)

const defaultNackRedeliveryDelay = 1 * time.Minute

type acker interface {
	AckID(id trackingMessageID)
	NackID(id trackingMessageID)
}

type consumer struct {
	sync.Mutex
	topic                     string
	client                    *client
	options                   ConsumerOptions
	consumers                 []*partitionConsumer
	consumerName              string
	disableForceTopicCreation bool

	// channel used to deliver message to clients
	messageCh chan ConsumerMessage

	dlq           *dlqRouter
	rlq           *retryRouter
	closeOnce     sync.Once
	closeCh       chan struct{}
	errorCh       chan error
	stopDiscovery func()

	log     log.Logger
	metrics *internal.LeveledMetrics
}

func newConsumer(client *client, options ConsumerOptions) (Consumer, error) {
	if options.Topic == "" && options.Topics == nil && options.TopicsPattern == "" {
		return nil, newError(TopicNotFound, "topic is required")
	}

	if options.SubscriptionName == "" {
		return nil, newError(SubscriptionNotFound, "subscription name is required for consumer")
	}

	if options.ReceiverQueueSize <= 0 {
		options.ReceiverQueueSize = defaultReceiverQueueSize
	}

	if options.Interceptors == nil {
		options.Interceptors = defaultConsumerInterceptors
	}

	if options.Name == "" {
		options.Name = generateRandomName()
	}

	if options.Schema != nil && options.Schema.GetSchemaInfo() != nil {
		if options.Schema.GetSchemaInfo().Type == NONE {
			options.Schema = NewBytesSchema(nil)
		}
	}

	// did the user pass in a message channel?
	messageCh := options.MessageChannel
	if options.MessageChannel == nil {
		messageCh = make(chan ConsumerMessage, 10)
	}

	if options.RetryEnable {
		usingTopic := ""
		if options.Topic != "" {
			usingTopic = options.Topic
		} else if len(options.Topics) > 0 {
			usingTopic = options.Topics[0]
		}
		tn, err := internal.ParseTopicName(usingTopic)
		if err != nil {
			return nil, err
		}

		retryTopic := tn.Domain + "://" + tn.Namespace + "/" + options.SubscriptionName + RetryTopicSuffix
		dlqTopic := tn.Domain + "://" + tn.Namespace + "/" + options.SubscriptionName + DlqTopicSuffix
		if options.DLQ == nil {
			options.DLQ = &DLQPolicy{
				MaxDeliveries:    MaxReconsumeTimes,
				DeadLetterTopic:  dlqTopic,
				RetryLetterTopic: retryTopic,
			}
		} else {
			if options.DLQ.DeadLetterTopic == "" {
				options.DLQ.DeadLetterTopic = dlqTopic
			}
			if options.DLQ.RetryLetterTopic == "" {
				options.DLQ.RetryLetterTopic = retryTopic
			}
		}
		if options.Topic != "" && len(options.Topics) == 0 {
			options.Topics = []string{options.Topic, options.DLQ.RetryLetterTopic}
			options.Topic = ""
		} else if options.Topic == "" && len(options.Topics) > 0 {
			options.Topics = append(options.Topics, options.DLQ.RetryLetterTopic)
		}
	}

	dlq, err := newDlqRouter(client, options.DLQ, client.log)
	if err != nil {
		return nil, err
	}
	rlq, err := newRetryRouter(client, options.DLQ, options.RetryEnable, client.log)
	if err != nil {
		return nil, err
	}

	// normalize as FQDN topics
	var tns []*internal.TopicName
	// single topic consumer
	if options.Topic != "" || len(options.Topics) == 1 {
		topic := options.Topic
		if topic == "" {
			topic = options.Topics[0]
		}

		if tns, err = validateTopicNames(topic); err != nil {
			return nil, err
		}
		topic = tns[0].Name
		return newInternalConsumer(client, options, topic, messageCh, dlq, rlq, false)
	}

	if len(options.Topics) > 1 {
		if tns, err = validateTopicNames(options.Topics...); err != nil {
			return nil, err
		}
		for i := range options.Topics {
			options.Topics[i] = tns[i].Name
		}
		options.Topics = distinct(options.Topics)

		return newMultiTopicConsumer(client, options, options.Topics, messageCh, dlq, rlq)
	}

	if options.TopicsPattern != "" {
		tn, err := internal.ParseTopicName(options.TopicsPattern)
		if err != nil {
			return nil, err
		}

		pattern, err := extractTopicPattern(tn)
		if err != nil {
			return nil, err
		}
		return newRegexConsumer(client, options, tn, pattern, messageCh, dlq, rlq)
	}

	return nil, newError(InvalidTopicName, "topic name is required for consumer")
}

func newInternalConsumer(client *client, options ConsumerOptions, topic string,
	messageCh chan ConsumerMessage, dlq *dlqRouter, rlq *retryRouter, disableForceTopicCreation bool) (*consumer, error) {

	consumer := &consumer{
		topic:                     topic,
		client:                    client,
		options:                   options,
		disableForceTopicCreation: disableForceTopicCreation,
		messageCh:                 messageCh,
		closeCh:                   make(chan struct{}),
		errorCh:                   make(chan error),
		dlq:                       dlq,
		rlq:                       rlq,
		log:                       client.log.SubLogger(log.Fields{"topic": topic}),
		consumerName:              options.Name,
		metrics:                   client.metrics.GetLeveledMetrics(topic),
	}

	err := consumer.internalTopicSubscribeToPartitions()
	if err != nil {
		return nil, err
	}

	// set up timer to monitor for new partitions being added
	duration := options.AutoDiscoveryPeriod
	if duration <= 0 {
		duration = defaultAutoDiscoveryDuration
	}
	consumer.stopDiscovery = consumer.runBackgroundPartitionDiscovery(duration)

	consumer.metrics.ConsumersOpened.Inc()
	return consumer, nil
}

// Name returns the name of consumer.
func (c *consumer) Name() string {
	return c.consumerName
}

func (c *consumer) runBackgroundPartitionDiscovery(period time.Duration) (cancel func()) {
	var wg sync.WaitGroup
	stopDiscoveryCh := make(chan struct{})
	ticker := time.NewTicker(period)

	wg.Add(1)
	go func() {
		defer wg.Done()
		for {
			select {
			case <-stopDiscoveryCh:
				return
			case <-ticker.C:
				c.log.Debug("Auto discovering new partitions")
				c.internalTopicSubscribeToPartitions()
			}
		}
	}()

	return func() {
		ticker.Stop()
		close(stopDiscoveryCh)
		wg.Wait()
	}
}

func (c *consumer) internalTopicSubscribeToPartitions() error {
	partitions, err := c.client.TopicPartitions(c.topic)
	if err != nil {
		return err
	}

	oldNumPartitions := 0
	newNumPartitions := len(partitions)

	c.Lock()
	defer c.Unlock()

	oldConsumers := c.consumers
	oldNumPartitions = len(oldConsumers)

	if oldConsumers != nil {
		if oldNumPartitions == newNumPartitions {
			c.log.Debug("Number of partitions in topic has not changed")
			return nil
		}

		c.log.WithField("old_partitions", oldNumPartitions).
			WithField("new_partitions", newNumPartitions).
			Info("Changed number of partitions in topic")
	}

	c.consumers = make([]*partitionConsumer, newNumPartitions)

	// When for some reason (eg: forced deletion of sub partition) causes oldNumPartitions> newNumPartitions,
	// we need to rebuild the cache of new consumers, otherwise the array will be out of bounds.
	if oldConsumers != nil && oldNumPartitions < newNumPartitions {
		// Copy over the existing consumer instances
		for i := 0; i < oldNumPartitions; i++ {
			c.consumers[i] = oldConsumers[i]
		}
	}

	type ConsumerError struct {
		err       error
		partition int
		consumer  *partitionConsumer
	}

	receiverQueueSize := c.options.ReceiverQueueSize
	metadata := c.options.Properties

	startPartition := oldNumPartitions
	partitionsToAdd := newNumPartitions - oldNumPartitions

	if partitionsToAdd < 0 {
		partitionsToAdd = newNumPartitions
		startPartition = 0
	}

	var wg sync.WaitGroup
	ch := make(chan ConsumerError, partitionsToAdd)
	wg.Add(partitionsToAdd)

	for partitionIdx := startPartition; partitionIdx < newNumPartitions; partitionIdx++ {
		partitionTopic := partitions[partitionIdx]

		if c.options.Encryption == nil {
			c.options.Encryption = &ConsumerEncryptionInfo{}
		}
		// KeyReader is provided but MessageCrypto is not provided, use default message crypto
		var messageCrypto crypto.MessageCrypto
		if c.options.Encryption.Keyreader != nil && c.options.Encryption.MessageCrypto == nil {
			logCtx := fmt.Sprintf("[%v] [%v]", partitionTopic, c.options.SubscriptionName)
			messageCrypto, err = crypto.NewDefaultMessageCrypto(logCtx, false, c.log)
			if err != nil {
				return err
			}
			c.options.Encryption.MessageCrypto = messageCrypto
		}

		go func(idx int, pt string) {
			defer wg.Done()

			var nackRedeliveryDelay time.Duration
			if c.options.NackRedeliveryDelay == 0 {
				nackRedeliveryDelay = defaultNackRedeliveryDelay
			} else {
				nackRedeliveryDelay = c.options.NackRedeliveryDelay
			}

			decryptor := cryptointernal.NewConsumerDecryptor(
				c.options.Encryption.Keyreader,
				c.options.Encryption.MessageCrypto,
				c.log,
				c.options.Encryption.ConsumerCryptoFailureAction,
			)

			opts := &partitionConsumerOpts{
				topic:                      pt,
				consumerName:               c.consumerName,
				subscription:               c.options.SubscriptionName,
				subscriptionType:           c.options.Type,
				subscriptionInitPos:        c.options.SubscriptionInitialPosition,
				partitionIdx:               idx,
				receiverQueueSize:          receiverQueueSize,
				nackRedeliveryDelay:        nackRedeliveryDelay,
				metadata:                   metadata,
				replicateSubscriptionState: c.options.ReplicateSubscriptionState,
				startMessageID:             trackingMessageID{},
				subscriptionMode:           durable,
				readCompacted:              c.options.ReadCompacted,
				interceptors:               c.options.Interceptors,
				maxReconnectToBroker:       c.options.MaxReconnectToBroker,
				keySharedPolicy:            c.options.KeySharedPolicy,
				schema:                     c.options.Schema,
<<<<<<< HEAD
				decryptor:                  decryptor,
=======
				decryption:                 c.options.Decryption,
>>>>>>> 81f38301
			}
			cons, err := newPartitionConsumer(c, c.client, opts, c.messageCh, c.dlq, c.metrics)
			ch <- ConsumerError{
				err:       err,
				partition: idx,
				consumer:  cons,
			}
		}(partitionIdx, partitionTopic)
	}

	go func() {
		wg.Wait()
		close(ch)
	}()

	for ce := range ch {
		if ce.err != nil {
			err = ce.err
		} else {
			c.consumers[ce.partition] = ce.consumer
		}
	}

	if err != nil {
		// Since there were some failures,
		// cleanup all the partitions that succeeded in creating the consumer
		for _, c := range c.consumers {
			if c != nil {
				c.Close()
			}
		}
		return err
	}

	if newNumPartitions < oldNumPartitions {
		c.metrics.ConsumersPartitions.Set(float64(newNumPartitions))
	} else {
		c.metrics.ConsumersPartitions.Add(float64(partitionsToAdd))
	}
	return nil
}

func (c *consumer) Subscription() string {
	return c.options.SubscriptionName
}

func (c *consumer) Unsubscribe() error {
	c.Lock()
	defer c.Unlock()

	var errMsg string
	for _, consumer := range c.consumers {
		if err := consumer.Unsubscribe(); err != nil {
			errMsg += fmt.Sprintf("topic %s, subscription %s: %s", consumer.topic, c.Subscription(), err)
		}
	}
	if errMsg != "" {
		return fmt.Errorf(errMsg)
	}
	return nil
}

func (c *consumer) Receive(ctx context.Context) (message Message, err error) {
	for {
		select {
		case <-c.closeCh:
			return nil, newError(ConsumerClosed, "consumer closed")
		case cm, ok := <-c.messageCh:
			if !ok {
				return nil, newError(ConsumerClosed, "consumer closed")
			}
			return cm.Message, nil
		case <-ctx.Done():
			return nil, ctx.Err()
		}
	}
}

// Messages
func (c *consumer) Chan() <-chan ConsumerMessage {
	return c.messageCh
}

// Ack the consumption of a single message
func (c *consumer) Ack(msg Message) {
	c.AckID(msg.ID())
}

// Ack the consumption of a single message, identified by its MessageID
func (c *consumer) AckID(msgID MessageID) {
	mid, ok := c.messageID(msgID)
	if !ok {
		return
	}

	if mid.consumer != nil {
		mid.Ack()
		return
	}

	c.consumers[mid.partitionIdx].AckID(mid)
}

// ReconsumeLater mark a message for redelivery after custom delay
func (c *consumer) ReconsumeLater(msg Message, delay time.Duration) {
	if delay < 0 {
		delay = 0
	}
	msgID, ok := c.messageID(msg.ID())
	if !ok {
		return
	}
	props := make(map[string]string)
	for k, v := range msg.Properties() {
		props[k] = v
	}

	reconsumeTimes := 1
	if s, ok := props[SysPropertyReconsumeTimes]; ok {
		reconsumeTimes, _ = strconv.Atoi(s)
		reconsumeTimes++
	} else {
		props[SysPropertyRealTopic] = msg.Topic()
		props[SysPropertyOriginMessageID] = msgID.messageID.String()
	}
	props[SysPropertyReconsumeTimes] = strconv.Itoa(reconsumeTimes)
	props[SysPropertyDelayTime] = fmt.Sprintf("%d", int64(delay)/1e6)

	consumerMsg := ConsumerMessage{
		Consumer: c,
		Message: &message{
			payLoad:    msg.Payload(),
			properties: props,
			msgID:      msgID,
		},
	}
	if uint32(reconsumeTimes) > c.dlq.policy.MaxDeliveries {
		c.dlq.Chan() <- consumerMsg
	} else {
		c.rlq.Chan() <- RetryMessage{
			consumerMsg: consumerMsg,
			producerMsg: ProducerMessage{
				Payload:      msg.Payload(),
				Key:          msg.Key(),
				OrderingKey:  msg.OrderingKey(),
				Properties:   props,
				DeliverAfter: delay,
			},
		}
	}
}

func (c *consumer) Nack(msg Message) {
	c.NackID(msg.ID())
}

func (c *consumer) NackID(msgID MessageID) {
	mid, ok := c.messageID(msgID)
	if !ok {
		return
	}

	if mid.consumer != nil {
		mid.Nack()
		return
	}

	c.consumers[mid.partitionIdx].NackID(mid)
}

func (c *consumer) Close() {
	c.closeOnce.Do(func() {
		c.stopDiscovery()

		c.Lock()
		defer c.Unlock()

		var wg sync.WaitGroup
		for i := range c.consumers {
			wg.Add(1)
			go func(pc *partitionConsumer) {
				defer wg.Done()
				pc.Close()
			}(c.consumers[i])
		}
		wg.Wait()
		close(c.closeCh)
		c.client.handlers.Del(c)
		c.dlq.close()
		c.rlq.close()
		c.metrics.ConsumersClosed.Inc()
		c.metrics.ConsumersPartitions.Sub(float64(len(c.consumers)))
	})
}

func (c *consumer) Seek(msgID MessageID) error {
	c.Lock()
	defer c.Unlock()

	if len(c.consumers) > 1 {
		return newError(SeekFailed, "for partition topic, seek command should perform on the individual partitions")
	}

	mid, ok := c.messageID(msgID)
	if !ok {
		return nil
	}

	return c.consumers[mid.partitionIdx].Seek(mid)
}

func (c *consumer) SeekByTime(time time.Time) error {
	c.Lock()
	defer c.Unlock()
	if len(c.consumers) > 1 {
		return newError(SeekFailed, "for partition topic, seek command should perform on the individual partitions")
	}

	return c.consumers[0].SeekByTime(time)
}

var r = &random{
	R: rand.New(rand.NewSource(time.Now().UnixNano())),
}

type random struct {
	sync.Mutex
	R *rand.Rand
}

func generateRandomName() string {
	r.Lock()
	defer r.Unlock()
	chars := "abcdefghijklmnopqrstuvwxyz"
	bytes := make([]byte, 5)
	for i := range bytes {
		bytes[i] = chars[r.R.Intn(len(chars))]
	}
	return string(bytes)
}

func distinct(fqdnTopics []string) []string {
	set := make(map[string]struct{})
	uniques := make([]string, 0, len(fqdnTopics))
	for _, topic := range fqdnTopics {
		if _, ok := set[topic]; !ok {
			set[topic] = struct{}{}
			uniques = append(uniques, topic)
		}
	}
	return uniques
}

func toProtoSubType(st SubscriptionType) pb.CommandSubscribe_SubType {
	switch st {
	case Exclusive:
		return pb.CommandSubscribe_Exclusive
	case Shared:
		return pb.CommandSubscribe_Shared
	case Failover:
		return pb.CommandSubscribe_Failover
	case KeyShared:
		return pb.CommandSubscribe_Key_Shared
	}

	return pb.CommandSubscribe_Exclusive
}

func toProtoInitialPosition(p SubscriptionInitialPosition) pb.CommandSubscribe_InitialPosition {
	switch p {
	case SubscriptionPositionLatest:
		return pb.CommandSubscribe_Latest
	case SubscriptionPositionEarliest:
		return pb.CommandSubscribe_Earliest
	}

	return pb.CommandSubscribe_Latest
}

func (c *consumer) messageID(msgID MessageID) (trackingMessageID, bool) {
	mid, ok := toTrackingMessageID(msgID)
	if !ok {
		c.log.Warnf("invalid message id type %T", msgID)
		return trackingMessageID{}, false
	}

	partition := int(mid.partitionIdx)
	// did we receive a valid partition index?
	if partition < 0 || partition >= len(c.consumers) {
		c.log.Warnf("invalid partition index %d expected a partition between [0-%d]",
			partition, len(c.consumers))
		return trackingMessageID{}, false
	}

	return mid, true
}<|MERGE_RESOLUTION|>--- conflicted
+++ resolved
@@ -25,9 +25,7 @@
 	"sync"
 	"time"
 
-	"github.com/apache/pulsar-client-go/pulsar/crypto"
 	"github.com/apache/pulsar-client-go/pulsar/internal"
-	cryptointernal "github.com/apache/pulsar-client-go/pulsar/internal/crypto"
 	pb "github.com/apache/pulsar-client-go/pulsar/internal/pulsar_proto"
 	"github.com/apache/pulsar-client-go/pulsar/log"
 )
@@ -310,20 +308,6 @@
 	for partitionIdx := startPartition; partitionIdx < newNumPartitions; partitionIdx++ {
 		partitionTopic := partitions[partitionIdx]
 
-		if c.options.Encryption == nil {
-			c.options.Encryption = &ConsumerEncryptionInfo{}
-		}
-		// KeyReader is provided but MessageCrypto is not provided, use default message crypto
-		var messageCrypto crypto.MessageCrypto
-		if c.options.Encryption.Keyreader != nil && c.options.Encryption.MessageCrypto == nil {
-			logCtx := fmt.Sprintf("[%v] [%v]", partitionTopic, c.options.SubscriptionName)
-			messageCrypto, err = crypto.NewDefaultMessageCrypto(logCtx, false, c.log)
-			if err != nil {
-				return err
-			}
-			c.options.Encryption.MessageCrypto = messageCrypto
-		}
-
 		go func(idx int, pt string) {
 			defer wg.Done()
 
@@ -333,14 +317,6 @@
 			} else {
 				nackRedeliveryDelay = c.options.NackRedeliveryDelay
 			}
-
-			decryptor := cryptointernal.NewConsumerDecryptor(
-				c.options.Encryption.Keyreader,
-				c.options.Encryption.MessageCrypto,
-				c.log,
-				c.options.Encryption.ConsumerCryptoFailureAction,
-			)
-
 			opts := &partitionConsumerOpts{
 				topic:                      pt,
 				consumerName:               c.consumerName,
@@ -359,11 +335,7 @@
 				maxReconnectToBroker:       c.options.MaxReconnectToBroker,
 				keySharedPolicy:            c.options.KeySharedPolicy,
 				schema:                     c.options.Schema,
-<<<<<<< HEAD
-				decryptor:                  decryptor,
-=======
 				decryption:                 c.options.Decryption,
->>>>>>> 81f38301
 			}
 			cons, err := newPartitionConsumer(c, c.client, opts, c.messageCh, c.dlq, c.metrics)
 			ch <- ConsumerError{
