--- conflicted
+++ resolved
@@ -19,6 +19,7 @@
 
 import (
 	"context"
+	"errors"
 	"fmt"
 	"math/rand"
 	"strconv"
@@ -352,7 +353,6 @@
 				nackRedeliveryDelay = c.options.NackRedeliveryDelay
 			}
 			opts := &partitionConsumerOpts{
-<<<<<<< HEAD
 				topic:                       pt,
 				consumerName:                c.consumerName,
 				subscription:                c.options.SubscriptionName,
@@ -370,6 +370,7 @@
 				readCompacted:               c.options.ReadCompacted,
 				interceptors:                c.options.Interceptors,
 				maxReconnectToBroker:        c.options.MaxReconnectToBroker,
+				backoffPolicy:               c.options.BackoffPolicy,
 				keySharedPolicy:             c.options.KeySharedPolicy,
 				schema:                      c.options.Schema,
 				decryption:                  c.options.Decryption,
@@ -377,30 +378,6 @@
 				maxPendingChunkedMessage:    c.options.MaxPendingChunkedMessage,
 				expireTimeOfIncompleteChunk: c.options.ExpireTimeOfIncompleteChunk,
 				autoAckIncompleteChunk:      c.options.AutoAckIncompleteChunk,
-=======
-				topic:                      pt,
-				consumerName:               c.consumerName,
-				subscription:               c.options.SubscriptionName,
-				subscriptionType:           c.options.Type,
-				subscriptionInitPos:        c.options.SubscriptionInitialPosition,
-				partitionIdx:               idx,
-				receiverQueueSize:          receiverQueueSize,
-				nackRedeliveryDelay:        nackRedeliveryDelay,
-				nackBackoffPolicy:          c.options.NackBackoffPolicy,
-				metadata:                   metadata,
-				subProperties:              subProperties,
-				replicateSubscriptionState: c.options.ReplicateSubscriptionState,
-				startMessageID:             trackingMessageID{},
-				subscriptionMode:           durable,
-				readCompacted:              c.options.ReadCompacted,
-				interceptors:               c.options.Interceptors,
-				maxReconnectToBroker:       c.options.MaxReconnectToBroker,
-				backoffPolicy:              c.options.BackoffPolicy,
-				keySharedPolicy:            c.options.KeySharedPolicy,
-				schema:                     c.options.Schema,
-				decryption:                 c.options.Decryption,
-				ackWithResponse:            c.options.AckWithResponse,
->>>>>>> dd63a4cc
 			}
 			cons, err := newPartitionConsumer(c, c.client, opts, c.messageCh, c.dlq, c.metrics)
 			ch <- ConsumerError{
