// Licensed to the Apache Software Foundation (ASF) under one
// or more contributor license agreements.  See the NOTICE file
// distributed with this work for additional information
// regarding copyright ownership.  The ASF licenses this file
// to you under the Apache License, Version 2.0 (the
// "License"); you may not use this file except in compliance
// with the License.  You may obtain a copy of the License at
//
//   http://www.apache.org/licenses/LICENSE-2.0
//
// Unless required by applicable law or agreed to in writing,
// software distributed under the License is distributed on an
// "AS IS" BASIS, WITHOUT WARRANTIES OR CONDITIONS OF ANY
// KIND, either express or implied.  See the License for the
// specific language governing permissions and limitations
// under the License.

package pulsar

import (
	"context"
	"errors"
	"fmt"
	"math/rand"
	"sync"
	"time"

	log "github.com/sirupsen/logrus"

	"github.com/apache/pulsar-client-go/pulsar/internal"
	"github.com/apache/pulsar-client-go/pulsar/internal/pb"
)

var ErrConsumerClosed = errors.New("consumer closed")

const defaultNackRedeliveryDelay = 1 * time.Minute

type acker interface {
	AckID(id *messageID)
	NackID(id *messageID)
}

type consumer struct {
	options   ConsumerOptions
	consumers []*partitionConsumer

	// channel used to deliver message to clients
	messageCh chan ConsumerMessage
<<<<<<< HEAD
	// channel used to receive error messages
	errorCh chan error
=======

	closeOnce sync.Once
	closeCh   chan struct{}
	errorCh   chan error
>>>>>>> aaea614f

	log *log.Entry
}

func newConsumer(client *client, options ConsumerOptions) (Consumer, error) {
	if options.Topic == "" && options.Topics == nil && options.TopicsPattern == "" {
		return nil, newError(TopicNotFound, "topic is required")
	}

	if options.SubscriptionName == "" {
		return nil, newError(SubscriptionNotFound, "subscription name is required for consumer")
	}

	if options.ReceiverQueueSize == 0 {
		options.ReceiverQueueSize = 1000
	}

	// did the user pass in a message channel?
	messageCh := options.MessageChannel
	if options.MessageChannel == nil {
		messageCh = make(chan ConsumerMessage, 10)
	}

	// single topic consumer
	if options.Topic != "" || len(options.Topics) == 1 {
		topic := options.Topic
		if topic == "" {
			topic = options.Topics[0]
		}

		if err := validateTopicNames(topic); err != nil {
			return nil, err
		}

		return topicSubscribe(client, options, topic, messageCh)
	}

	if len(options.Topics) > 1 {
		if err := validateTopicNames(options.Topics...); err != nil {
			return nil, err
		}

		return newMultiTopicConsumer(client, options, options.Topics, messageCh)
	}

	if options.TopicsPattern != "" {
		tn, err := internal.ParseTopicName(options.TopicsPattern)
		if err != nil {
			return nil, err
		}

		pattern, err := extractTopicPattern(tn)
		if err != nil {
			return nil, err
		}
		return newRegexConsumer(client, options, tn, pattern, messageCh)
	}

	return nil, newError(ResultInvalidTopicName, "topic name is required for consumer")
}

func internalTopicSubscribe(client *client, options ConsumerOptions, topic string,
	messageCh chan ConsumerMessage) (*consumer, error) {
	consumer := &consumer{
		options:   options,
		messageCh: messageCh,
		closeCh:   make(chan struct{}),
		errorCh:   make(chan error),
		log:       log.WithField("topic", topic),
	}

	partitions, err := client.TopicPartitions(topic)
	if err != nil {
		return nil, err
	}

	numPartitions := len(partitions)
	consumer.consumers = make([]*partitionConsumer, numPartitions)

	type ConsumerError struct {
		err       error
		partition int
		consumer  *partitionConsumer
	}

	consumerName := options.Name
	if consumerName == "" {
		consumerName = generateRandomName()
	}

	receiverQueueSize := options.ReceiverQueueSize
	metadata := options.Properties
	var wg sync.WaitGroup
	ch := make(chan ConsumerError, numPartitions)
	wg.Add(numPartitions)
	for partitionIdx, partitionTopic := range partitions {
		go func(idx int, pt string) {
			defer wg.Done()

			var nackRedeliveryDelay time.Duration
			if options.NackRedeliveryDelay == 0 {
				nackRedeliveryDelay = defaultNackRedeliveryDelay
			} else {
				nackRedeliveryDelay = options.NackRedeliveryDelay
			}
			opts := &partitionConsumerOpts{
				topic:               pt,
				consumerName:        consumerName,
				subscription:        options.SubscriptionName,
				subscriptionType:    options.Type,
				subscriptionInitPos: options.SubscriptionInitialPosition,
				partitionIdx:        idx,
				receiverQueueSize:   receiverQueueSize,
				nackRedeliveryDelay: nackRedeliveryDelay,
				metadata:            metadata,
			}
			cons, err := newPartitionConsumer(consumer, client, opts, messageCh)
			ch <- ConsumerError{
				err:       err,
				partition: idx,
				consumer:  cons,
			}
		}(partitionIdx, partitionTopic)
	}

	go func() {
		wg.Wait()
		close(ch)
	}()

	for ce := range ch {
		if ce.err != nil {
			err = ce.err
		} else {
			consumer.consumers[ce.partition] = ce.consumer
		}
	}

	if err != nil {
		// Since there were some failures,
		// cleanup all the partitions that succeeded in creating the consumer
		for _, c := range consumer.consumers {
			if c != nil {
				c.Close()
			}
		}
		return nil, err
	}

	return consumer, nil
}

func topicSubscribe(client *client, options ConsumerOptions, topic string,
	messageCh chan ConsumerMessage) (Consumer, error) {
	return internalTopicSubscribe(client, options, topic, messageCh)
}

func (c *consumer) Subscription() string {
	return c.options.SubscriptionName
}

func (c *consumer) Unsubscribe() error {
	var errMsg string
	for _, consumer := range c.consumers {
		if err := consumer.Unsubscribe(); err != nil {
			errMsg += fmt.Sprintf("topic %s, subscription %s: %s", consumer.topic, c.Subscription(), err)
		}
	}
	if errMsg != "" {
		return fmt.Errorf(errMsg)
	}
	return nil
}

func (c *consumer) Receive(ctx context.Context) (message Message, err error) {
	for {
		select {
		case <-c.closeCh:
			return nil, ErrConsumerClosed
		case cm, ok := <-c.messageCh:
			if !ok {
				return nil, ErrConsumerClosed
			}
			return cm.Message, nil
		case <-ctx.Done():
			return nil, ctx.Err()
		}
	}
}

// Messages
func (c *consumer) Chan() <-chan ConsumerMessage {
	return c.messageCh
}

// Ack the consumption of a single message
func (c *consumer) Ack(msg Message) {
	c.AckID(msg.ID())
}

// Ack the consumption of a single message, identified by its MessageID
func (c *consumer) AckID(msgID MessageID) {
	mid, ok := msgID.(*messageID)
	if !ok {
		c.log.Warnf("invalid message id type")
		return
	}

	if mid.consumer != nil {
		mid.Ack()
		return
	}

	partition := mid.partitionIdx
	// did we receive a valid partition index?
	if partition < 0 || partition >= len(c.consumers) {
		c.log.Warnf("invalid partition index %d expected a partition between [0-%d]",
			partition, len(c.consumers))
		return
	}
	c.consumers[partition].AckID(mid)
}

func (c *consumer) Nack(msg Message) {
	c.NackID(msg.ID())
}

func (c *consumer) NackID(msgID MessageID) {
	mid, ok := msgID.(*messageID)
	if !ok {
		c.log.Warnf("invalid message id type")
		return
	}

	if mid.consumer != nil {
		mid.Nack()
		return
	}

	partition := mid.partitionIdx
	// did we receive a valid partition index?
	if partition < 0 || partition >= len(c.consumers) {
		c.log.Warnf("invalid partition index %d expected a partition between [0-%d]",
			partition, len(c.consumers))
		return
	}

	c.consumers[partition].NackID(mid)
}

func (c *consumer) Close() {
	c.closeOnce.Do(func() {
		var wg sync.WaitGroup
		for i := range c.consumers {
			wg.Add(1)
			go func(pc *partitionConsumer) {
				defer wg.Done()
				pc.Close()
			}(c.consumers[i])
		}
		wg.Wait()
		close(c.closeCh)
	})
}

var r = &random{
	R: rand.New(rand.NewSource(time.Now().UnixNano())),
}

type random struct {
	sync.Mutex
	R *rand.Rand
}

func generateRandomName() string {
	r.Lock()
	defer r.Unlock()
	chars := "abcdefghijklmnopqrstuvwxyz"
	bytes := make([]byte, 5)
	for i := range bytes {
		bytes[i] = chars[r.R.Intn(len(chars))]
	}
	return string(bytes)
}

func toProtoSubType(st SubscriptionType) pb.CommandSubscribe_SubType {
	switch st {
	case Exclusive:
		return pb.CommandSubscribe_Exclusive
	case Shared:
		return pb.CommandSubscribe_Shared
	case Failover:
		return pb.CommandSubscribe_Failover
	case KeyShared:
		return pb.CommandSubscribe_Key_Shared
	}

	return pb.CommandSubscribe_Exclusive
}

func toProtoInitialPosition(p SubscriptionInitialPosition) pb.CommandSubscribe_InitialPosition {
	switch p {
	case SubscriptionPositionLatest:
		return pb.CommandSubscribe_Latest
	case SubscriptionPositionEarliest:
		return pb.CommandSubscribe_Earliest
	}

	return pb.CommandSubscribe_Latest
}<|MERGE_RESOLUTION|>--- conflicted
+++ resolved
@@ -46,15 +46,10 @@
 
 	// channel used to deliver message to clients
 	messageCh chan ConsumerMessage
-<<<<<<< HEAD
-	// channel used to receive error messages
-	errorCh chan error
-=======
 
 	closeOnce sync.Once
 	closeCh   chan struct{}
 	errorCh   chan error
->>>>>>> aaea614f
 
 	log *log.Entry
 }
