// Licensed to the Apache Software Foundation (ASF) under one
// or more contributor license agreements.  See the NOTICE file
// distributed with this work for additional information
// regarding copyright ownership.  The ASF licenses this file
// to you under the Apache License, Version 2.0 (the
// "License"); you may not use this file except in compliance
// with the License.  You may obtain a copy of the License at
//
//   http://www.apache.org/licenses/LICENSE-2.0
//
// Unless required by applicable law or agreed to in writing,
// software distributed under the License is distributed on an
// "AS IS" BASIS, WITHOUT WARRANTIES OR CONDITIONS OF ANY
// KIND, either express or implied.  See the License for the
// specific language governing permissions and limitations
// under the License.

package pulsar

import (
	"context"
	"fmt"
	"math/rand"
	"strconv"
	"sync"
	"time"

	"github.com/apache/pulsar-client-go/pulsar/crypto"
	"github.com/apache/pulsar-client-go/pulsar/internal"
	pb "github.com/apache/pulsar-client-go/pulsar/internal/pulsar_proto"
	"github.com/apache/pulsar-client-go/pulsar/log"
)

const defaultNackRedeliveryDelay = 1 * time.Minute

type acker interface {
	AckID(id trackingMessageID)
	NackID(id trackingMessageID)
	NackMsg(msg Message)
}

type consumer struct {
	sync.Mutex
	topic                     string
	client                    *client
	options                   ConsumerOptions
	consumers                 []*partitionConsumer
	consumerName              string
	disableForceTopicCreation bool

	// channel used to deliver message to clients
	messageCh chan ConsumerMessage

	dlq           *dlqRouter
	rlq           *retryRouter
	closeOnce     sync.Once
	closeCh       chan struct{}
	errorCh       chan error
	stopDiscovery func()

	log     log.Logger
	metrics *internal.LeveledMetrics
}

func newConsumer(client *client, options ConsumerOptions) (Consumer, error) {
	if options.Topic == "" && options.Topics == nil && options.TopicsPattern == "" {
		return nil, newError(TopicNotFound, "topic is required")
	}

	if options.SubscriptionName == "" {
		return nil, newError(SubscriptionNotFound, "subscription name is required for consumer")
	}

	if options.ReceiverQueueSize <= 0 {
		options.ReceiverQueueSize = defaultReceiverQueueSize
	}

	if options.Interceptors == nil {
		options.Interceptors = defaultConsumerInterceptors
	}

	if options.Name == "" {
		options.Name = generateRandomName()
	}

	if options.Schema != nil && options.Schema.GetSchemaInfo() != nil {
		if options.Schema.GetSchemaInfo().Type == NONE {
			options.Schema = NewBytesSchema(nil)
		}
	}

	if options.NackBackoffPolicy == nil && options.EnableDefaultNackBackoffPolicy {
		options.NackBackoffPolicy = new(defaultNackBackoffPolicy)
	}

	// did the user pass in a message channel?
	messageCh := options.MessageChannel
	if options.MessageChannel == nil {
		messageCh = make(chan ConsumerMessage, 10)
	}

	if options.RetryEnable {
		usingTopic := ""
		if options.Topic != "" {
			usingTopic = options.Topic
		} else if len(options.Topics) > 0 {
			usingTopic = options.Topics[0]
		}
		tn, err := internal.ParseTopicName(usingTopic)
		if err != nil {
			return nil, err
		}

		retryTopic := tn.Domain + "://" + tn.Namespace + "/" + options.SubscriptionName + RetryTopicSuffix
		dlqTopic := tn.Domain + "://" + tn.Namespace + "/" + options.SubscriptionName + DlqTopicSuffix
		if options.DLQ == nil {
			options.DLQ = &DLQPolicy{
				MaxDeliveries:    MaxReconsumeTimes,
				DeadLetterTopic:  dlqTopic,
				RetryLetterTopic: retryTopic,
			}
		} else {
			if options.DLQ.DeadLetterTopic == "" {
				options.DLQ.DeadLetterTopic = dlqTopic
			}
			if options.DLQ.RetryLetterTopic == "" {
				options.DLQ.RetryLetterTopic = retryTopic
			}
		}
		if options.Topic != "" && len(options.Topics) == 0 {
			options.Topics = []string{options.Topic, options.DLQ.RetryLetterTopic}
			options.Topic = ""
		} else if options.Topic == "" && len(options.Topics) > 0 {
			options.Topics = append(options.Topics, options.DLQ.RetryLetterTopic)
		}
	}

	dlq, err := newDlqRouter(client, options.DLQ, client.log)
	if err != nil {
		return nil, err
	}
	rlq, err := newRetryRouter(client, options.DLQ, options.RetryEnable, client.log)
	if err != nil {
		return nil, err
	}

	// normalize as FQDN topics
	var tns []*internal.TopicName
	// single topic consumer
	if options.Topic != "" || len(options.Topics) == 1 {
		topic := options.Topic
		if topic == "" {
			topic = options.Topics[0]
		}

		if tns, err = validateTopicNames(topic); err != nil {
			return nil, err
		}
		topic = tns[0].Name
		err = addMessageCryptoIfMissing(client, &options, topic)
		if err != nil {
			return nil, err
		}
		return newInternalConsumer(client, options, topic, messageCh, dlq, rlq, false)
	}

	if len(options.Topics) > 1 {
		if tns, err = validateTopicNames(options.Topics...); err != nil {
			return nil, err
		}
		for i := range options.Topics {
			options.Topics[i] = tns[i].Name
		}
		options.Topics = distinct(options.Topics)

		err = addMessageCryptoIfMissing(client, &options, options.Topics)
		if err != nil {
			return nil, err
		}

		return newMultiTopicConsumer(client, options, options.Topics, messageCh, dlq, rlq)
	}

	if options.TopicsPattern != "" {
		tn, err := internal.ParseTopicName(options.TopicsPattern)
		if err != nil {
			return nil, err
		}

		pattern, err := extractTopicPattern(tn)
		if err != nil {
			return nil, err
		}

		err = addMessageCryptoIfMissing(client, &options, tn.Name)
		if err != nil {
			return nil, err
		}

		return newRegexConsumer(client, options, tn, pattern, messageCh, dlq, rlq)
	}

	return nil, newError(InvalidTopicName, "topic name is required for consumer")
}

func newInternalConsumer(client *client, options ConsumerOptions, topic string,
	messageCh chan ConsumerMessage, dlq *dlqRouter, rlq *retryRouter, disableForceTopicCreation bool) (*consumer, error) {

	consumer := &consumer{
		topic:                     topic,
		client:                    client,
		options:                   options,
		disableForceTopicCreation: disableForceTopicCreation,
		messageCh:                 messageCh,
		closeCh:                   make(chan struct{}),
		errorCh:                   make(chan error),
		dlq:                       dlq,
		rlq:                       rlq,
		log:                       client.log.SubLogger(log.Fields{"topic": topic}),
		consumerName:              options.Name,
		metrics:                   client.metrics.GetLeveledMetrics(topic),
	}

	err := consumer.internalTopicSubscribeToPartitions()
	if err != nil {
		return nil, err
	}

	// set up timer to monitor for new partitions being added
	duration := options.AutoDiscoveryPeriod
	if duration <= 0 {
		duration = defaultAutoDiscoveryDuration
	}
	consumer.stopDiscovery = consumer.runBackgroundPartitionDiscovery(duration)

	consumer.metrics.ConsumersOpened.Inc()
	return consumer, nil
}

// Name returns the name of consumer.
func (c *consumer) Name() string {
	return c.consumerName
}

func (c *consumer) runBackgroundPartitionDiscovery(period time.Duration) (cancel func()) {
	var wg sync.WaitGroup
	stopDiscoveryCh := make(chan struct{})
	ticker := time.NewTicker(period)

	wg.Add(1)
	go func() {
		defer wg.Done()
		for {
			select {
			case <-stopDiscoveryCh:
				return
			case <-ticker.C:
				c.log.Debug("Auto discovering new partitions")
				c.internalTopicSubscribeToPartitions()
			}
		}
	}()

	return func() {
		ticker.Stop()
		close(stopDiscoveryCh)
		wg.Wait()
	}
}

func (c *consumer) internalTopicSubscribeToPartitions() error {
	partitions, err := c.client.TopicPartitions(c.topic)
	if err != nil {
		return err
	}

	oldNumPartitions := 0
	newNumPartitions := len(partitions)

	c.Lock()
	defer c.Unlock()

	oldConsumers := c.consumers
	oldNumPartitions = len(oldConsumers)

	if oldConsumers != nil {
		if oldNumPartitions == newNumPartitions {
			c.log.Debug("Number of partitions in topic has not changed")
			return nil
		}

		c.log.WithField("old_partitions", oldNumPartitions).
			WithField("new_partitions", newNumPartitions).
			Info("Changed number of partitions in topic")
	}

	c.consumers = make([]*partitionConsumer, newNumPartitions)

	// When for some reason (eg: forced deletion of sub partition) causes oldNumPartitions> newNumPartitions,
	// we need to rebuild the cache of new consumers, otherwise the array will be out of bounds.
	if oldConsumers != nil && oldNumPartitions < newNumPartitions {
		// Copy over the existing consumer instances
		for i := 0; i < oldNumPartitions; i++ {
			c.consumers[i] = oldConsumers[i]
		}
	}

	type ConsumerError struct {
		err       error
		partition int
		consumer  *partitionConsumer
	}

	receiverQueueSize := c.options.ReceiverQueueSize
	metadata := c.options.Properties
	subProperties := c.options.SubscriptionProperties

	startPartition := oldNumPartitions
	partitionsToAdd := newNumPartitions - oldNumPartitions

	if partitionsToAdd < 0 {
		partitionsToAdd = newNumPartitions
		startPartition = 0
	}

	var wg sync.WaitGroup
	ch := make(chan ConsumerError, partitionsToAdd)
	wg.Add(partitionsToAdd)

	// default start messageId
	startMessageID := trackingMessageID{}

	// if start message id is provided
	if _, ok := c.options.startMessageID.(trackingMessageID); ok {
		startMessageID = c.options.startMessageID.(trackingMessageID)
	}

	// default subscription mode is durable
	subscriptionMode := durable

	// for reader subscription mode is nonDurabale
	if c.options.subscriptionMode == nonDurable {
		subscriptionMode = nonDurable
	}

	for partitionIdx := startPartition; partitionIdx < newNumPartitions; partitionIdx++ {
		partitionTopic := partitions[partitionIdx]

		go func(idx int, pt string) {
			defer wg.Done()

			var nackRedeliveryDelay time.Duration
			if c.options.NackRedeliveryDelay == 0 {
				nackRedeliveryDelay = defaultNackRedeliveryDelay
			} else {
				nackRedeliveryDelay = c.options.NackRedeliveryDelay
			}
			opts := &partitionConsumerOpts{
				topic:                      pt,
				consumerName:               c.consumerName,
				subscription:               c.options.SubscriptionName,
				subscriptionType:           c.options.Type,
				subscriptionInitPos:        c.options.SubscriptionInitialPosition,
				partitionIdx:               idx,
				receiverQueueSize:          receiverQueueSize,
				nackRedeliveryDelay:        nackRedeliveryDelay,
				nackBackoffPolicy:          c.options.NackBackoffPolicy,
				metadata:                   metadata,
				subProperties:              subProperties,
				replicateSubscriptionState: c.options.ReplicateSubscriptionState,
				startMessageID:             startMessageID,
				subscriptionMode:           subscriptionMode,
				readCompacted:              c.options.ReadCompacted,
				interceptors:               c.options.Interceptors,
				maxReconnectToBroker:       c.options.MaxReconnectToBroker,
				keySharedPolicy:            c.options.KeySharedPolicy,
				schema:                     c.options.Schema,
				decryption:                 c.options.Decryption,
				startMessageIDInclusive:    c.options.startMessageIDInclusive,
			}
			cons, err := newPartitionConsumer(c, c.client, opts, c.messageCh, c.dlq, c.metrics)
			ch <- ConsumerError{
				err:       err,
				partition: idx,
				consumer:  cons,
			}
		}(partitionIdx, partitionTopic)
	}

	go func() {
		wg.Wait()
		close(ch)
	}()

	for ce := range ch {
		if ce.err != nil {
			err = ce.err
		} else {
			c.consumers[ce.partition] = ce.consumer
		}
	}

	if err != nil {
		// Since there were some failures,
		// cleanup all the partitions that succeeded in creating the consumer
		for _, c := range c.consumers {
			if c != nil {
				c.Close()
			}
		}
		return err
	}

	if newNumPartitions < oldNumPartitions {
		c.metrics.ConsumersPartitions.Set(float64(newNumPartitions))
	} else {
		c.metrics.ConsumersPartitions.Add(float64(partitionsToAdd))
	}
	return nil
}

func (c *consumer) Subscription() string {
	return c.options.SubscriptionName
}

func (c *consumer) Unsubscribe() error {
	c.Lock()
	defer c.Unlock()

	var errMsg string
	for _, consumer := range c.consumers {
		if err := consumer.Unsubscribe(); err != nil {
			errMsg += fmt.Sprintf("topic %s, subscription %s: %s", consumer.topic, c.Subscription(), err)
		}
	}
	if errMsg != "" {
		return fmt.Errorf(errMsg)
	}
	return nil
}

func (c *consumer) Receive(ctx context.Context) (message Message, err error) {
	for {
		select {
		case <-c.closeCh:
			return nil, newError(ConsumerClosed, "consumer closed")
		case cm, ok := <-c.messageCh:
			if !ok {
				return nil, newError(ConsumerClosed, "consumer closed")
			}
			return cm.Message, nil
		case <-ctx.Done():
			return nil, ctx.Err()
		}
	}
}

// Messages
func (c *consumer) Chan() <-chan ConsumerMessage {
	return c.messageCh
}

// Ack the consumption of a single message
func (c *consumer) Ack(msg Message) {
	c.AckID(msg.ID())
}

// Ack the consumption of a single message, identified by its MessageID
func (c *consumer) AckID(msgID MessageID) {
	mid, ok := c.messageID(msgID)
	if !ok {
		return
	}

	if mid.consumer != nil {
		mid.Ack()
		return
	}

	c.consumers[mid.partitionIdx].AckID(mid)
}

// ReconsumeLater mark a message for redelivery after custom delay
func (c *consumer) ReconsumeLater(msg Message, delay time.Duration) {
	if delay < 0 {
		delay = 0
	}
	msgID, ok := c.messageID(msg.ID())
	if !ok {
		return
	}
	props := make(map[string]string)
	for k, v := range msg.Properties() {
		props[k] = v
	}

	reconsumeTimes := 1
	if s, ok := props[SysPropertyReconsumeTimes]; ok {
		reconsumeTimes, _ = strconv.Atoi(s)
		reconsumeTimes++
	} else {
		props[SysPropertyRealTopic] = msg.Topic()
		props[SysPropertyOriginMessageID] = msgID.messageID.String()
	}
	props[SysPropertyReconsumeTimes] = strconv.Itoa(reconsumeTimes)
	props[SysPropertyDelayTime] = fmt.Sprintf("%d", int64(delay)/1e6)

	consumerMsg := ConsumerMessage{
		Consumer: c,
		Message: &message{
			payLoad:    msg.Payload(),
			properties: props,
			msgID:      msgID,
		},
	}
	if uint32(reconsumeTimes) > c.dlq.policy.MaxDeliveries {
		c.dlq.Chan() <- consumerMsg
	} else {
		c.rlq.Chan() <- RetryMessage{
			consumerMsg: consumerMsg,
			producerMsg: ProducerMessage{
				Payload:      msg.Payload(),
				Key:          msg.Key(),
				OrderingKey:  msg.OrderingKey(),
				Properties:   props,
				DeliverAfter: delay,
			},
		}
	}
}

func (c *consumer) Nack(msg Message) {
	if c.options.EnableDefaultNackBackoffPolicy || c.options.NackBackoffPolicy != nil {
		mid, ok := c.messageID(msg.ID())
		if !ok {
			return
		}

		if mid.consumer != nil {
			mid.Nack()
			return
		}
		c.consumers[mid.partitionIdx].NackMsg(msg)
		return
	}

	c.NackID(msg.ID())
}

func (c *consumer) NackID(msgID MessageID) {
	mid, ok := c.messageID(msgID)
	if !ok {
		return
	}

	if mid.consumer != nil {
		mid.Nack()
		return
	}

	c.consumers[mid.partitionIdx].NackID(mid)
}

func (c *consumer) Close() {
	c.closeOnce.Do(func() {
		c.stopDiscovery()

		c.Lock()
		defer c.Unlock()

		var wg sync.WaitGroup
		for i := range c.consumers {
			wg.Add(1)
			go func(pc *partitionConsumer) {
				defer wg.Done()
				pc.Close()
			}(c.consumers[i])
		}
		wg.Wait()
		close(c.closeCh)
		c.client.handlers.Del(c)
		c.dlq.close()
		c.rlq.close()
		c.metrics.ConsumersClosed.Inc()
		c.metrics.ConsumersPartitions.Sub(float64(len(c.consumers)))
	})
}

func (c *consumer) Seek(msgID MessageID) error {
	c.Lock()
	defer c.Unlock()

	if len(c.consumers) > 1 {
		return newError(SeekFailed, "for partition topic, seek command should perform on the individual partitions")
	}

	mid, ok := c.messageID(msgID)
	if !ok {
		return nil
	}

	return c.consumers[mid.partitionIdx].Seek(mid)
}

func (c *consumer) SeekByTime(time time.Time) error {
	c.Lock()
	defer c.Unlock()
	if len(c.consumers) > 1 {
		return newError(SeekFailed, "for partition topic, seek command should perform on the individual partitions")
	}

	return c.consumers[0].SeekByTime(time)
}

var r = &random{
	R: rand.New(rand.NewSource(time.Now().UnixNano())),
}

type random struct {
	sync.Mutex
	R *rand.Rand
}

func generateRandomName() string {
	r.Lock()
	defer r.Unlock()
	chars := "abcdefghijklmnopqrstuvwxyz"
	bytes := make([]byte, 5)
	for i := range bytes {
		bytes[i] = chars[r.R.Intn(len(chars))]
	}
	return string(bytes)
}

func distinct(fqdnTopics []string) []string {
	set := make(map[string]struct{})
	uniques := make([]string, 0, len(fqdnTopics))
	for _, topic := range fqdnTopics {
		if _, ok := set[topic]; !ok {
			set[topic] = struct{}{}
			uniques = append(uniques, topic)
		}
	}
	return uniques
}

func toProtoSubType(st SubscriptionType) pb.CommandSubscribe_SubType {
	switch st {
	case Exclusive:
		return pb.CommandSubscribe_Exclusive
	case Shared:
		return pb.CommandSubscribe_Shared
	case Failover:
		return pb.CommandSubscribe_Failover
	case KeyShared:
		return pb.CommandSubscribe_Key_Shared
	}

	return pb.CommandSubscribe_Exclusive
}

func toProtoInitialPosition(p SubscriptionInitialPosition) pb.CommandSubscribe_InitialPosition {
	switch p {
	case SubscriptionPositionLatest:
		return pb.CommandSubscribe_Latest
	case SubscriptionPositionEarliest:
		return pb.CommandSubscribe_Earliest
	}

	return pb.CommandSubscribe_Latest
}

func (c *consumer) messageID(msgID MessageID) (trackingMessageID, bool) {
	mid, ok := toTrackingMessageID(msgID)
	if !ok {
		c.log.Warnf("invalid message id type %T", msgID)
		return trackingMessageID{}, false
	}

	partition := int(mid.partitionIdx)
	// did we receive a valid partition index?
	if partition < 0 || partition >= len(c.consumers) {
		c.log.Warnf("invalid partition index %d expected a partition between [0-%d]",
			partition, len(c.consumers))
		return trackingMessageID{}, false
	}

	return mid, true
}

<<<<<<< HEAD
func (c *consumer) lastDequeuedMsg(msgID MessageID) error {
	mid, ok := toTrackingMessageID(msgID)
	if !ok {
		return newError(InvalidMessage, fmt.Sprintf("invalid message id type %T", msgID))
	}

	if msgID.PartitionIdx() >= 0 {
		c.consumers[mid.PartitionIdx()].lastDequeuedMsg = mid
		return nil
	}

	return newError(InvalidMessage, fmt.Sprintf("invalid message id type %T", msgID))
}

func (c *consumer) hasMessages() (bool, error) {
	for _, pc := range c.consumers {
		if ok, err := c.hashMoreMessages(pc); err != nil {
			return false, err // error in reading last message id from broker
		} else if ok { // return true only if messages are available
			return ok, nil
		}
	}
	return false, nil // reach here only if done checking for all partition consumers
}

func (c *consumer) hashMoreMessages(pc *partitionConsumer) (bool, error) {
	lastMsgID, err := pc.getLastMessageID()
	if err != nil {
		return false, err
	}

	// same logic as in reader_impl
	if !pc.lastDequeuedMsg.Undefined() {
		return lastMsgID.isEntryIDValid() && lastMsgID.greater(pc.lastDequeuedMsg.messageID), nil
	}

	if pc.options.startMessageIDInclusive {
		return lastMsgID.isEntryIDValid() && lastMsgID.greaterEqual(pc.startMessageID.messageID), nil
	}

	// Non-inclusive
	return lastMsgID.isEntryIDValid() && lastMsgID.greater(pc.startMessageID.messageID), nil
}

func (c *consumer) messagesInQueue() int {
	// messages in partition consumer queue
	msgCount := 0
	for _, pc := range c.consumers {
		msgCount += pc.messagesInQueue()
	}

	// messages in consumer msg channel
	msgCount += len(c.messageCh)

	return msgCount
=======
func addMessageCryptoIfMissing(client *client, options *ConsumerOptions, topics interface{}) error {
	// decryption is enabled, use default messagecrypto if not provided
	if options.Decryption != nil && options.Decryption.MessageCrypto == nil {
		messageCrypto, err := crypto.NewDefaultMessageCrypto("decrypt",
			false,
			client.log.SubLogger(log.Fields{"topic": topics}))
		if err != nil {
			return err
		}
		options.Decryption.MessageCrypto = messageCrypto
	}
	return nil
>>>>>>> a119bab0
}<|MERGE_RESOLUTION|>--- conflicted
+++ resolved
@@ -687,64 +687,6 @@
 
 	return mid, true
 }
-
-<<<<<<< HEAD
-func (c *consumer) lastDequeuedMsg(msgID MessageID) error {
-	mid, ok := toTrackingMessageID(msgID)
-	if !ok {
-		return newError(InvalidMessage, fmt.Sprintf("invalid message id type %T", msgID))
-	}
-
-	if msgID.PartitionIdx() >= 0 {
-		c.consumers[mid.PartitionIdx()].lastDequeuedMsg = mid
-		return nil
-	}
-
-	return newError(InvalidMessage, fmt.Sprintf("invalid message id type %T", msgID))
-}
-
-func (c *consumer) hasMessages() (bool, error) {
-	for _, pc := range c.consumers {
-		if ok, err := c.hashMoreMessages(pc); err != nil {
-			return false, err // error in reading last message id from broker
-		} else if ok { // return true only if messages are available
-			return ok, nil
-		}
-	}
-	return false, nil // reach here only if done checking for all partition consumers
-}
-
-func (c *consumer) hashMoreMessages(pc *partitionConsumer) (bool, error) {
-	lastMsgID, err := pc.getLastMessageID()
-	if err != nil {
-		return false, err
-	}
-
-	// same logic as in reader_impl
-	if !pc.lastDequeuedMsg.Undefined() {
-		return lastMsgID.isEntryIDValid() && lastMsgID.greater(pc.lastDequeuedMsg.messageID), nil
-	}
-
-	if pc.options.startMessageIDInclusive {
-		return lastMsgID.isEntryIDValid() && lastMsgID.greaterEqual(pc.startMessageID.messageID), nil
-	}
-
-	// Non-inclusive
-	return lastMsgID.isEntryIDValid() && lastMsgID.greater(pc.startMessageID.messageID), nil
-}
-
-func (c *consumer) messagesInQueue() int {
-	// messages in partition consumer queue
-	msgCount := 0
-	for _, pc := range c.consumers {
-		msgCount += pc.messagesInQueue()
-	}
-
-	// messages in consumer msg channel
-	msgCount += len(c.messageCh)
-
-	return msgCount
-=======
 func addMessageCryptoIfMissing(client *client, options *ConsumerOptions, topics interface{}) error {
 	// decryption is enabled, use default messagecrypto if not provided
 	if options.Decryption != nil && options.Decryption.MessageCrypto == nil {
@@ -757,5 +699,61 @@
 		options.Decryption.MessageCrypto = messageCrypto
 	}
 	return nil
->>>>>>> a119bab0
+}
+
+func (c *consumer) lastDequeuedMsg(msgID MessageID) error {
+	mid, ok := toTrackingMessageID(msgID)
+	if !ok {
+		return newError(InvalidMessage, fmt.Sprintf("invalid message id type %T", msgID))
+	}
+
+	if msgID.PartitionIdx() >= 0 {
+		c.consumers[mid.PartitionIdx()].lastDequeuedMsg = mid
+		return nil
+	}
+
+	return newError(InvalidMessage, fmt.Sprintf("invalid message id type %T", msgID))
+}
+
+func (c *consumer) hasMessages() (bool, error) {
+	for _, pc := range c.consumers {
+		if ok, err := c.hashMoreMessages(pc); err != nil {
+			return false, err // error in reading last message id from broker
+		} else if ok { // return true only if messages are available
+			return ok, nil
+		}
+	}
+	return false, nil // reach here only if done checking for all partition consumers
+}
+
+func (c *consumer) hashMoreMessages(pc *partitionConsumer) (bool, error) {
+	lastMsgID, err := pc.getLastMessageID()
+	if err != nil {
+		return false, err
+	}
+
+	// same logic as in reader_impl
+	if !pc.lastDequeuedMsg.Undefined() {
+		return lastMsgID.isEntryIDValid() && lastMsgID.greater(pc.lastDequeuedMsg.messageID), nil
+	}
+
+	if pc.options.startMessageIDInclusive {
+		return lastMsgID.isEntryIDValid() && lastMsgID.greaterEqual(pc.startMessageID.messageID), nil
+	}
+
+	// Non-inclusive
+	return lastMsgID.isEntryIDValid() && lastMsgID.greater(pc.startMessageID.messageID), nil
+}
+
+func (c *consumer) messagesInQueue() int {
+	// messages in partition consumer queue
+	msgCount := 0
+	for _, pc := range c.consumers {
+		msgCount += pc.messagesInQueue()
+	}
+
+	// messages in consumer msg channel
+	msgCount += len(c.messageCh)
+
+	return msgCount
 }