// Licensed to the Apache Software Foundation (ASF) under one
// or more contributor license agreements.  See the NOTICE file
// distributed with this work for additional information
// regarding copyright ownership.  The ASF licenses this file
// to you under the Apache License, Version 2.0 (the
// "License"); you may not use this file except in compliance
// with the License.  You may obtain a copy of the License at
//
//   http://www.apache.org/licenses/LICENSE-2.0
//
// Unless required by applicable law or agreed to in writing,
// software distributed under the License is distributed on an
// "AS IS" BASIS, WITHOUT WARRANTIES OR CONDITIONS OF ANY
// KIND, either express or implied.  See the License for the
// specific language governing permissions and limitations
// under the License.

package pulsar

import (
	"context"
	"errors"
	"fmt"
	"math/rand"
	"sync"
	"time"

	"github.com/prometheus/client_golang/prometheus"
	"github.com/prometheus/client_golang/prometheus/promauto"

	log "github.com/sirupsen/logrus"

	"github.com/apache/pulsar-client-go/pulsar/internal"
	pb "github.com/apache/pulsar-client-go/pulsar/internal/pulsar_proto"
)

var (
	consumersOpened = promauto.NewCounter(prometheus.CounterOpts{
		Name: "pulsar_client_consumers_opened",
		Help: "Counter of consumers created by the client",
	})

	consumersClosed = promauto.NewCounter(prometheus.CounterOpts{
		Name: "pulsar_client_consumers_closed",
		Help: "Counter of consumers closed by the client",
	})

	consumersPartitions = promauto.NewGauge(prometheus.GaugeOpts{
		Name: "pulsar_client_consumers_partitions_active",
		Help: "Counter of individual partitions the consumers are currently active",
	})
)

var ErrConsumerClosed = errors.New("consumer closed")

const defaultNackRedeliveryDelay = 1 * time.Minute

type acker interface {
	AckID(id messageID)
	NackID(id messageID)
}

type consumer struct {
	sync.Mutex
	topic                     string
	client                    *client
	options                   ConsumerOptions
	consumers                 []*partitionConsumer
	consumerName              string
	disableForceTopicCreation bool

	// channel used to deliver message to clients
	messageCh chan ConsumerMessage

	dlq       *dlqRouter
	closeOnce sync.Once
	closeCh   chan struct{}
	errorCh   chan error
	ticker    *time.Ticker

	log *log.Entry
}

func newConsumer(client *client, options ConsumerOptions) (Consumer, error) {
	if options.Topic == "" && options.Topics == nil && options.TopicsPattern == "" {
		return nil, newError(TopicNotFound, "topic is required")
	}

	if options.SubscriptionName == "" {
		return nil, newError(SubscriptionNotFound, "subscription name is required for consumer")
	}

	if options.ReceiverQueueSize <= 0 {
		options.ReceiverQueueSize = 1000
	}

<<<<<<< HEAD
	if options.Interceptors == nil {
		options.Interceptors = defaultConsumerInterceptors
=======
	if options.Name == "" {
		options.Name = generateRandomName()
>>>>>>> 220dcb40
	}

	// did the user pass in a message channel?
	messageCh := options.MessageChannel
	if options.MessageChannel == nil {
		messageCh = make(chan ConsumerMessage, 10)
	}

	dlq, err := newDlqRouter(client, options.DLQ)
	if err != nil {
		return nil, err
	}

	// single topic consumer
	if options.Topic != "" || len(options.Topics) == 1 {
		topic := options.Topic
		if topic == "" {
			topic = options.Topics[0]
		}

		if err := validateTopicNames(topic); err != nil {
			return nil, err
		}

		return topicSubscribe(client, options, topic, messageCh, dlq)
	}

	if len(options.Topics) > 1 {
		if err := validateTopicNames(options.Topics...); err != nil {
			return nil, err
		}

		return newMultiTopicConsumer(client, options, options.Topics, messageCh, dlq)
	}

	if options.TopicsPattern != "" {
		tn, err := internal.ParseTopicName(options.TopicsPattern)
		if err != nil {
			return nil, err
		}

		pattern, err := extractTopicPattern(tn)
		if err != nil {
			return nil, err
		}
		return newRegexConsumer(client, options, tn, pattern, messageCh, dlq)
	}

	return nil, newError(ResultInvalidTopicName, "topic name is required for consumer")
}

func newInternalConsumer(client *client, options ConsumerOptions, topic string,
	messageCh chan ConsumerMessage, dlq *dlqRouter, disableForceTopicCreation bool) (*consumer, error) {

	consumer := &consumer{
		topic:                     topic,
		client:                    client,
		options:                   options,
		disableForceTopicCreation: disableForceTopicCreation,
		messageCh:                 messageCh,
		closeCh:                   make(chan struct{}),
		errorCh:                   make(chan error),
		dlq:                       dlq,
		log:                       log.WithField("topic", topic),
		consumerName:              options.Name,
	}

	err := consumer.internalTopicSubscribeToPartitions()
	if err != nil {
		return nil, err
	}

	// set up timer to monitor for new partitions being added
	duration := options.AutoDiscoveryPeriod
	if duration <= 0 {
		duration = defaultAutoDiscoveryDuration
	}
	consumer.ticker = time.NewTicker(duration)

	go func() {
		for range consumer.ticker.C {
			consumer.log.Debug("Auto discovering new partitions")
			consumer.internalTopicSubscribeToPartitions()
		}
	}()

	return consumer, nil
}

// Name returns the name of consumer.
func (c *consumer) Name() string {
	return c.consumerName
}

func (c *consumer) internalTopicSubscribeToPartitions() error {
	partitions, err := c.client.TopicPartitions(c.topic)
	if err != nil {
		return err
	}

	oldNumPartitions := 0
	newNumPartitions := len(partitions)

	c.Lock()
	defer c.Unlock()
	oldConsumers := c.consumers

	if oldConsumers != nil {
		oldNumPartitions = len(oldConsumers)
		if oldNumPartitions == newNumPartitions {
			c.log.Debug("Number of partitions in topic has not changed")
			return nil
		}

		c.log.WithField("old_partitions", oldNumPartitions).
			WithField("new_partitions", newNumPartitions).
			Info("Changed number of partitions in topic")
	}

	c.consumers = make([]*partitionConsumer, newNumPartitions)

	// Copy over the existing consumer instances
	for i := 0; i < oldNumPartitions; i++ {
		c.consumers[i] = oldConsumers[i]
	}

	type ConsumerError struct {
		err       error
		partition int
		consumer  *partitionConsumer
	}

	receiverQueueSize := c.options.ReceiverQueueSize
	metadata := c.options.Properties

	partitionsToAdd := newNumPartitions - oldNumPartitions
	var wg sync.WaitGroup
	ch := make(chan ConsumerError, partitionsToAdd)
	wg.Add(partitionsToAdd)

	for partitionIdx := oldNumPartitions; partitionIdx < newNumPartitions; partitionIdx++ {
		partitionTopic := partitions[partitionIdx]

		go func(idx int, pt string) {
			defer wg.Done()

			var nackRedeliveryDelay time.Duration
			if c.options.NackRedeliveryDelay == 0 {
				nackRedeliveryDelay = defaultNackRedeliveryDelay
			} else {
				nackRedeliveryDelay = c.options.NackRedeliveryDelay
			}
			opts := &partitionConsumerOpts{
				topic:                      pt,
				consumerName:               c.consumerName,
				subscription:               c.options.SubscriptionName,
				subscriptionType:           c.options.Type,
				subscriptionInitPos:        c.options.SubscriptionInitialPosition,
				partitionIdx:               idx,
				receiverQueueSize:          receiverQueueSize,
				nackRedeliveryDelay:        nackRedeliveryDelay,
				metadata:                   metadata,
				replicateSubscriptionState: c.options.ReplicateSubscriptionState,
				startMessageID:             messageID{},
				subscriptionMode:           durable,
				readCompacted:              c.options.ReadCompacted,
				interceptors:               c.options.Interceptors,
			}
			cons, err := newPartitionConsumer(c, c.client, opts, c.messageCh, c.dlq)
			ch <- ConsumerError{
				err:       err,
				partition: idx,
				consumer:  cons,
			}
		}(partitionIdx, partitionTopic)
	}

	go func() {
		wg.Wait()
		close(ch)
	}()

	for ce := range ch {
		if ce.err != nil {
			err = ce.err
		} else {
			c.consumers[ce.partition] = ce.consumer
		}
	}

	if err != nil {
		// Since there were some failures,
		// cleanup all the partitions that succeeded in creating the consumer
		for _, c := range c.consumers {
			if c != nil {
				c.Close()
			}
		}
		return err
	}

	consumersPartitions.Add(float64(partitionsToAdd))
	return nil
}

func topicSubscribe(client *client, options ConsumerOptions, topic string,
	messageCh chan ConsumerMessage, dlqRouter *dlqRouter) (Consumer, error) {
	c, err := newInternalConsumer(client, options, topic, messageCh, dlqRouter, false)
	if err == nil {
		consumersOpened.Inc()
	}
	return c, err
}

func (c *consumer) Subscription() string {
	return c.options.SubscriptionName
}

func (c *consumer) Unsubscribe() error {
	c.Lock()
	defer c.Unlock()

	var errMsg string
	for _, consumer := range c.consumers {
		if err := consumer.Unsubscribe(); err != nil {
			errMsg += fmt.Sprintf("topic %s, subscription %s: %s", consumer.topic, c.Subscription(), err)
		}
	}
	if errMsg != "" {
		return fmt.Errorf(errMsg)
	}
	return nil
}

func (c *consumer) Receive(ctx context.Context) (message Message, err error) {
	for {
		select {
		case <-c.closeCh:
			return nil, ErrConsumerClosed
		case cm, ok := <-c.messageCh:
			if !ok {
				return nil, ErrConsumerClosed
			}
			return cm.Message, nil
		case <-ctx.Done():
			return nil, ctx.Err()
		}
	}
}

// Messages
func (c *consumer) Chan() <-chan ConsumerMessage {
	return c.messageCh
}

// Ack the consumption of a single message
func (c *consumer) Ack(msg Message) {
	c.AckID(msg.ID())
}

// Ack the consumption of a single message, identified by its MessageID
func (c *consumer) AckID(msgID MessageID) {
	mid, ok := c.messageID(msgID)
	if !ok {
		return
	}

	if mid.consumer != nil {
		mid.Ack()
		return
	}

	c.consumers[mid.partitionIdx].AckID(mid)
}

func (c *consumer) Nack(msg Message) {
	c.NackID(msg.ID())
}

func (c *consumer) NackID(msgID MessageID) {
	mid, ok := c.messageID(msgID)
	if !ok {
		return
	}

	if mid.consumer != nil {
		mid.Nack()
		return
	}

	c.consumers[mid.partitionIdx].NackID(mid)
}

func (c *consumer) Close() {
	c.closeOnce.Do(func() {
		c.Lock()
		defer c.Unlock()

		var wg sync.WaitGroup
		for i := range c.consumers {
			wg.Add(1)
			go func(pc *partitionConsumer) {
				defer wg.Done()
				pc.Close()
			}(c.consumers[i])
		}
		wg.Wait()
		close(c.closeCh)
		c.ticker.Stop()
		c.client.handlers.Del(c)
		c.dlq.close()
		consumersClosed.Inc()
		consumersPartitions.Sub(float64(len(c.consumers)))
	})
}

func (c *consumer) Seek(msgID MessageID) error {
	c.Lock()
	defer c.Unlock()

	if len(c.consumers) > 1 {
		return errors.New("for partition topic, seek command should perform on the individual partitions")
	}

	mid, ok := c.messageID(msgID)
	if !ok {
		return nil
	}

	return c.consumers[mid.partitionIdx].Seek(mid)
}

func (c *consumer) SeekByTime(time time.Time) error {
	c.Lock()
	defer c.Unlock()
	if len(c.consumers) > 1 {
		return errors.New("for partition topic, seek command should perform on the individual partitions")
	}

	return c.consumers[0].SeekByTime(time)
}

var r = &random{
	R: rand.New(rand.NewSource(time.Now().UnixNano())),
}

type random struct {
	sync.Mutex
	R *rand.Rand
}

func generateRandomName() string {
	r.Lock()
	defer r.Unlock()
	chars := "abcdefghijklmnopqrstuvwxyz"
	bytes := make([]byte, 5)
	for i := range bytes {
		bytes[i] = chars[r.R.Intn(len(chars))]
	}
	return string(bytes)
}

func toProtoSubType(st SubscriptionType) pb.CommandSubscribe_SubType {
	switch st {
	case Exclusive:
		return pb.CommandSubscribe_Exclusive
	case Shared:
		return pb.CommandSubscribe_Shared
	case Failover:
		return pb.CommandSubscribe_Failover
	case KeyShared:
		return pb.CommandSubscribe_Key_Shared
	}

	return pb.CommandSubscribe_Exclusive
}

func toProtoInitialPosition(p SubscriptionInitialPosition) pb.CommandSubscribe_InitialPosition {
	switch p {
	case SubscriptionPositionLatest:
		return pb.CommandSubscribe_Latest
	case SubscriptionPositionEarliest:
		return pb.CommandSubscribe_Earliest
	}

	return pb.CommandSubscribe_Latest
}

func (c *consumer) messageID(msgID MessageID) (messageID, bool) {
	mid, ok := msgID.(messageID)
	if !ok {
		c.log.Warnf("invalid message id type %T", msgID)
		return messageID{}, false
	}

	partition := int(mid.partitionIdx)
	// did we receive a valid partition index?
	if partition < 0 || partition >= len(c.consumers) {
		c.log.Warnf("invalid partition index %d expected a partition between [0-%d]",
			partition, len(c.consumers))
		return messageID{}, false
	}

	return mid, true
}<|MERGE_RESOLUTION|>--- conflicted
+++ resolved
@@ -94,13 +94,12 @@
 		options.ReceiverQueueSize = 1000
 	}
 
-<<<<<<< HEAD
 	if options.Interceptors == nil {
 		options.Interceptors = defaultConsumerInterceptors
-=======
+	}
+
 	if options.Name == "" {
 		options.Name = generateRandomName()
->>>>>>> 220dcb40
 	}
 
 	// did the user pass in a message channel?
