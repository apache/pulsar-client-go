// Licensed to the Apache Software Foundation (ASF) under one
// or more contributor license agreements.  See the NOTICE file
// distributed with this work for additional information
// regarding copyright ownership.  The ASF licenses this file
// to you under the Apache License, Version 2.0 (the
// "License"); you may not use this file except in compliance
// with the License.  You may obtain a copy of the License at
//
//   http://www.apache.org/licenses/LICENSE-2.0
//
// Unless required by applicable law or agreed to in writing,
// software distributed under the License is distributed on an
// "AS IS" BASIS, WITHOUT WARRANTIES OR CONDITIONS OF ANY
// KIND, either express or implied.  See the License for the
// specific language governing permissions and limitations
// under the License.

package pulsar

import (
	"context"
	"errors"
	"fmt"
	"math/rand"
	"strconv"
	"sync"
	"time"

	"github.com/prometheus/client_golang/prometheus"
	"github.com/prometheus/client_golang/prometheus/promauto"

	"github.com/apache/pulsar-client-go/pulsar/internal"
	pb "github.com/apache/pulsar-client-go/pulsar/internal/pulsar_proto"
	"github.com/apache/pulsar-client-go/pulsar/log"
)

var (
	consumersOpened = promauto.NewCounter(prometheus.CounterOpts{
		Name: "pulsar_client_consumers_opened",
		Help: "Counter of consumers created by the client",
	})

	consumersClosed = promauto.NewCounter(prometheus.CounterOpts{
		Name: "pulsar_client_consumers_closed",
		Help: "Counter of consumers closed by the client",
	})

	consumersPartitions = promauto.NewGauge(prometheus.GaugeOpts{
		Name: "pulsar_client_consumers_partitions_active",
		Help: "Counter of individual partitions the consumers are currently active",
	})
)

var ErrConsumerClosed = errors.New("consumer closed")

const defaultNackRedeliveryDelay = 1 * time.Minute

type acker interface {
	AckID(id trackingMessageID)
	NackID(id trackingMessageID)
}

type consumer struct {
	sync.Mutex
	topic                     string
	client                    *client
	options                   ConsumerOptions
	consumers                 []*partitionConsumer
	consumerName              string
	disableForceTopicCreation bool

	// channel used to deliver message to clients
	messageCh chan ConsumerMessage

	dlq       *dlqRouter
	rlq       *retryRouter
	closeOnce sync.Once
	closeCh   chan struct{}
	errorCh   chan error
	ticker    *time.Ticker

	log log.Logger
}

func newConsumer(client *client, options ConsumerOptions) (Consumer, error) {
	if options.Topic == "" && options.Topics == nil && options.TopicsPattern == "" {
		return nil, newError(TopicNotFound, "topic is required")
	}

	if options.SubscriptionName == "" {
		return nil, newError(SubscriptionNotFound, "subscription name is required for consumer")
	}

	if options.ReceiverQueueSize <= 0 {
		options.ReceiverQueueSize = defaultReceiverQueueSize
	}

	if options.Interceptors == nil {
		options.Interceptors = defaultConsumerInterceptors
	}

	if options.Name == "" {
		options.Name = generateRandomName()
	}

	// did the user pass in a message channel?
	messageCh := options.MessageChannel
	if options.MessageChannel == nil {
		messageCh = make(chan ConsumerMessage, 10)
	}

	if options.RetryEnable {
		usingTopic := ""
		if options.Topic != "" {
			usingTopic = options.Topic
		} else if len(options.Topics) > 0 {
			usingTopic = options.Topics[0]
		}
		tn, err := internal.ParseTopicName(usingTopic)
		if err != nil {
			return nil, err
		}

		retryTopic := tn.Domain + "://" + tn.Namespace + "/" + options.SubscriptionName + RetryTopicSuffix
		dlqTopic := tn.Domain + "://" + tn.Namespace + "/" + options.SubscriptionName + DlqTopicSuffix
		if options.DLQ == nil {
			options.DLQ = &DLQPolicy{
				MaxDeliveries:    MaxReconsumeTimes,
				DeadLetterTopic:  dlqTopic,
				RetryLetterTopic: retryTopic,
			}
		} else {
			if options.DLQ.DeadLetterTopic == "" {
				options.DLQ.DeadLetterTopic = dlqTopic
			}
			if options.DLQ.RetryLetterTopic == "" {
				options.DLQ.RetryLetterTopic = retryTopic
			}
		}
		if options.Topic != "" && len(options.Topics) == 0 {
			options.Topics = []string{options.Topic, options.DLQ.RetryLetterTopic}
			options.Topic = ""
		} else if options.Topic == "" && len(options.Topics) > 0 {
			options.Topics = append(options.Topics, options.DLQ.RetryLetterTopic)
		}
	}

	dlq, err := newDlqRouter(client, options.DLQ, client.log)
	if err != nil {
		return nil, err
	}
	rlq, err := newRetryRouter(client, options.DLQ, options.RetryEnable, client.log)
	if err != nil {
		return nil, err
	}

	// single topic consumer
	if options.Topic != "" || len(options.Topics) == 1 {
		topic := options.Topic
		if topic == "" {
			topic = options.Topics[0]
		}

		if err := validateTopicNames(topic); err != nil {
			return nil, err
		}

		return topicSubscribe(client, options, topic, messageCh, dlq, rlq)
	}

	if len(options.Topics) > 1 {
		if err := validateTopicNames(options.Topics...); err != nil {
			return nil, err
		}

		return newMultiTopicConsumer(client, options, options.Topics, messageCh, dlq, rlq)
	}

	if options.TopicsPattern != "" {
		tn, err := internal.ParseTopicName(options.TopicsPattern)
		if err != nil {
			return nil, err
		}

		pattern, err := extractTopicPattern(tn)
		if err != nil {
			return nil, err
		}
		return newRegexConsumer(client, options, tn, pattern, messageCh, dlq, rlq)
	}

	return nil, newError(ResultInvalidTopicName, "topic name is required for consumer")
}

func newInternalConsumer(client *client, options ConsumerOptions, topic string,
	messageCh chan ConsumerMessage, dlq *dlqRouter, rlq *retryRouter, disableForceTopicCreation bool) (*consumer, error) {

	consumer := &consumer{
		topic:                     topic,
		client:                    client,
		options:                   options,
		disableForceTopicCreation: disableForceTopicCreation,
		messageCh:                 messageCh,
		closeCh:                   make(chan struct{}),
		errorCh:                   make(chan error),
		dlq:                       dlq,
		rlq:                       rlq,
		log:                       client.log.SubLogger(log.Fields{"topic": topic}),
		consumerName:              options.Name,
	}

	err := consumer.internalTopicSubscribeToPartitions()
	if err != nil {
		return nil, err
	}

	// set up timer to monitor for new partitions being added
	duration := options.AutoDiscoveryPeriod
	if duration <= 0 {
		duration = defaultAutoDiscoveryDuration
	}
	consumer.ticker = time.NewTicker(duration)

	go func() {
		for range consumer.ticker.C {
			consumer.log.Debug("Auto discovering new partitions")
			consumer.internalTopicSubscribeToPartitions()
		}
	}()

	return consumer, nil
}

// Name returns the name of consumer.
func (c *consumer) Name() string {
	return c.consumerName
}

func (c *consumer) internalTopicSubscribeToPartitions() error {
	partitions, err := c.client.TopicPartitions(c.topic)
	if err != nil {
		return err
	}

	oldNumPartitions := 0
	newNumPartitions := len(partitions)

	c.Lock()
	defer c.Unlock()
	oldConsumers := c.consumers

	if oldConsumers != nil {
		oldNumPartitions = len(oldConsumers)
		if oldNumPartitions == newNumPartitions {
			c.log.Debug("Number of partitions in topic has not changed")
			return nil
		}

		c.log.WithField("old_partitions", oldNumPartitions).
			WithField("new_partitions", newNumPartitions).
			Info("Changed number of partitions in topic")
	}

	c.consumers = make([]*partitionConsumer, newNumPartitions)

	// Copy over the existing consumer instances
	for i := 0; i < oldNumPartitions; i++ {
		c.consumers[i] = oldConsumers[i]
	}

	type ConsumerError struct {
		err       error
		partition int
		consumer  *partitionConsumer
	}

	receiverQueueSize := c.options.ReceiverQueueSize
	metadata := c.options.Properties

	partitionsToAdd := newNumPartitions - oldNumPartitions
	var wg sync.WaitGroup
	ch := make(chan ConsumerError, partitionsToAdd)
	wg.Add(partitionsToAdd)

	for partitionIdx := oldNumPartitions; partitionIdx < newNumPartitions; partitionIdx++ {
		partitionTopic := partitions[partitionIdx]

		go func(idx int, pt string) {
			defer wg.Done()

			var nackRedeliveryDelay time.Duration
			if c.options.NackRedeliveryDelay == 0 {
				nackRedeliveryDelay = defaultNackRedeliveryDelay
			} else {
				nackRedeliveryDelay = c.options.NackRedeliveryDelay
			}
			opts := &partitionConsumerOpts{
				topic:                      pt,
				consumerName:               c.consumerName,
				subscription:               c.options.SubscriptionName,
				subscriptionType:           c.options.Type,
				subscriptionInitPos:        c.options.SubscriptionInitialPosition,
				partitionIdx:               idx,
				receiverQueueSize:          receiverQueueSize,
				nackRedeliveryDelay:        nackRedeliveryDelay,
				metadata:                   metadata,
				replicateSubscriptionState: c.options.ReplicateSubscriptionState,
				startMessageID:             trackingMessageID{},
				subscriptionMode:           durable,
				readCompacted:              c.options.ReadCompacted,
				interceptors:               c.options.Interceptors,
<<<<<<< HEAD
				maxReconnectToBroker:       c.options.MaxReconnectToBroker,
=======
				keySharedPolicy:            c.options.KeySharedPolicy,
>>>>>>> 16fea6d5
			}
			cons, err := newPartitionConsumer(c, c.client, opts, c.messageCh, c.dlq)
			ch <- ConsumerError{
				err:       err,
				partition: idx,
				consumer:  cons,
			}
		}(partitionIdx, partitionTopic)
	}

	go func() {
		wg.Wait()
		close(ch)
	}()

	for ce := range ch {
		if ce.err != nil {
			err = ce.err
		} else {
			c.consumers[ce.partition] = ce.consumer
		}
	}

	if err != nil {
		// Since there were some failures,
		// cleanup all the partitions that succeeded in creating the consumer
		for _, c := range c.consumers {
			if c != nil {
				c.Close()
			}
		}
		return err
	}

	consumersPartitions.Add(float64(partitionsToAdd))
	return nil
}

func topicSubscribe(client *client, options ConsumerOptions, topic string,
	messageCh chan ConsumerMessage, dlqRouter *dlqRouter, retryRouter *retryRouter) (Consumer, error) {
	c, err := newInternalConsumer(client, options, topic, messageCh, dlqRouter, retryRouter, false)
	if err == nil {
		consumersOpened.Inc()
	}
	return c, err
}

func (c *consumer) Subscription() string {
	return c.options.SubscriptionName
}

func (c *consumer) Unsubscribe() error {
	c.Lock()
	defer c.Unlock()

	var errMsg string
	for _, consumer := range c.consumers {
		if err := consumer.Unsubscribe(); err != nil {
			errMsg += fmt.Sprintf("topic %s, subscription %s: %s", consumer.topic, c.Subscription(), err)
		}
	}
	if errMsg != "" {
		return fmt.Errorf(errMsg)
	}
	return nil
}

func (c *consumer) Receive(ctx context.Context) (message Message, err error) {
	for {
		select {
		case <-c.closeCh:
			return nil, ErrConsumerClosed
		case cm, ok := <-c.messageCh:
			if !ok {
				return nil, ErrConsumerClosed
			}
			return cm.Message, nil
		case <-ctx.Done():
			return nil, ctx.Err()
		}
	}
}

// Messages
func (c *consumer) Chan() <-chan ConsumerMessage {
	return c.messageCh
}

// Ack the consumption of a single message
func (c *consumer) Ack(msg Message) {
	c.AckID(msg.ID())
}

// Ack the consumption of a single message, identified by its MessageID
func (c *consumer) AckID(msgID MessageID) {
	mid, ok := c.messageID(msgID)
	if !ok {
		return
	}

	if mid.consumer != nil {
		mid.Ack()
		return
	}

	c.consumers[mid.partitionIdx].AckID(mid)
}

// ReconsumeLater mark a message for redelivery after custom delay
func (c *consumer) ReconsumeLater(msg Message, delay time.Duration) {
	if delay < 0 {
		delay = 0
	}
	msgID, ok := c.messageID(msg.ID())
	if !ok {
		return
	}
	props := make(map[string]string)
	for k, v := range msg.Properties() {
		props[k] = v
	}

	reconsumeTimes := 1
	if s, ok := props[SysPropertyReconsumeTimes]; ok {
		reconsumeTimes, _ = strconv.Atoi(s)
		reconsumeTimes++
	} else {
		props[SysPropertyRealTopic] = msg.Topic()
		props[SysPropertyOriginMessageID] = msgID.messageID.String()
	}
	props[SysPropertyReconsumeTimes] = strconv.Itoa(reconsumeTimes)
	props[SysPropertyDelayTime] = fmt.Sprintf("%d", int64(delay)/1e6)

	consumerMsg := ConsumerMessage{
		Consumer: c,
		Message: &message{
			payLoad:    msg.Payload(),
			properties: props,
			msgID:      msgID,
		},
	}
	if uint32(reconsumeTimes) > c.dlq.policy.MaxDeliveries {
		c.dlq.Chan() <- consumerMsg
	} else {
		c.rlq.Chan() <- RetryMessage{
			consumerMsg: consumerMsg,
			producerMsg: ProducerMessage{
				Payload:      msg.Payload(),
				Key:          msg.Key(),
				Properties:   props,
				DeliverAfter: delay,
			},
		}
	}
}

func (c *consumer) Nack(msg Message) {
	c.NackID(msg.ID())
}

func (c *consumer) NackID(msgID MessageID) {
	mid, ok := c.messageID(msgID)
	if !ok {
		return
	}

	if mid.consumer != nil {
		mid.Nack()
		return
	}

	c.consumers[mid.partitionIdx].NackID(mid)
}

func (c *consumer) Close() {
	c.closeOnce.Do(func() {
		c.Lock()
		defer c.Unlock()

		var wg sync.WaitGroup
		for i := range c.consumers {
			wg.Add(1)
			go func(pc *partitionConsumer) {
				defer wg.Done()
				pc.Close()
			}(c.consumers[i])
		}
		wg.Wait()
		close(c.closeCh)
		c.ticker.Stop()
		c.client.handlers.Del(c)
		c.dlq.close()
		c.rlq.close()
		consumersClosed.Inc()
		consumersPartitions.Sub(float64(len(c.consumers)))
	})
}

func (c *consumer) Seek(msgID MessageID) error {
	c.Lock()
	defer c.Unlock()

	if len(c.consumers) > 1 {
		return errors.New("for partition topic, seek command should perform on the individual partitions")
	}

	mid, ok := c.messageID(msgID)
	if !ok {
		return nil
	}

	return c.consumers[mid.partitionIdx].Seek(mid)
}

func (c *consumer) SeekByTime(time time.Time) error {
	c.Lock()
	defer c.Unlock()
	if len(c.consumers) > 1 {
		return errors.New("for partition topic, seek command should perform on the individual partitions")
	}

	return c.consumers[0].SeekByTime(time)
}

var r = &random{
	R: rand.New(rand.NewSource(time.Now().UnixNano())),
}

type random struct {
	sync.Mutex
	R *rand.Rand
}

func generateRandomName() string {
	r.Lock()
	defer r.Unlock()
	chars := "abcdefghijklmnopqrstuvwxyz"
	bytes := make([]byte, 5)
	for i := range bytes {
		bytes[i] = chars[r.R.Intn(len(chars))]
	}
	return string(bytes)
}

func toProtoSubType(st SubscriptionType) pb.CommandSubscribe_SubType {
	switch st {
	case Exclusive:
		return pb.CommandSubscribe_Exclusive
	case Shared:
		return pb.CommandSubscribe_Shared
	case Failover:
		return pb.CommandSubscribe_Failover
	case KeyShared:
		return pb.CommandSubscribe_Key_Shared
	}

	return pb.CommandSubscribe_Exclusive
}

func toProtoInitialPosition(p SubscriptionInitialPosition) pb.CommandSubscribe_InitialPosition {
	switch p {
	case SubscriptionPositionLatest:
		return pb.CommandSubscribe_Latest
	case SubscriptionPositionEarliest:
		return pb.CommandSubscribe_Earliest
	}

	return pb.CommandSubscribe_Latest
}

func (c *consumer) messageID(msgID MessageID) (trackingMessageID, bool) {
	mid, ok := toTrackingMessageID(msgID)
	if !ok {
		c.log.Warnf("invalid message id type %T", msgID)
		return trackingMessageID{}, false
	}

	partition := int(mid.partitionIdx)
	// did we receive a valid partition index?
	if partition < 0 || partition >= len(c.consumers) {
		c.log.Warnf("invalid partition index %d expected a partition between [0-%d]",
			partition, len(c.consumers))
		return trackingMessageID{}, false
	}

	return mid, true
}<|MERGE_RESOLUTION|>--- conflicted
+++ resolved
@@ -309,11 +309,8 @@
 				subscriptionMode:           durable,
 				readCompacted:              c.options.ReadCompacted,
 				interceptors:               c.options.Interceptors,
-<<<<<<< HEAD
 				maxReconnectToBroker:       c.options.MaxReconnectToBroker,
-=======
 				keySharedPolicy:            c.options.KeySharedPolicy,
->>>>>>> 16fea6d5
 			}
 			cons, err := newPartitionConsumer(c, c.client, opts, c.messageCh, c.dlq)
 			ch <- ConsumerError{
