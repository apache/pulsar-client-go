--- conflicted
+++ resolved
@@ -109,9 +109,6 @@
 		messageCh = make(chan ConsumerMessage, 10)
 	}
 
-<<<<<<< HEAD
-	dlq, err := newDlqRouter(client, options.DLQ, client.log)
-=======
 	if options.RetryEnable {
 		usingTopic := ""
 		if options.Topic != "" {
@@ -148,12 +145,11 @@
 		}
 	}
 
-	dlq, err := newDlqRouter(client, options.DLQ)
->>>>>>> 7fb79b76
+	dlq, err := newDlqRouter(client, options.DLQ, client.log)
 	if err != nil {
 		return nil, err
 	}
-	rlq, err := newRetryRouter(client, options.DLQ, options.RetryEnable)
+	rlq, err := newRetryRouter(client, options.DLQ, options.RetryEnable, client.log)
 	if err != nil {
 		return nil, err
 	}
@@ -208,12 +204,8 @@
 		closeCh:                   make(chan struct{}),
 		errorCh:                   make(chan error),
 		dlq:                       dlq,
-<<<<<<< HEAD
+		rlq:                       rlq,
 		log:                       client.log.SubLogger(log.Fields{"topic": topic}),
-=======
-		rlq:                       rlq,
-		log:                       log.WithField("topic", topic),
->>>>>>> 7fb79b76
 		consumerName:              options.Name,
 	}
 
