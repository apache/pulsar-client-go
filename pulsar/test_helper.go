// Licensed to the Apache Software Foundation (ASF) under one
// or more contributor license agreements.  See the NOTICE file
// distributed with this work for additional information
// regarding copyright ownership.  The ASF licenses this file
// to you under the Apache License, Version 2.0 (the
// "License"); you may not use this file except in compliance
// with the License.  You may obtain a copy of the License at
//
//   http://www.apache.org/licenses/LICENSE-2.0
//
// Unless required by applicable law or agreed to in writing,
// software distributed under the License is distributed on an
// "AS IS" BASIS, WITHOUT WARRANTIES OR CONDITIONS OF ANY
// KIND, either express or implied.  See the License for the
// specific language governing permissions and limitations
// under the License.

package pulsar

import (
	"bytes"
	"encoding/json"
	"fmt"
	"io"
	"io/ioutil"
	"net/http"
	"path"
	"strings"
	"testing"
	"time"

	"github.com/apache/pulsar-client-go/pulsar/internal"
	"github.com/stretchr/testify/assert"

	pkgerrors "github.com/pkg/errors"
)

const (
	serviceURL    = "pulsar://localhost:6650"
	serviceURLTLS = "pulsar+ssl://localhost:6651"

	webServiceURL    = "http://localhost:8080"
	webServiceURLTLS = "https://localhost:8443"

	caCertsPath       = "../integration-tests/certs/cacert.pem"
	tlsClientCertPath = "../integration-tests/certs/client-cert.pem"
	tlsClientKeyPath  = "../integration-tests/certs/client-key.pem"
	tokenFilePath     = "../integration-tests/tokens/token.txt"
)

func newTopicName() string {
	return fmt.Sprintf("my-topic-%v", time.Now().Nanosecond())
}

func newAuthTopicName() string {
	return fmt.Sprintf("private/auth/my-topic-%v", time.Now().Nanosecond())
}

func testEndpoint(parts ...string) string {
	return webServiceURL + "/" + path.Join(parts...)
}

func jsonHeaders() http.Header {
	headers := http.Header{}
	headers.Add("Content-Type", "application/json")
	headers.Add("Accept", "application/json")
	return headers
}

func httpDelete(requestPaths ...string) error {
	var errs error
	for _, requestPath := range requestPaths {
		if err := httpDo(http.MethodDelete, requestPath, nil, nil); err != nil {
			errs = pkgerrors.Wrapf(err, "unable to delete url: %s"+requestPath)
		}
	}
	return errs
}

func httpPut(requestPath string, body interface{}) error {
	return httpDo(http.MethodPut, requestPath, body, nil)
}

func httpGet(requestPath string, out interface{}) error {
	return httpDo(http.MethodGet, requestPath, nil, out)
}

func httpDo(method string, requestPath string, in interface{}, out interface{}) error {
	client := http.DefaultClient
	endpoint := testEndpoint(requestPath)
	var body io.Reader
	inBytes, err := json.Marshal(in)
	if err != nil {
		return err
	}
	body = bytes.NewReader(inBytes)
	req, err := http.NewRequest(method, endpoint, body)
	if err != nil {
		return err
	}

	req.Header = jsonHeaders()
	resp, err := client.Do(req)
	if err != nil {
		return err
	}
	defer resp.Body.Close()
	if resp.StatusCode > 299 || resp.StatusCode < 200 {
		return fmt.Errorf("http error status code: %d", resp.StatusCode)
	}

	if out != nil {
		outBytes, err := ioutil.ReadAll(resp.Body)
		if err != nil {
			return err
		}
		return json.Unmarshal(outBytes, out)
	}

	return nil
}

func makeHTTPCall(t *testing.T, method string, url string, body string) {
	client := http.Client{}

	req, err := http.NewRequest(method, url, strings.NewReader(body))
	if err != nil {
		t.Fatal(err)
	}

	req.Header.Set("Content-Type", "application/json")
	req.Header.Set("Accept", "application/json")

	res, err := client.Do(req)
	if err != nil {
		t.Fatal(err)
	}
	if res.Body != nil {
		_ = res.Body.Close()
	}
}

func createNamespace(namespace string, policy map[string]interface{}) error {
	return httpPut("admin/v2/namespaces/"+namespace, policy)
}

func createTopic(topic string) error {
	return httpPut("admin/v2/persistent/"+topic, nil)
}

func deleteTopic(topic string) error {
	return httpDelete("admin/v2/persistent/" + fmt.Sprintf("%s?force=true", topic))
}

func topicStats(topic string) (map[string]interface{}, error) {
	var metadata map[string]interface{}
	tp, err := topicPath(topic)
	if err != nil {
		return metadata, err
	}
	if err := httpGet("admin/v2/persistent/"+tp+"/stats", &metadata); err != nil {
		return metadata, err
	}
	return metadata, err
}

func topicPath(topic string) (string, error) {
	tn, err := internal.ParseTopicName(topic)
	if err != nil {
		return "", err
	}
	idx := strings.LastIndex(tn.Name, "/")
	if idx > 0 {
		return tn.Namespace + "/" + tn.Name[idx:], nil
	}
<<<<<<< HEAD
	return tn.Name
}

func retryAssert(t assert.TestingT, times int, milliseconds int, update func(), assert func(assert.TestingT) bool) {
	for i := 0; i < times; i++ {
		time.Sleep(time.Duration(milliseconds) * time.Millisecond)
		update()
		if assert(nil) {
			break
		}
	}
	assert(t)
=======
	return tn.Name, nil
>>>>>>> f98d35cd
}<|MERGE_RESOLUTION|>--- conflicted
+++ resolved
@@ -173,8 +173,7 @@
 	if idx > 0 {
 		return tn.Namespace + "/" + tn.Name[idx:], nil
 	}
-<<<<<<< HEAD
-	return tn.Name
+	return tn.Name, nil
 }
 
 func retryAssert(t assert.TestingT, times int, milliseconds int, update func(), assert func(assert.TestingT) bool) {
@@ -186,7 +185,4 @@
 		}
 	}
 	assert(t)
-=======
-	return tn.Name, nil
->>>>>>> f98d35cd
 }