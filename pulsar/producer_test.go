--- conflicted
+++ resolved
@@ -20,10 +20,7 @@
 import (
 	"context"
 	"fmt"
-<<<<<<< HEAD
 	"net/http"
-=======
->>>>>>> dffa0553
 	"sync"
 	"testing"
 	"time"
@@ -235,7 +232,6 @@
 	assert.NoError(t, err)
 }
 
-<<<<<<< HEAD
 func TestEventTime(t *testing.T) {
 	client, err := NewClient(ClientOptions{
 		URL: serviceURL,
@@ -437,7 +433,8 @@
 		msgCount++
 	}
 	assert.Equal(t, msgCount, numOfMessages/2)
-=======
+}
+
 func TestMessageRouter(t *testing.T) {
 	// Create topic with 5 partitions
 	httpPut("http://localhost:8080/admin/v2/persistent/public/default/my-partitioned-topic/partitions", 5)
@@ -482,5 +479,4 @@
 	assert.Nil(t, err)
 	assert.NotNil(t, msg)
 	assert.Equal(t, string(msg.Payload()), "hello")
->>>>>>> dffa0553
 }