// Licensed to the Apache Software Foundation (ASF) under one
// or more contributor license agreements.  See the NOTICE file
// distributed with this work for additional information
// regarding copyright ownership.  The ASF licenses this file
// to you under the Apache License, Version 2.0 (the
// "License"); you may not use this file except in compliance
// with the License.  You may obtain a copy of the License at
//
//   http://www.apache.org/licenses/LICENSE-2.0
//
// Unless required by applicable law or agreed to in writing,
// software distributed under the License is distributed on an
// "AS IS" BASIS, WITHOUT WARRANTIES OR CONDITIONS OF ANY
// KIND, either express or implied.  See the License for the
// specific language governing permissions and limitations
// under the License.

package pulsar

import (
	"context"
	"fmt"
	"net/http"
	"strconv"
	"sync"
	"sync/atomic"
	"testing"
	"time"

	"github.com/apache/pulsar-client-go/pulsar/internal"
	"github.com/stretchr/testify/assert"

	"github.com/apache/pulsar-client-go/pulsar/crypto"
	plog "github.com/apache/pulsar-client-go/pulsar/log"
	log "github.com/sirupsen/logrus"
)

func TestInvalidURL(t *testing.T) {
	client, err := NewClient(ClientOptions{})

	if client != nil || err == nil {
		t.Fatal("Should have failed to create client")
	}
}

func TestProducerConnectError(t *testing.T) {
	client, err := NewClient(ClientOptions{
		URL: "pulsar://invalid-hostname:6650",
	})

	assert.Nil(t, err)

	defer client.Close()

	producer, err := client.CreateProducer(ProducerOptions{
		Topic: newTopicName(),
	})

	// Expect error in creating producer
	assert.Nil(t, producer)
	assert.NotNil(t, err)

	assert.Equal(t, err.Error(), "connection error")
}

func TestProducerNoTopic(t *testing.T) {
	client, err := NewClient(ClientOptions{
		URL: "pulsar://localhost:6650",
	})
	if err != nil {
		t.Fatal(err)
		return
	}

	defer client.Close()

	producer, err := client.CreateProducer(ProducerOptions{})

	// Expect error in creating producer
	assert.Nil(t, producer)
	assert.NotNil(t, err)

	assert.Equal(t, InvalidTopicName, err.(*Error).Result())
}

func TestSimpleProducer(t *testing.T) {
	client, err := NewClient(ClientOptions{
		URL: serviceURL,
	})
	assert.NoError(t, err)
	defer client.Close()

	producer, err := client.CreateProducer(ProducerOptions{
		Topic: newTopicName(),
	})

	assert.NoError(t, err)
	assert.NotNil(t, producer)
	defer producer.Close()

	for i := 0; i < 10; i++ {
		ID, err := producer.Send(context.Background(), &ProducerMessage{
			Payload: []byte("hello"),
		})

		assert.NoError(t, err)
		assert.NotNil(t, ID)
	}
}

func TestProducerAsyncSend(t *testing.T) {
	client, err := NewClient(ClientOptions{
		URL: serviceURL,
	})
	assert.NoError(t, err)
	defer client.Close()

	producer, err := client.CreateProducer(ProducerOptions{
		Topic:                   newTopicName(),
		BatchingMaxPublishDelay: 1 * time.Second,
	})

	assert.NoError(t, err)
	assert.NotNil(t, producer)
	defer producer.Close()

	wg := sync.WaitGroup{}
	wg.Add(10)
	errors := internal.NewBlockingQueue(10)

	for i := 0; i < 10; i++ {
		producer.SendAsync(context.Background(), &ProducerMessage{
			Payload: []byte("hello"),
		}, func(id MessageID, message *ProducerMessage, e error) {
			if e != nil {
				log.WithError(e).Error("Failed to publish")
				errors.Put(e)
			} else {
				log.Info("Published message ", id)
			}
			wg.Done()
		})

		assert.NoError(t, err)
	}

	err = producer.Flush()
	assert.Nil(t, err)

	wg.Wait()

	assert.Equal(t, 0, errors.Size())
}

func TestProducerCompression(t *testing.T) {
	type testProvider struct {
		name            string
		compressionType CompressionType
	}

	providers := []testProvider{
		{"zlib", ZLib},
		{"lz4", LZ4},
		{"zstd", ZSTD},
	}

	for _, provider := range providers {
		p := provider
		t.Run(p.name, func(t *testing.T) {
			client, err := NewClient(ClientOptions{
				URL: serviceURL,
			})
			assert.NoError(t, err)
			defer client.Close()

			producer, err := client.CreateProducer(ProducerOptions{
				Topic:           newTopicName(),
				CompressionType: p.compressionType,
			})

			assert.NoError(t, err)
			assert.NotNil(t, producer)
			defer producer.Close()

			for i := 0; i < 10; i++ {
				ID, err := producer.Send(context.Background(), &ProducerMessage{
					Payload: []byte("hello"),
				})

				assert.NoError(t, err)
				assert.NotNil(t, ID)
			}
		})
	}
}

func TestProducerLastSequenceID(t *testing.T) {
	client, err := NewClient(ClientOptions{
		URL: serviceURL,
	})
	assert.NoError(t, err)
	defer client.Close()

	producer, err := client.CreateProducer(ProducerOptions{
		Topic: newTopicName(),
	})

	assert.NoError(t, err)
	assert.NotNil(t, producer)
	defer producer.Close()

	assert.Equal(t, int64(-1), producer.LastSequenceID())

	for i := 0; i < 10; i++ {
		ID, err := producer.Send(context.Background(), &ProducerMessage{
			Payload: []byte("hello"),
		})

		assert.NoError(t, err)
		assert.NotNil(t, ID)
		assert.Equal(t, int64(i), producer.LastSequenceID())
	}
}

func TestEventTime(t *testing.T) {
	client, err := NewClient(ClientOptions{
		URL: serviceURL,
	})
	assert.NoError(t, err)
	defer client.Close()

	topicName := "test-event-time"
	producer, err := client.CreateProducer(ProducerOptions{
		Topic: topicName,
	})
	assert.Nil(t, err)
	defer producer.Close()

	consumer, err := client.Subscribe(ConsumerOptions{
		Topic:            topicName,
		SubscriptionName: "subName",
	})
	assert.Nil(t, err)
	defer consumer.Close()

	eventTime := timeFromUnixTimestampMillis(uint64(1565161612))
	ID, err := producer.Send(context.Background(), &ProducerMessage{
		Payload:   []byte("test-event-time"),
		EventTime: eventTime,
	})
	assert.Nil(t, err)
	assert.NotNil(t, ID)

	msg, err := consumer.Receive(context.Background())
	assert.Nil(t, err)
	actualEventTime := msg.EventTime()
	assert.Equal(t, eventTime.Unix(), actualEventTime.Unix())
}

func TestFlushInProducer(t *testing.T) {
	client, err := NewClient(ClientOptions{
		URL: serviceURL,
	})
	assert.NoError(t, err)
	defer client.Close()

	topicName := "test-flush-in-producer"
	subName := "subscription-name"
	numOfMessages := 10
	ctx := context.Background()

	// set batch message number numOfMessages, and max delay 10s
	producer, err := client.CreateProducer(ProducerOptions{
		Topic:                   topicName,
		DisableBatching:         false,
		BatchingMaxMessages:     uint(numOfMessages),
		BatchingMaxPublishDelay: time.Second * 10,
		Properties: map[string]string{
			"producer-name": "test-producer-name",
			"producer-id":   "test-producer-id",
		},
	})
	assert.Nil(t, err)
	defer producer.Close()

	consumer, err := client.Subscribe(ConsumerOptions{
		Topic:            topicName,
		SubscriptionName: subName,
	})
	assert.Nil(t, err)
	defer consumer.Close()

	prefix := "msg-batch-async"
	msgCount := 0

	wg := sync.WaitGroup{}
	wg.Add(5)
	errors := internal.NewBlockingQueue(10)
	for i := 0; i < numOfMessages/2; i++ {
		messageContent := prefix + fmt.Sprintf("%d", i)
		producer.SendAsync(ctx, &ProducerMessage{
			Payload: []byte(messageContent),
		}, func(id MessageID, producerMessage *ProducerMessage, e error) {
			if e != nil {
				log.WithError(e).Error("Failed to publish")
				errors.Put(e)
			} else {
				log.Info("Published message ", id)
			}
			wg.Done()
		})
		assert.Nil(t, err)
	}
	err = producer.Flush()
	assert.Nil(t, err)
	wg.Wait()

	var ledgerID int64 = -1
	var entryID int64 = -1

	for i := 0; i < numOfMessages/2; i++ {
		msg, err := consumer.Receive(ctx)
		assert.Nil(t, err)
		msgCount++

		msgID := msg.ID().(trackingMessageID)
		// Since messages are batched, they will be sharing the same ledgerId/entryId
		if ledgerID == -1 {
			ledgerID = msgID.ledgerID
			entryID = msgID.entryID
		} else {
			assert.Equal(t, ledgerID, msgID.ledgerID)
			assert.Equal(t, entryID, msgID.entryID)
		}
	}

	assert.Equal(t, msgCount, numOfMessages/2)

	wg.Add(5)
	for i := numOfMessages / 2; i < numOfMessages; i++ {
		messageContent := prefix + fmt.Sprintf("%d", i)
		producer.SendAsync(ctx, &ProducerMessage{
			Payload: []byte(messageContent),
		}, func(id MessageID, producerMessage *ProducerMessage, e error) {
			if e != nil {
				log.WithError(e).Error("Failed to publish")
				errors.Put(e)
			} else {
				log.Info("Published message ", id)
			}
			wg.Done()
		})
		assert.Nil(t, err)
	}

	err = producer.Flush()
	assert.Nil(t, err)
	wg.Wait()

	for i := numOfMessages / 2; i < numOfMessages; i++ {
		_, err := consumer.Receive(ctx)
		assert.Nil(t, err)
		msgCount++
	}
	assert.Equal(t, msgCount, numOfMessages)
}

func TestFlushInPartitionedProducer(t *testing.T) {
	topicName := "public/default/partition-testFlushInPartitionedProducer"

	// call admin api to make it partitioned
	url := adminURL + "/" + "admin/v2/persistent/" + topicName + "/partitions"
	makeHTTPCall(t, http.MethodPut, url, "5")

	numberOfPartitions := 5
	numOfMessages := 10
	ctx := context.Background()

	// creat client connection
	client, err := NewClient(ClientOptions{
		URL: serviceURL,
	})
	assert.NoError(t, err)
	defer client.Close()

	// create consumer
	consumer, err := client.Subscribe(ConsumerOptions{
		Topic:            topicName,
		SubscriptionName: "my-sub",
		Type:             Exclusive,
	})
	assert.Nil(t, err)
	defer consumer.Close()

	// create producer and set batch message number numOfMessages, and max delay 10s
	producer, err := client.CreateProducer(ProducerOptions{
		Topic:                   topicName,
		DisableBatching:         false,
		BatchingMaxMessages:     uint(numOfMessages / numberOfPartitions),
		BatchingMaxPublishDelay: time.Second * 10,
	})
	assert.Nil(t, err)
	defer producer.Close()

	// send 5 messages
	prefix := "msg-batch-async-"
	wg := sync.WaitGroup{}
	wg.Add(5)
	errors := internal.NewBlockingQueue(5)
	for i := 0; i < numOfMessages/2; i++ {
		messageContent := prefix + fmt.Sprintf("%d", i)
		producer.SendAsync(ctx, &ProducerMessage{
			Payload: []byte(messageContent),
		}, func(id MessageID, producerMessage *ProducerMessage, e error) {
			if e != nil {
				log.WithError(e).Error("Failed to publish")
				errors.Put(e)
			} else {
				log.Info("Published message: ", id)
			}
			wg.Done()
		})
		assert.Nil(t, err)
	}

	// After flush, should be able to consume.
	err = producer.Flush()
	assert.Nil(t, err)

	wg.Wait()

	// Receive all messages
	msgCount := 0
	for i := 0; i < numOfMessages/2; i++ {
		msg, err := consumer.Receive(ctx)
		fmt.Printf("Received message msgId: %#v -- content: '%s'\n",
			msg.ID(), string(msg.Payload()))
		assert.Nil(t, err)
		consumer.Ack(msg)
		msgCount++
	}
	assert.Equal(t, msgCount, numOfMessages/2)
}

func TestRoundRobinRouterPartitionedProducer(t *testing.T) {
	topicName := "public/default/partition-testRoundRobinRouterPartitionedProducer"
	numberOfPartitions := 5

	// call admin api to make it partitioned
	url := adminURL + "/" + "admin/v2/persistent/" + topicName + "/partitions"
	makeHTTPCall(t, http.MethodPut, url, strconv.Itoa(numberOfPartitions))

	numOfMessages := 10
	ctx := context.Background()

	// creat client connection
	client, err := NewClient(ClientOptions{
		URL: serviceURL,
	})
	assert.NoError(t, err)
	defer client.Close()

	// create consumer
	consumer, err := client.Subscribe(ConsumerOptions{
		Topic:            topicName,
		SubscriptionName: "my-sub",
		Type:             Exclusive,
	})
	assert.Nil(t, err)
	defer consumer.Close()

	// create producer
	producer, err := client.CreateProducer(ProducerOptions{
		Topic:           topicName,
		DisableBatching: true,
	})
	assert.Nil(t, err)
	defer producer.Close()

	// send 5 messages
	prefix := "msg-"

	for i := 0; i < numOfMessages; i++ {
		messageContent := prefix + fmt.Sprintf("%d", i)
		_, err = producer.Send(ctx, &ProducerMessage{
			Payload: []byte(messageContent),
		})
		assert.Nil(t, err)
	}

	// Receive all messages
	msgCount := 0
	msgPartitionMap := make(map[string]int)
	for i := 0; i < numOfMessages; i++ {
		msg, err := consumer.Receive(ctx)
		fmt.Printf("Received message msgId: %#v topic: %s-- content: '%s'\n",
			msg.ID(), msg.Topic(), string(msg.Payload()))
		assert.Nil(t, err)
		consumer.Ack(msg)
		msgCount++
		msgPartitionMap[msg.Topic()]++
	}
	assert.Equal(t, msgCount, numOfMessages)
	assert.Equal(t, numberOfPartitions, len(msgPartitionMap))
	for _, count := range msgPartitionMap {
		assert.Equal(t, count, numOfMessages/numberOfPartitions)
	}
}

func TestMessageRouter(t *testing.T) {
	// Create topic with 5 partitions
	err := httpPut("admin/v2/persistent/public/default/my-partitioned-topic/partitions", 5)
	if err != nil {
		t.Fatal(err)
	}
	client, err := NewClient(ClientOptions{
		URL: serviceURL,
	})

	assert.Nil(t, err)
	defer client.Close()

	// Only subscribe on the specific partition
	consumer, err := client.Subscribe(ConsumerOptions{
		Topic:            "my-partitioned-topic-partition-2",
		SubscriptionName: "my-sub",
	})

	assert.Nil(t, err)
	defer consumer.Close()

	producer, err := client.CreateProducer(ProducerOptions{
		Topic: "my-partitioned-topic",
		MessageRouter: func(msg *ProducerMessage, tm TopicMetadata) int {
			fmt.Println("Routing message ", msg, " -- Partitions: ", tm.NumPartitions())
			return 2
		},
	})

	assert.Nil(t, err)
	defer producer.Close()

	ctx := context.Background()

	ID, err := producer.Send(ctx, &ProducerMessage{
		Payload: []byte("hello"),
	})
	assert.Nil(t, err)
	assert.NotNil(t, ID)

	fmt.Println("PUBLISHED")

	// Verify message was published on partition 2
	msg, err := consumer.Receive(ctx)
	assert.Nil(t, err)
	assert.NotNil(t, msg)
	assert.Equal(t, string(msg.Payload()), "hello")
}

func TestNonPersistentTopic(t *testing.T) {
	topicName := "non-persistent://public/default/testNonPersistentTopic"
	client, err := NewClient(ClientOptions{
		URL: serviceURL,
	})
	assert.Nil(t, err)
	defer client.Close()

	producer, err := client.CreateProducer(ProducerOptions{
		Topic: topicName,
	})

	assert.Nil(t, err)
	defer producer.Close()

	consumer, err := client.Subscribe(ConsumerOptions{
		Topic:            topicName,
		SubscriptionName: "my-sub",
	})
	assert.Nil(t, err)
	defer consumer.Close()
}

func TestProducerDuplicateNameOnSameTopic(t *testing.T) {
	client, err := NewClient(ClientOptions{
		URL: serviceURL,
	})
	if err != nil {
		t.Fatal(err)
	}
	defer client.Close()

	topicName := newTopicName()
	producerName := "my-producer"

	p1, err := client.CreateProducer(ProducerOptions{
		Topic: topicName,
		Name:  producerName,
	})
	if err != nil {
		t.Fatal(err)
	}
	defer p1.Close()

	_, err = client.CreateProducer(ProducerOptions{
		Topic: topicName,
		Name:  producerName,
	})
	assert.NotNil(t, err, "expected error when creating producer with same name")
}

func TestProducerMetadata(t *testing.T) {
	client, err := NewClient(ClientOptions{
		URL: lookupURL,
	})
	if err != nil {
		t.Fatal(err)
	}
	defer client.Close()

	topic := newTopicName()
	props := map[string]string{
		"key1": "value1",
	}
	producer, err := client.CreateProducer(ProducerOptions{
		Topic:      topic,
		Name:       "meta-data-producer",
		Properties: props,
	})
	if err != nil {
		t.Fatal(err)
	}
	defer producer.Close()
	stats, err := topicStats(topic)
	if err != nil {
		t.Fatal(err)
	}

	meta := stats["publishers"].([]interface{})[0].(map[string]interface{})["metadata"].(map[string]interface{})
	assert.Equal(t, len(props), len(meta))
	for k, v := range props {
		mv := meta[k].(string)
		assert.Equal(t, v, mv)
	}
}

// test for issues #76, #114 and #123
func TestBatchMessageFlushing(t *testing.T) {
	client, err := NewClient(ClientOptions{
		URL: lookupURL,
	})
	if err != nil {
		t.Fatal(err)
	}
	defer client.Close()

	topic := newTopicName()
	producer, err := client.CreateProducer(ProducerOptions{
		Topic: topic,
	})
	if err != nil {
		t.Fatal(err)
	}
	defer producer.Close()

	maxBytes := defaultMaxBatchSize
	genbytes := func(n int) []byte {
		c := []byte("a")[0]
		bytes := make([]byte, n)
		for i := 0; i < n; i++ {
			bytes[i] = c
		}
		return bytes
	}

	msgs := [][]byte{
		genbytes(maxBytes - 10),
		genbytes(11),
	}

	ch := make(chan struct{}, 2)
	ctx := context.Background()
	for _, msg := range msgs {
		msg := &ProducerMessage{
			Payload: msg,
		}
		producer.SendAsync(ctx, msg, func(id MessageID, producerMessage *ProducerMessage, err error) {
			ch <- struct{}{}
		})
	}

	published := 0
	keepGoing := true
	for keepGoing {
		select {
		case <-ch:
			published++
			if published == 2 {
				keepGoing = false
			}
		case <-time.After(defaultBatchingMaxPublishDelay * 10):
			fmt.Println("TestBatchMessageFlushing timeout waiting to publish messages")
			keepGoing = false
		}
	}

	assert.Equal(t, 2, published, "expected to publish two messages")
}

// test for issue #367
func TestBatchDelayMessage(t *testing.T) {
	client, err := NewClient(ClientOptions{
		URL: lookupURL,
	})
	assert.Nil(t, err)
	defer client.Close()

	topic := newTopicName()
	batchingDelay := time.Second
	producer, err := client.CreateProducer(ProducerOptions{
		Topic:                   topic,
		BatchingMaxPublishDelay: batchingDelay,
	})
	assert.Nil(t, err)
	defer producer.Close()

	consumer, err := client.Subscribe(ConsumerOptions{
		Topic:            topic,
		SubscriptionName: "subName",
	})
	assert.Nil(t, err)
	defer consumer.Close()

	ctx := context.Background()
	delayMsg := &ProducerMessage{
		Payload:      []byte("delay: 3s"),
		DeliverAfter: 3 * time.Second,
	}
	var delayMsgID int64
	ch := make(chan struct{}, 2)
	producer.SendAsync(ctx, delayMsg, func(id MessageID, producerMessage *ProducerMessage, err error) {
		atomic.StoreInt64(&delayMsgID, id.(messageID).entryID)
		ch <- struct{}{}
	})
	delayMsgPublished := false
	select {
	case <-ch:
		delayMsgPublished = true
	case <-time.After(batchingDelay):
	}
	assert.Equal(t, delayMsgPublished, true, "delay message is not published individually when batching is enabled")

	noDelayMsg := &ProducerMessage{
		Payload: []byte("no delay"),
	}
	var noDelayMsgID int64
	producer.SendAsync(ctx, noDelayMsg, func(id MessageID, producerMessage *ProducerMessage, err error) {
		atomic.StoreInt64(&noDelayMsgID, id.(messageID).entryID)
	})
	for i := 0; i < 2; i++ {
		msg, err := consumer.Receive(context.Background())
		assert.Nil(t, err, "unexpected error occurred when recving message from topic")

		switch msg.ID().(trackingMessageID).entryID {
		case atomic.LoadInt64(&noDelayMsgID):
			assert.LessOrEqual(t, time.Since(msg.PublishTime()).Nanoseconds(), int64(batchingDelay*2))
		case atomic.LoadInt64(&delayMsgID):
			assert.GreaterOrEqual(t, time.Since(msg.PublishTime()).Nanoseconds(), int64(time.Second*3))
		default:
			t.Fatalf("got an unexpected message from topic, id:%v", msg.ID().Serialize())
		}
	}
}

func TestDelayRelative(t *testing.T) {
	client, err := NewClient(ClientOptions{
		URL: serviceURL,
	})
	assert.NoError(t, err)
	defer client.Close()

	topicName := newTopicName()
	producer, err := client.CreateProducer(ProducerOptions{
		Topic: topicName,
	})
	assert.Nil(t, err)
	defer producer.Close()

	consumer, err := client.Subscribe(ConsumerOptions{
		Topic:            topicName,
		SubscriptionName: "subName",
		Type:             Shared,
	})
	assert.Nil(t, err)
	defer consumer.Close()

	ID, err := producer.Send(context.Background(), &ProducerMessage{
		Payload:      []byte("test"),
		DeliverAfter: 3 * time.Second,
	})
	assert.Nil(t, err)
	assert.NotNil(t, ID)

	ctx, canc := context.WithTimeout(context.Background(), 1*time.Second)

	msg, err := consumer.Receive(ctx)
	assert.Error(t, err)
	assert.Nil(t, msg)
	canc()

	ctx, canc = context.WithTimeout(context.Background(), 5*time.Second)
	msg, err = consumer.Receive(ctx)
	assert.Nil(t, err)
	assert.NotNil(t, msg)
	canc()
}

func TestDelayAbsolute(t *testing.T) {
	client, err := NewClient(ClientOptions{
		URL: serviceURL,
	})
	assert.NoError(t, err)
	defer client.Close()

	topicName := newTopicName()
	producer, err := client.CreateProducer(ProducerOptions{
		Topic: topicName,
	})
	assert.Nil(t, err)
	defer producer.Close()

	consumer, err := client.Subscribe(ConsumerOptions{
		Topic:            topicName,
		SubscriptionName: "subName",
		Type:             Shared,
	})
	assert.Nil(t, err)
	defer consumer.Close()

	ID, err := producer.Send(context.Background(), &ProducerMessage{
		Payload:   []byte("test"),
		DeliverAt: time.Now().Add(3 * time.Second),
	})
	assert.Nil(t, err)
	assert.NotNil(t, ID)

	ctx, canc := context.WithTimeout(context.Background(), 1*time.Second)

	msg, err := consumer.Receive(ctx)
	assert.Error(t, err)
	assert.Nil(t, msg)
	canc()

	ctx, canc = context.WithTimeout(context.Background(), 5*time.Second)
	msg, err = consumer.Receive(ctx)
	assert.Nil(t, err)
	assert.NotNil(t, msg)
	canc()
}

func TestMaxMessageSize(t *testing.T) {
	client, err := NewClient(ClientOptions{
		URL: serviceURL,
	})
	assert.NoError(t, err)
	defer client.Close()
	producer, err := client.CreateProducer(ProducerOptions{
		Topic: newTopicName(),
	})
	assert.NoError(t, err)
	assert.NotNil(t, producer)
	defer producer.Close()
	serverMaxMessageSize := 1024 * 1024
	for bias := -1; bias <= 1; bias++ {
		payload := make([]byte, serverMaxMessageSize+bias)
		ID, err := producer.Send(context.Background(), &ProducerMessage{
			Payload: payload,
		})
		if bias <= 0 {
			assert.NoError(t, err)
			assert.NotNil(t, ID)
		} else {
			assert.Equal(t, errMessageTooLarge, err)
		}
	}
}

func TestSendTimeout(t *testing.T) {
	quotaURL := adminURL + "/admin/v2/namespaces/public/default/backlogQuota"
	quotaFmt := `{"limit": "%d", "policy": "producer_request_hold"}`
	makeHTTPCall(t, http.MethodPost, quotaURL, fmt.Sprintf(quotaFmt, 10*1024))

	client, err := NewClient(ClientOptions{
		URL: serviceURL,
	})
	assert.NoError(t, err)
	defer client.Close()

	topicName := newTopicName()
	consumer, err := client.Subscribe(ConsumerOptions{
		Topic:            topicName,
		SubscriptionName: "send_timeout_sub",
	})
	assert.Nil(t, err)
	defer consumer.Close() // subscribe but do nothing

	noRetry := uint(0)
	producer, err := client.CreateProducer(ProducerOptions{
		Topic:                topicName,
		SendTimeout:          2 * time.Second,
		MaxReconnectToBroker: &noRetry,
	})
	assert.Nil(t, err)
	defer producer.Close()

	for i := 0; i < 10; i++ {
		id, err := producer.Send(context.Background(), &ProducerMessage{
			Payload: make([]byte, 1024),
		})
		assert.Nil(t, err)
		assert.NotNil(t, id)
	}

	// waiting for the backlog check
	time.Sleep((5 + 1) * time.Second)

	id, err := producer.Send(context.Background(), &ProducerMessage{
		Payload: make([]byte, 1024),
	})
	assert.NotNil(t, err)
	assert.Nil(t, id)

	makeHTTPCall(t, http.MethodDelete, quotaURL, "")
}

func TestSendContextExpired(t *testing.T) {
	quotaURL := adminURL + "/admin/v2/namespaces/public/default/backlogQuota"
	quotaFmt := `{"limit": "%d", "policy": "producer_request_hold"}`
	makeHTTPCall(t, http.MethodPost, quotaURL, fmt.Sprintf(quotaFmt, 1024))

	client, err := NewClient(ClientOptions{
		URL: serviceURL,
	})
	assert.NoError(t, err)
	defer client.Close()

	topicName := newTopicName()
	consumer, err := client.Subscribe(ConsumerOptions{
		Topic:            topicName,
		SubscriptionName: "send_context_expired_sub",
	})
	assert.Nil(t, err)
	defer consumer.Close() // subscribe but do nothing

	noRetry := uint(0)
	producer, err := client.CreateProducer(ProducerOptions{
		Topic:                topicName,
		MaxPendingMessages:   1,
		SendTimeout:          2 * time.Second,
		MaxReconnectToBroker: &noRetry,
	})
	assert.Nil(t, err)
	defer producer.Close()

	// first send completes and fills the available backlog
	id, err := producer.Send(context.Background(), &ProducerMessage{
		Payload: make([]byte, 1024),
	})
	assert.Nil(t, err)
	assert.NotNil(t, id)

	// waiting for the backlog check
	time.Sleep((5 + 1) * time.Second)

	// next publish will not complete due to the backlog quota being full;
	// this consumes the only available MaxPendingMessages permit
	wg := sync.WaitGroup{}
	wg.Add(1)
	producer.SendAsync(context.Background(), &ProducerMessage{
		Payload: make([]byte, 1024),
	}, func(_ MessageID, _ *ProducerMessage, _ error) {
		// we're not interested in the result of this send, but we don't
		// want to exit this test case until it completes
		wg.Done()
	})

	// final publish will block waiting for a send permit to become available
	// then fail when the ctx times out
	ctx, cancel := context.WithTimeout(context.Background(), 100*time.Millisecond)
	defer cancel()
	id, err = producer.Send(ctx, &ProducerMessage{
		Payload: make([]byte, 1024),
	})
	assert.NotNil(t, err)
	assert.Nil(t, id)

	wg.Wait()

	makeHTTPCall(t, http.MethodDelete, quotaURL, "")
}

func TestProducerWithRSAEncryption(t *testing.T) {
	client, err := NewClient(ClientOptions{
		URL: lookupURL,
	})

	assert.Nil(t, err)
	defer client.Close()

	topic := newTopicName()
	ctx := context.Background()

	msgCrypto, err := crypto.NewDefaultMessageCrypto("testing", true, plog.DefaultNopLogger())
	assert.Nil(t, err)

	// create producer
	producer, err := client.CreateProducer(ProducerOptions{
		Topic:           topic,
		DisableBatching: false,
		Encryption: &ProducerEncryptionInfo{
<<<<<<< HEAD
			Keyreader: crypto.NewFileKeyReader("crypto/testdata/pub_key_rsa.pem",
=======
			KeyReader: crypto.NewFileKeyReader("crypto/testdata/pub_key_rsa.pem",
>>>>>>> 1d3a9cc8
				"crypto/testdata/pri_key_rsa.pem"),
			MessageCrypto: msgCrypto,
			Keys:          []string{"my-app.key"},
		},
		Schema: NewStringSchema(nil),
	})

	assert.Nil(t, err)
	defer producer.Close()

	// send 10 messages
	for i := 0; i < 10; i++ {
		if _, err := producer.Send(ctx, &ProducerMessage{
			Value: fmt.Sprintf("hello-%d", i),
		}); err != nil {
			log.Fatal(err)
		}
	}
}

<<<<<<< HEAD
func TestProducuerCreationFailOnInvalidKey(t *testing.T) {
=======
func TestProducuerCreationFailOnNilKeyReader(t *testing.T) {
>>>>>>> 1d3a9cc8
	client, err := NewClient(ClientOptions{
		URL: lookupURL,
	})

	assert.Nil(t, err)
	defer client.Close()

	topic := newTopicName()

	msgCrypto, err := crypto.NewDefaultMessageCrypto("testing", true, plog.DefaultNopLogger())
	assert.Nil(t, err)

	// create producer
<<<<<<< HEAD
=======
	// Producer creation should fail as keyreader is nil
>>>>>>> 1d3a9cc8
	producer, err := client.CreateProducer(ProducerOptions{
		Topic:           topic,
		DisableBatching: false,
		Encryption: &ProducerEncryptionInfo{
<<<<<<< HEAD
			Keyreader: crypto.NewFileKeyReader("crypto/testdata/invalid_pub_key_rsa.pem",
				"crypto/testdata/pri_key_rsa.pem"),
=======
>>>>>>> 1d3a9cc8
			MessageCrypto: msgCrypto,
			Keys:          []string{"my-app.key"},
		},
		Schema: NewStringSchema(nil),
	})

	assert.NotNil(t, err)
	assert.Nil(t, producer)
}

<<<<<<< HEAD
=======
func TestProducuerSendFailOnInvalidKey(t *testing.T) {
	client, err := NewClient(ClientOptions{
		URL: lookupURL,
	})

	assert.Nil(t, err)
	defer client.Close()

	topic := newTopicName()

	msgCrypto, err := crypto.NewDefaultMessageCrypto("testing", true, plog.DefaultNopLogger())
	assert.Nil(t, err)

	// create producer
	producer, err := client.CreateProducer(ProducerOptions{
		Topic:           topic,
		DisableBatching: false,
		Encryption: &ProducerEncryptionInfo{
			KeyReader: crypto.NewFileKeyReader("crypto/testdata/invalid_pub_key_rsa.pem",
				"crypto/testdata/pri_key_rsa.pem"),
			MessageCrypto: msgCrypto,
			Keys:          []string{"my-app.key"},
		},
		Schema: NewStringSchema(nil),
	})

	assert.Nil(t, err)
	assert.NotNil(t, producer)

	// producer should send return an error as keyreader is configured with wrong pub.key and fail while encrypting message
	mid, err := producer.Send(context.Background(), &ProducerMessage{
		Value: "test",
	})

	assert.NotNil(t, err)
	assert.Nil(t, mid)
}

>>>>>>> 1d3a9cc8
type noopProduceInterceptor struct{}

func (noopProduceInterceptor) BeforeSend(producer Producer, message *ProducerMessage) {}

func (noopProduceInterceptor) OnSendAcknowledgement(producer Producer, message *ProducerMessage, msgID MessageID) {
}

// copyPropertyIntercepotr copy all keys in message properties map and add a suffix
type metricProduceInterceptor struct {
	sendn int
	ackn  int
}

func (x *metricProduceInterceptor) BeforeSend(producer Producer, message *ProducerMessage) {
	x.sendn++
}

func (x *metricProduceInterceptor) OnSendAcknowledgement(producer Producer, message *ProducerMessage, msgID MessageID) {
	x.ackn++
}

func TestProducerWithInterceptors(t *testing.T) {
	client, err := NewClient(ClientOptions{
		URL: lookupURL,
	})

	assert.Nil(t, err)
	defer client.Close()

	topic := "persistent://public/default/test-topic-interceptors"
	ctx := context.Background()

	// create consumer
	consumer, err := client.Subscribe(ConsumerOptions{
		Topic:            topic,
		SubscriptionName: "my-sub",
		Type:             Exclusive,
	})
	assert.Nil(t, err)
	defer consumer.Close()

	metric := &metricProduceInterceptor{}
	// create producer
	producer, err := client.CreateProducer(ProducerOptions{
		Topic:           topic,
		DisableBatching: false,
		Interceptors: ProducerInterceptors{
			noopProduceInterceptor{},
			metric,
		},
	})
	assert.Nil(t, err)
	defer producer.Close()

	// send 10 messages
	for i := 0; i < 10; i++ {
		if i%2 == 0 {
			_, err := producer.Send(ctx, &ProducerMessage{
				Payload: []byte(fmt.Sprintf("hello-%d", i)),
				Key:     "pulsar",
				Properties: map[string]string{
					"key-1": "pulsar-1",
				},
			})
			assert.Nil(t, err)
		} else {
			producer.SendAsync(ctx, &ProducerMessage{
				Payload: []byte(fmt.Sprintf("hello-%d", i)),
				Key:     "pulsar",
				Properties: map[string]string{
					"key-1": "pulsar-1",
				},
			}, func(_ MessageID, _ *ProducerMessage, err error) {
				assert.Nil(t, err)
			})
			assert.Nil(t, err)
		}
	}

	// receive 10 messages
	for i := 0; i < 10; i++ {
		msg, err := consumer.Receive(context.Background())
		if err != nil {
			log.Fatal(err)
		}

		expectMsg := fmt.Sprintf("hello-%d", i)
		expectProperties := map[string]string{
			"key-1": "pulsar-1",
		}
		assert.Equal(t, []byte(expectMsg), msg.Payload())
		assert.Equal(t, "pulsar", msg.Key())
		assert.Equal(t, expectProperties, msg.Properties())

		// ack message
		consumer.Ack(msg)
	}

	assert.Equal(t, 10, metric.sendn)
	assert.Equal(t, 10, metric.ackn)
}

func TestProducerSendAfterClose(t *testing.T) {
	client, err := NewClient(ClientOptions{
		URL: serviceURL,
	})
	assert.NoError(t, err)
	defer client.Close()

	producer, err := client.CreateProducer(ProducerOptions{
		Topic: newTopicName(),
	})

	assert.NoError(t, err)
	assert.NotNil(t, producer)
	defer producer.Close()

	ID, err := producer.Send(context.Background(), &ProducerMessage{
		Payload: []byte("hello"),
	})

	assert.NoError(t, err)
	assert.NotNil(t, ID)

	producer.Close()
	ID, err = producer.Send(context.Background(), &ProducerMessage{
		Payload: []byte("hello"),
	})
	assert.Nil(t, ID)
	assert.Error(t, err)
}

func TestExactlyOnceWithProducerNameSpecified(t *testing.T) {
	client, err := NewClient(ClientOptions{
		URL: serviceURL,
	})
	assert.NoError(t, err)
	defer client.Close()

	topicName := newTopicName()

	producer, err := client.CreateProducer(ProducerOptions{
		Topic: topicName,
		Name:  "p-name-1",
	})

	assert.NoError(t, err)
	assert.NotNil(t, producer)
	defer producer.Close()

	producer2, err := client.CreateProducer(ProducerOptions{
		Topic: topicName,
		Name:  "p-name-2",
	})

	assert.NoError(t, err)
	assert.NotNil(t, producer2)
	defer producer2.Close()

	producer3, err := client.CreateProducer(ProducerOptions{
		Topic: topicName,
		Name:  "p-name-2",
	})

	assert.NotNil(t, err)
	assert.Nil(t, producer3)
}<|MERGE_RESOLUTION|>--- conflicted
+++ resolved
@@ -1017,11 +1017,7 @@
 		Topic:           topic,
 		DisableBatching: false,
 		Encryption: &ProducerEncryptionInfo{
-<<<<<<< HEAD
-			Keyreader: crypto.NewFileKeyReader("crypto/testdata/pub_key_rsa.pem",
-=======
 			KeyReader: crypto.NewFileKeyReader("crypto/testdata/pub_key_rsa.pem",
->>>>>>> 1d3a9cc8
 				"crypto/testdata/pri_key_rsa.pem"),
 			MessageCrypto: msgCrypto,
 			Keys:          []string{"my-app.key"},
@@ -1042,11 +1038,7 @@
 	}
 }
 
-<<<<<<< HEAD
-func TestProducuerCreationFailOnInvalidKey(t *testing.T) {
-=======
 func TestProducuerCreationFailOnNilKeyReader(t *testing.T) {
->>>>>>> 1d3a9cc8
 	client, err := NewClient(ClientOptions{
 		URL: lookupURL,
 	})
@@ -1060,19 +1052,11 @@
 	assert.Nil(t, err)
 
 	// create producer
-<<<<<<< HEAD
-=======
 	// Producer creation should fail as keyreader is nil
->>>>>>> 1d3a9cc8
 	producer, err := client.CreateProducer(ProducerOptions{
 		Topic:           topic,
 		DisableBatching: false,
 		Encryption: &ProducerEncryptionInfo{
-<<<<<<< HEAD
-			Keyreader: crypto.NewFileKeyReader("crypto/testdata/invalid_pub_key_rsa.pem",
-				"crypto/testdata/pri_key_rsa.pem"),
-=======
->>>>>>> 1d3a9cc8
 			MessageCrypto: msgCrypto,
 			Keys:          []string{"my-app.key"},
 		},
@@ -1083,8 +1067,6 @@
 	assert.Nil(t, producer)
 }
 
-<<<<<<< HEAD
-=======
 func TestProducuerSendFailOnInvalidKey(t *testing.T) {
 	client, err := NewClient(ClientOptions{
 		URL: lookupURL,
@@ -1123,7 +1105,6 @@
 	assert.Nil(t, mid)
 }
 
->>>>>>> 1d3a9cc8
 type noopProduceInterceptor struct{}
 
 func (noopProduceInterceptor) BeforeSend(producer Producer, message *ProducerMessage) {}
