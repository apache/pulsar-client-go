// Licensed to the Apache Software Foundation (ASF) under one
// or more contributor license agreements.  See the NOTICE file
// distributed with this work for additional information
// regarding copyright ownership.  The ASF licenses this file
// to you under the Apache License, Version 2.0 (the
// "License"); you may not use this file except in compliance
// with the License.  You may obtain a copy of the License at
//
//   http://www.apache.org/licenses/LICENSE-2.0
//
// Unless required by applicable law or agreed to in writing,
// software distributed under the License is distributed on an
// "AS IS" BASIS, WITHOUT WARRANTIES OR CONDITIONS OF ANY
// KIND, either express or implied.  See the License for the
// specific language governing permissions and limitations
// under the License.

package pulsar

import (
	"context"
	"fmt"
	"net/http"
	"strconv"
	"sync"
	"testing"
	"time"

	"github.com/apache/pulsar-client-go/pulsar/internal"
	"github.com/stretchr/testify/assert"

	log "github.com/sirupsen/logrus"
)

func TestInvalidURL(t *testing.T) {
	client, err := NewClient(ClientOptions{})

	if client != nil || err == nil {
		t.Fatal("Should have failed to create client")
	}
}

func TestProducerConnectError(t *testing.T) {
	client, err := NewClient(ClientOptions{
		URL: "pulsar://invalid-hostname:6650",
	})

	assert.Nil(t, err)

	defer client.Close()

	producer, err := client.CreateProducer(ProducerOptions{
		Topic: newTopicName(),
	})

	// Expect error in creating producer
	assert.Nil(t, producer)
	assert.NotNil(t, err)

	assert.Equal(t, err.Error(), "connection error")
}

func TestProducerNoTopic(t *testing.T) {
	client, err := NewClient(ClientOptions{
		URL: "pulsar://localhost:6650",
	})

	if err != nil {
		t.Fatal(err)
		return
	}

	defer client.Close()

	producer, err := client.CreateProducer(ProducerOptions{})

	// Expect error in creating producer
	assert.Nil(t, producer)
	assert.NotNil(t, err)

	assert.Equal(t, err.(*Error).Result(), ResultInvalidTopicName)
}

func TestSimpleProducer(t *testing.T) {
	client, err := NewClient(ClientOptions{
		URL: serviceURL,
	})
	assert.NoError(t, err)
	defer client.Close()

	producer, err := client.CreateProducer(ProducerOptions{
		Topic: newTopicName(),
	})

	assert.NoError(t, err)
	assert.NotNil(t, producer)
	defer producer.Close()

	for i := 0; i < 10; i++ {
		ID, err := producer.Send(context.Background(), &ProducerMessage{
			Payload: []byte("hello"),
		})

		assert.NoError(t, err)
		assert.NotNil(t, ID)
	}
}

func TestProducerAsyncSend(t *testing.T) {
	client, err := NewClient(ClientOptions{
		URL: serviceURL,
	})
	assert.NoError(t, err)
	defer client.Close()

	producer, err := client.CreateProducer(ProducerOptions{
		Topic:                   newTopicName(),
		BatchingMaxPublishDelay: 1 * time.Second,
	})

	assert.NoError(t, err)
	assert.NotNil(t, producer)
	defer producer.Close()

	wg := sync.WaitGroup{}
	wg.Add(10)
	errors := internal.NewBlockingQueue(10)

	for i := 0; i < 10; i++ {
		producer.SendAsync(context.Background(), &ProducerMessage{
			Payload: []byte("hello"),
		}, func(id MessageID, message *ProducerMessage, e error) {
			if e != nil {
				log.WithError(e).Error("Failed to publish")
				errors.Put(e)
			} else {
				log.Info("Published message ", id)
			}
			wg.Done()
		})

		assert.NoError(t, err)
	}

	err = producer.Flush()
	assert.Nil(t, err)

	wg.Wait()

	assert.Equal(t, 0, errors.Size())
}

func TestProducerCompression(t *testing.T) {

	type testProvider struct {
		name            string
		compressionType CompressionType
	}

	var providers = []testProvider{
		{"zlib", ZLib},
		{"lz4", LZ4},
		{"zstd", ZSTD},
	}

	for _, provider := range providers {
		p := provider
		t.Run(p.name, func(t *testing.T) {
			client, err := NewClient(ClientOptions{
				URL: serviceURL,
			})
			assert.NoError(t, err)
			defer client.Close()

			producer, err := client.CreateProducer(ProducerOptions{
				Topic:           newTopicName(),
				CompressionType: p.compressionType,
			})

			assert.NoError(t, err)
			assert.NotNil(t, producer)
			defer producer.Close()

			for i := 0; i < 10; i++ {
				ID, err := producer.Send(context.Background(), &ProducerMessage{
					Payload: []byte("hello"),
				})

				assert.NoError(t, err)
				assert.NotNil(t, ID)
			}
		})
	}
}

func TestProducerLastSequenceID(t *testing.T) {
	client, err := NewClient(ClientOptions{
		URL: serviceURL,
	})
	assert.NoError(t, err)
	defer client.Close()

	producer, err := client.CreateProducer(ProducerOptions{
		Topic: newTopicName(),
	})

	assert.NoError(t, err)
	assert.NotNil(t, producer)
	defer producer.Close()

	assert.Equal(t, int64(-1), producer.LastSequenceID())

	for i := 0; i < 10; i++ {
		ID, err := producer.Send(context.Background(), &ProducerMessage{
			Payload: []byte("hello"),
		})

		assert.NoError(t, err)
		assert.NotNil(t, ID)
		assert.Equal(t, int64(i), producer.LastSequenceID())
	}
}

func TestEventTime(t *testing.T) {
	client, err := NewClient(ClientOptions{
		URL: serviceURL,
	})
	assert.NoError(t, err)
	defer client.Close()

	topicName := "test-event-time"
	producer, err := client.CreateProducer(ProducerOptions{
		Topic: topicName,
	})
	assert.Nil(t, err)
	defer producer.Close()

	consumer, err := client.Subscribe(ConsumerOptions{
		Topic:            topicName,
		SubscriptionName: "subName",
	})
	assert.Nil(t, err)
	defer consumer.Close()

	eventTime := timeFromUnixTimestampMillis(uint64(1565161612))
	ID, err := producer.Send(context.Background(), &ProducerMessage{
		Payload:   []byte(fmt.Sprintf("test-event-time")),
		EventTime: eventTime,
	})
	assert.Nil(t, err)
	assert.NotNil(t, ID)

	msg, err := consumer.Receive(context.Background())
	assert.Nil(t, err)
	actualEventTime := msg.EventTime()
	assert.Equal(t, eventTime.Unix(), actualEventTime.Unix())
}

func TestFlushInProducer(t *testing.T) {
	client, err := NewClient(ClientOptions{
		URL: serviceURL,
	})
	assert.NoError(t, err)
	defer client.Close()

	topicName := "test-flush-in-producer"
	subName := "subscription-name"
	numOfMessages := 10
	ctx := context.Background()

	// set batch message number numOfMessages, and max delay 10s
	producer, err := client.CreateProducer(ProducerOptions{
		Topic:                   topicName,
		DisableBatching:         false,
		BatchingMaxMessages:     uint(numOfMessages),
		BatchingMaxPublishDelay: time.Second * 10,
		Properties: map[string]string{
			"producer-name": "test-producer-name",
			"producer-id":   "test-producer-id",
		},
	})
	assert.Nil(t, err)
	defer producer.Close()

	consumer, err := client.Subscribe(ConsumerOptions{
		Topic:            topicName,
		SubscriptionName: subName,
	})
	assert.Nil(t, err)
	defer consumer.Close()

	prefix := "msg-batch-async"
	msgCount := 0

	wg := sync.WaitGroup{}
	wg.Add(5)
	errors := internal.NewBlockingQueue(10)
	for i := 0; i < numOfMessages/2; i++ {
		messageContent := prefix + fmt.Sprintf("%d", i)
		producer.SendAsync(ctx, &ProducerMessage{
			Payload: []byte(messageContent),
		}, func(id MessageID, producerMessage *ProducerMessage, e error) {
			if e != nil {
				log.WithError(e).Error("Failed to publish")
				errors.Put(e)
			} else {
				log.Info("Published message ", id)
			}
			wg.Done()
		})
		assert.Nil(t, err)
	}
	err = producer.Flush()
	assert.Nil(t, err)
	wg.Wait()

	var ledgerID int64 = -1
	var entryID int64 = -1

	for i := 0; i < numOfMessages/2; i++ {
		msg, err := consumer.Receive(ctx)
		assert.Nil(t, err)
		msgCount++

		msgID := msg.ID().(*messageID)
		// Since messages are batched, they will be sharing the same ledgerId/entryId
		if ledgerID == -1 {
			ledgerID = msgID.ledgerID
			entryID = msgID.entryID
		} else {
			assert.Equal(t, ledgerID, msgID.ledgerID)
			assert.Equal(t, entryID, msgID.entryID)
		}
	}

	assert.Equal(t, msgCount, numOfMessages/2)

	wg.Add(5)
	for i := numOfMessages / 2; i < numOfMessages; i++ {
		messageContent := prefix + fmt.Sprintf("%d", i)
		producer.SendAsync(ctx, &ProducerMessage{
			Payload: []byte(messageContent),
		}, func(id MessageID, producerMessage *ProducerMessage, e error) {
			if e != nil {
				log.WithError(e).Error("Failed to publish")
				errors.Put(e)
			} else {
				log.Info("Published message ", id)
			}
			wg.Done()
		})
		assert.Nil(t, err)
	}

	err = producer.Flush()
	assert.Nil(t, err)
	wg.Wait()

	for i := numOfMessages / 2; i < numOfMessages; i++ {
		_, err := consumer.Receive(ctx)
		assert.Nil(t, err)
		msgCount++
	}
	assert.Equal(t, msgCount, numOfMessages)
}

func TestFlushInPartitionedProducer(t *testing.T) {
	topicName := "public/default/partition-testFlushInPartitionedProducer"

	// call admin api to make it partitioned
	url := adminURL + "/" + "admin/v2/persistent/" + topicName + "/partitions"
	makeHTTPCall(t, http.MethodPut, url, "5")

	numberOfPartitions := 5
	numOfMessages := 10
	ctx := context.Background()

	// creat client connection
	client, err := NewClient(ClientOptions{
		URL: serviceURL,
	})
	assert.NoError(t, err)
	defer client.Close()

	// create consumer
	consumer, err := client.Subscribe(ConsumerOptions{
		Topic:            topicName,
		SubscriptionName: "my-sub",
		Type:             Exclusive,
	})
	assert.Nil(t, err)
	defer consumer.Close()

	// create producer and set batch message number numOfMessages, and max delay 10s
	producer, err := client.CreateProducer(ProducerOptions{
		Topic:                   topicName,
		DisableBatching:         false,
		BatchingMaxMessages:     uint(numOfMessages / numberOfPartitions),
		BatchingMaxPublishDelay: time.Second * 10,
	})
	assert.Nil(t, err)
	defer producer.Close()

	// send 5 messages
	prefix := "msg-batch-async-"
	wg := sync.WaitGroup{}
	wg.Add(5)
	errors := internal.NewBlockingQueue(5)
	for i := 0; i < numOfMessages/2; i++ {
		messageContent := prefix + fmt.Sprintf("%d", i)
		producer.SendAsync(ctx, &ProducerMessage{
			Payload: []byte(messageContent),
		}, func(id MessageID, producerMessage *ProducerMessage, e error) {
			if e != nil {
				log.WithError(e).Error("Failed to publish")
				errors.Put(e)
			} else {
				log.Info("Published message: ", id)
			}
			wg.Done()
		})
		assert.Nil(t, err)
	}

	// After flush, should be able to consume.
	err = producer.Flush()
	assert.Nil(t, err)

	wg.Wait()

	// Receive all messages
	msgCount := 0
	for i := 0; i < numOfMessages/2; i++ {
		msg, err := consumer.Receive(ctx)
		fmt.Printf("Received message msgId: %#v -- content: '%s'\n",
			msg.ID(), string(msg.Payload()))
		assert.Nil(t, err)
		consumer.Ack(msg)
		msgCount++
	}
	assert.Equal(t, msgCount, numOfMessages/2)
}

func TestRoundRobinRouterPartitionedProducer(t *testing.T) {
	topicName := "public/default/partition-testRoundRobinRouterPartitionedProducer"
	numberOfPartitions := 5

	// call admin api to make it partitioned
	url := adminURL + "/" + "admin/v2/persistent/" + topicName + "/partitions"
	makeHTTPCall(t, http.MethodPut, url, strconv.Itoa(numberOfPartitions))

	numOfMessages := 10
	ctx := context.Background()

	// creat client connection
	client, err := NewClient(ClientOptions{
		URL: serviceURL,
	})
	assert.NoError(t, err)
	defer client.Close()

	// create consumer
	consumer, err := client.Subscribe(ConsumerOptions{
		Topic:            topicName,
		SubscriptionName: "my-sub",
		Type:             Exclusive,
	})
	assert.Nil(t, err)
	defer consumer.Close()

	// create producer
	producer, err := client.CreateProducer(ProducerOptions{
		Topic:           topicName,
		DisableBatching: true,
	})
	assert.Nil(t, err)
	defer producer.Close()

	// send 5 messages
	prefix := "msg-"

	for i := 0; i < numOfMessages; i++ {
		messageContent := prefix + fmt.Sprintf("%d", i)
		_, err = producer.Send(ctx, &ProducerMessage{
			Payload: []byte(messageContent),
		})
		assert.Nil(t, err)
	}

	// Receive all messages
	msgCount := 0
	msgPartitionMap := make(map[string]int)
	for i := 0; i < numOfMessages; i++ {
		msg, err := consumer.Receive(ctx)
		fmt.Printf("Received message msgId: %#v topic: %s-- content: '%s'\n",
			msg.ID(), msg.Topic(), string(msg.Payload()))
		assert.Nil(t, err)
		consumer.Ack(msg)
		msgCount++
		msgPartitionMap[msg.Topic()]++
	}
	assert.Equal(t, msgCount, numOfMessages)
	assert.Equal(t, numberOfPartitions, len(msgPartitionMap))
	for _, count := range msgPartitionMap {
		assert.Equal(t, count, numOfMessages/numberOfPartitions)
	}
}

func TestMessageRouter(t *testing.T) {
	// Create topic with 5 partitions
	err := httpPut("admin/v2/persistent/public/default/my-partitioned-topic/partitions", 5)
	if err != nil {
		t.Fatal(err)
	}
	client, err := NewClient(ClientOptions{
		URL: serviceURL,
	})

	assert.Nil(t, err)
	defer client.Close()

	// Only subscribe on the specific partition
	consumer, err := client.Subscribe(ConsumerOptions{
		Topic:            "my-partitioned-topic-partition-2",
		SubscriptionName: "my-sub",
	})

	assert.Nil(t, err)
	defer consumer.Close()

	producer, err := client.CreateProducer(ProducerOptions{
		Topic: "my-partitioned-topic",
		MessageRouter: func(msg *ProducerMessage, tm TopicMetadata) int {
			fmt.Println("Routing message ", msg, " -- Partitions: ", tm.NumPartitions())
			return 2
		},
	})

	assert.Nil(t, err)
	defer producer.Close()

	ctx := context.Background()

	ID, err := producer.Send(ctx, &ProducerMessage{
		Payload: []byte("hello"),
	})
	assert.Nil(t, err)
	assert.NotNil(t, ID)

	fmt.Println("PUBLISHED")

	// Verify message was published on partition 2
	msg, err := consumer.Receive(ctx)
	assert.Nil(t, err)
	assert.NotNil(t, msg)
	assert.Equal(t, string(msg.Payload()), "hello")
}

func TestNonPersistentTopic(t *testing.T) {
	topicName := "non-persistent://public/default/testNonPersistentTopic"
	client, err := NewClient(ClientOptions{
		URL: serviceURL,
	})
	assert.Nil(t, err)
	defer client.Close()

	producer, err := client.CreateProducer(ProducerOptions{
		Topic: topicName,
	})

	assert.Nil(t, err)
	defer producer.Close()

	consumer, err := client.Subscribe(ConsumerOptions{
		Topic:            topicName,
		SubscriptionName: "my-sub",
	})
	assert.Nil(t, err)
	defer consumer.Close()
}

func TestProducerDuplicateNameOnSameTopic(t *testing.T) {
	client, err := NewClient(ClientOptions{
		URL: serviceURL,
	})
	if err != nil {
		t.Fatal(err)
	}
	defer client.Close()

	topicName := newTopicName()
	producerName := "my-producer"

	p1, err := client.CreateProducer(ProducerOptions{
		Topic: topicName,
		Name:  producerName,
	})
	if err != nil {
		t.Fatal(err)
	}
	defer p1.Close()

	_, err = client.CreateProducer(ProducerOptions{
		Topic: topicName,
		Name:  producerName,
	})
	assert.NotNil(t, err, "expected error when creating producer with same name")
}

func TestProducerMetadata(t *testing.T) {
	client, err := NewClient(ClientOptions{
		URL: lookupURL,
	})
	if err != nil {
		t.Fatal(err)
	}
	defer client.Close()

	topic := newTopicName()
	props := map[string]string{
		"key1": "value1",
	}
	producer, err := client.CreateProducer(ProducerOptions{
		Topic:      topic,
		Name:       "my-producer",
		Properties: props,
	})
	if err != nil {
		t.Fatal(err)
	}
	defer producer.Close()
	stats, err := topicStats(topic)
	if err != nil {
		t.Fatal(err)
	}

	meta := stats["publishers"].([]interface{})[0].(map[string]interface{})["metadata"].(map[string]interface{})
	assert.Equal(t, len(props), len(meta))
	for k, v := range props {
		mv := meta[k].(string)
		assert.Equal(t, v, mv)
	}
}

// test for issues #76, #114 and #123
func TestBatchMessageFlushing(t *testing.T) {
	client, err := NewClient(ClientOptions{
		URL: lookupURL,
	})
	if err != nil {
		t.Fatal(err)
	}
	defer client.Close()

	topic := newTopicName()
	producer, err := client.CreateProducer(ProducerOptions{
		Topic: topic,
	})
	if err != nil {
		t.Fatal(err)
	}
	defer producer.Close()

	maxBytes := internal.MaxBatchSize
	genbytes := func(n int) []byte {
		c := []byte("a")[0]
		bytes := make([]byte, n)
		for i := 0; i < n; i++ {
			bytes[i] = c
		}
		return bytes
	}

	msgs := [][]byte{
		genbytes(maxBytes - 10),
		genbytes(11),
	}

	ch := make(chan struct{}, 2)
	ctx := context.Background()
	for _, msg := range msgs {
		msg := &ProducerMessage{
			Payload: msg,
		}
		producer.SendAsync(ctx, msg, func(id MessageID, producerMessage *ProducerMessage, err error) {
			ch <- struct{}{}
		})
	}

	published := 0
	keepGoing := true
	for keepGoing {
		select {
		case <-ch:
			published++
			if published == 2 {
				keepGoing = false
			}
		case <-time.After(defaultBatchingMaxPublishDelay * 10):
			fmt.Println("TestBatchMessageFlushing timeout waiting to publish messages")
			keepGoing = false
		}
	}

	assert.Equal(t, 2, published, "expected to publish two messages")
}

func TestDelayRelative(t *testing.T) {
	client, err := NewClient(ClientOptions{
		URL: serviceURL,
	})
	assert.NoError(t, err)
	defer client.Close()

	topicName := newTopicName()
	producer, err := client.CreateProducer(ProducerOptions{
		Topic: topicName,
	})
	assert.Nil(t, err)
	defer producer.Close()

	consumer, err := client.Subscribe(ConsumerOptions{
		Topic:            topicName,
		SubscriptionName: "subName",
		Type:             Shared,
	})
	assert.Nil(t, err)
	defer consumer.Close()

	ID, err := producer.Send(context.Background(), &ProducerMessage{
		Payload:      []byte(fmt.Sprintf("test")),
		DeliverAfter: 3 * time.Second,
	})
	assert.Nil(t, err)
	assert.NotNil(t, ID)

	ctx, canc := context.WithTimeout(context.Background(), 1*time.Second)

	msg, err := consumer.Receive(ctx)
	assert.Error(t, err)
	assert.Nil(t, msg)
	canc()

	ctx, canc = context.WithTimeout(context.Background(), 5*time.Second)
	msg, err = consumer.Receive(ctx)
	assert.Nil(t, err)
	assert.NotNil(t, msg)
	canc()
}

func TestDelayAbsolute(t *testing.T) {
	client, err := NewClient(ClientOptions{
		URL: serviceURL,
	})
	assert.NoError(t, err)
	defer client.Close()

	topicName := newTopicName()
	producer, err := client.CreateProducer(ProducerOptions{
		Topic: topicName,
	})
	assert.Nil(t, err)
	defer producer.Close()

	consumer, err := client.Subscribe(ConsumerOptions{
		Topic:            topicName,
		SubscriptionName: "subName",
		Type:             Shared,
	})
	assert.Nil(t, err)
	defer consumer.Close()

	ID, err := producer.Send(context.Background(), &ProducerMessage{
		Payload:   []byte(fmt.Sprintf("test")),
		DeliverAt: time.Now().Add(3 * time.Second),
	})
	assert.Nil(t, err)
	assert.NotNil(t, ID)

	ctx, canc := context.WithTimeout(context.Background(), 1*time.Second)

	msg, err := consumer.Receive(ctx)
	assert.Error(t, err)
	assert.Nil(t, msg)
	canc()

	ctx, canc = context.WithTimeout(context.Background(), 5*time.Second)
	msg, err = consumer.Receive(ctx)
	assert.Nil(t, err)
	assert.NotNil(t, msg)
	canc()
}

<<<<<<< HEAD
func TestProducerSendWithTimeoutContextCanReturnInBoundedTime(t *testing.T) {
	client, err := NewClient(ClientOptions{
		URL: "pulsar://localhost:6650",
	})

	if err != nil {
		log.Fatal(err)
	}

	defer client.Close()

	ctx := context.Background()

	var messageNum = 20
	var routine = 3
	var SendTimeout = time.Millisecond * 60
	var wg sync.WaitGroup
	wg.Add(routine * messageNum)

	producer, err := client.CreateProducer(ProducerOptions{
		Topic: "topic-1",
	})

	if err != nil {
		log.Fatal(err)
	}

	for r := 0; r < routine; r++ {
		go func() {
			for i := 0; i < messageNum; i++ {
				timeoutCtx, cancel := context.WithTimeout(ctx, SendTimeout)
				startTime := time.Now()
				_, _ = producer.Send(timeoutCtx, &ProducerMessage{
					Payload: []byte(fmt.Sprintf("hello-%d", i)),
				})
				endTime := time.Now()
				useTime := endTime.Sub(startTime)

				// just test the upper bound.
				// if test fail need check performance issue.
				assert.True(t, useTime < SendTimeout*2,
					fmt.Sprintf("messageNum %v sendTimeout set %v. useTime %v", i, SendTimeout, useTime))

				cancel()
				wg.Done()
			}
		}()
	}

	wg.Wait()
	producer.Close()
}

func TestProducerSendAsyncWithTimeoutContextCanReturnInBoundedTime(t *testing.T) {
	client, err := NewClient(ClientOptions{
		URL: "pulsar://localhost:6650",
	})

	if err != nil {
		log.Fatal(err)
	}

	defer client.Close()

	ctx := context.Background()

	var messageNum = 20
	var routine = 3
	var SendTimeout = time.Millisecond * 60
	var wg sync.WaitGroup
	wg.Add(routine * messageNum)

	producer, err := client.CreateProducer(ProducerOptions{
		Topic: "topic-1",
	})

	if err != nil {
		log.Fatal(err)
	}

	for r := 0; r < routine; r++ {
		go func() {
			for i := 0; i < messageNum; i++ {
				timeoutCtx, cancel := context.WithTimeout(ctx, SendTimeout)
				startTime := time.Now()
				producer.SendAsync(timeoutCtx, &ProducerMessage{
					Payload: []byte(fmt.Sprintf("hello-%d", i)),
				}, func(msgId MessageID, message *ProducerMessage, e error) {
					endTime := time.Now()
					useTime := endTime.Sub(startTime)
					assert.True(t, useTime < SendTimeout*2,
						fmt.Sprintf("sendTimeout set %v. useTime %v", SendTimeout, useTime))
					wg.Done()
					cancel()
				})
			}
		}()
	}

	wg.Wait()
	producer.Close()
}

func TestProducerSendTimeoutEarlyCancel(t *testing.T) {
	client, err := NewClient(ClientOptions{
		URL: "pulsar://localhost:6650",
	})

	if err != nil {
		log.Fatal(err)
	}

	defer client.Close()

	var SendTimeout = time.Millisecond * 90
	var BatchingMaxPublishDelay = time.Second * 1

	producer, err := client.CreateProducer(ProducerOptions{
		Topic:                   "topic-1",
		BatchingMaxPublishDelay: BatchingMaxPublishDelay,
	})

	if err != nil {
		log.Fatal(err)
	}

	ctx := context.Background()

	var routine = 3
	var wg sync.WaitGroup
	var messageNum = 20
	wg.Add(routine * messageNum)

	cancelChan := make(chan context.CancelFunc, messageNum*routine)
	go func(chan context.CancelFunc) {
		for cancelFunc := range cancelChan {
			cancelFunc()
		}
	}(cancelChan)

	for r := 0; r < routine; r++ {
		go func(chan context.CancelFunc) {

			for i := 0; i < messageNum; i++ {
				timeoutCtx, cancel := context.WithTimeout(ctx, SendTimeout)
				cancelChan <- cancel

				startTime := time.Now()
				_, _ = producer.Send(timeoutCtx, &ProducerMessage{
					Payload: []byte(fmt.Sprintf("hello-%d", i)),
				})
				endTime := time.Now()
				useTime := endTime.Sub(startTime)
				assert.True(t, useTime < SendTimeout*2,
					fmt.Sprintf("messageNum %v sendTimeout set %v. useTime %v", i, SendTimeout, useTime))
				wg.Done()
			}

		}(cancelChan)
	}

	wg.Wait()
	close(cancelChan)
	producer.Close()
}

func TestProducerSendAsyncTimeoutEarlyCancel(t *testing.T) {
	client, err := NewClient(ClientOptions{
		URL: "pulsar://localhost:6650",
	})

	if err != nil {
		log.Fatal(err)
	}

	defer client.Close()

	var SendTimeout = time.Millisecond * 90
	var BatchingMaxPublishDelay = time.Second * 1

	producer, err := client.CreateProducer(ProducerOptions{
		Topic:                   "topic-1",
		BatchingMaxPublishDelay: BatchingMaxPublishDelay,
	})

	if err != nil {
		log.Fatal(err)
	}

	ctx := context.Background()

	var routine = 3
	var wg sync.WaitGroup
	var messageNum = 20
	wg.Add(routine * messageNum)

	for r := 0; r < routine; r++ {
		go func() {

			for i := 0; i < messageNum; i++ {
				msgNumber := i
				timeoutCtx, cancel := context.WithTimeout(ctx, SendTimeout)
				startTime := time.Now()
				producer.SendAsync(timeoutCtx, &ProducerMessage{
					Payload: []byte(fmt.Sprintf("hello-%d", i)),
				}, func(msgId MessageID, message *ProducerMessage, e error) {
					endTime := time.Now()
					useTime := endTime.Sub(startTime)
					assert.True(t, useTime < SendTimeout*2,
						fmt.Sprintf("message %v sendTimeout set %v. useTime %v", msgNumber, SendTimeout, useTime))
					//assert.Equal(t, context.Canceled, e)
					wg.Done()
				})
				cancel()
			}
		}()
	}
	wg.Wait()
	producer.Close()
=======
func TestMaxMessageSize(t *testing.T) {
	client, err := NewClient(ClientOptions{
		URL: serviceURL,
	})
	assert.NoError(t, err)
	defer client.Close()
	producer, err := client.CreateProducer(ProducerOptions{
		Topic: newTopicName(),
	})
	assert.NoError(t, err)
	assert.NotNil(t, producer)
	defer producer.Close()
	serverMaxMessageSize := 1024 * 1024
	for bias := -1; bias <= 1; bias++ {
		payload := make([]byte, serverMaxMessageSize+bias)
		ID, err := producer.Send(context.Background(), &ProducerMessage{
			Payload: payload,
		})
		if bias <= 0 {
			assert.NoError(t, err)
			assert.NotNil(t, ID)
		} else {
			assert.Equal(t, errMessageTooLarge, err)
		}
	}
>>>>>>> 9ed8af8e
}<|MERGE_RESOLUTION|>--- conflicted
+++ resolved
@@ -791,7 +791,33 @@
 	canc()
 }
 
-<<<<<<< HEAD
+func TestMaxMessageSize(t *testing.T) {
+	client, err := NewClient(ClientOptions{
+		URL: serviceURL,
+	})
+	assert.NoError(t, err)
+	defer client.Close()
+	producer, err := client.CreateProducer(ProducerOptions{
+		Topic: newTopicName(),
+	})
+	assert.NoError(t, err)
+	assert.NotNil(t, producer)
+	defer producer.Close()
+	serverMaxMessageSize := 1024 * 1024
+	for bias := -1; bias <= 1; bias++ {
+		payload := make([]byte, serverMaxMessageSize+bias)
+		ID, err := producer.Send(context.Background(), &ProducerMessage{
+			Payload: payload,
+		})
+		if bias <= 0 {
+			assert.NoError(t, err)
+			assert.NotNil(t, ID)
+		} else {
+			assert.Equal(t, errMessageTooLarge, err)
+		}
+	}
+}
+
 func TestProducerSendWithTimeoutContextCanReturnInBoundedTime(t *testing.T) {
 	client, err := NewClient(ClientOptions{
 		URL: "pulsar://localhost:6650",
@@ -1011,31 +1037,4 @@
 	}
 	wg.Wait()
 	producer.Close()
-=======
-func TestMaxMessageSize(t *testing.T) {
-	client, err := NewClient(ClientOptions{
-		URL: serviceURL,
-	})
-	assert.NoError(t, err)
-	defer client.Close()
-	producer, err := client.CreateProducer(ProducerOptions{
-		Topic: newTopicName(),
-	})
-	assert.NoError(t, err)
-	assert.NotNil(t, producer)
-	defer producer.Close()
-	serverMaxMessageSize := 1024 * 1024
-	for bias := -1; bias <= 1; bias++ {
-		payload := make([]byte, serverMaxMessageSize+bias)
-		ID, err := producer.Send(context.Background(), &ProducerMessage{
-			Payload: payload,
-		})
-		if bias <= 0 {
-			assert.NoError(t, err)
-			assert.NotNil(t, ID)
-		} else {
-			assert.Equal(t, errMessageTooLarge, err)
-		}
-	}
->>>>>>> 9ed8af8e
 }