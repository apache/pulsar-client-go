// Licensed to the Apache Software Foundation (ASF) under one
// or more contributor license agreements.  See the NOTICE file
// distributed with this work for additional information
// regarding copyright ownership.  The ASF licenses this file
// to you under the Apache License, Version 2.0 (the
// "License"); you may not use this file except in compliance
// with the License.  You may obtain a copy of the License at
//
//   http://www.apache.org/licenses/LICENSE-2.0
//
// Unless required by applicable law or agreed to in writing,
// software distributed under the License is distributed on an
// "AS IS" BASIS, WITHOUT WARRANTIES OR CONDITIONS OF ANY
// KIND, either express or implied.  See the License for the
// specific language governing permissions and limitations
// under the License.

package pulsar

import (
	"context"
	"errors"
	"fmt"
	"log"
	"net/http"
	"os"
	"strconv"
	"sync"
	"sync/atomic"
	"testing"
	"time"

	"github.com/apache/pulsar-client-go/pulsaradmin"
	"github.com/apache/pulsar-client-go/pulsaradmin/pkg/admin/config"
	"github.com/apache/pulsar-client-go/pulsaradmin/pkg/utils"

	"github.com/apache/pulsar-client-go/pulsar/crypto"
	"github.com/apache/pulsar-client-go/pulsar/internal"
	pb "github.com/apache/pulsar-client-go/pulsar/internal/pulsar_proto"
	plog "github.com/apache/pulsar-client-go/pulsar/log"
	"github.com/google/uuid"
	"github.com/pierrec/lz4"
	"github.com/stretchr/testify/assert"
<<<<<<< HEAD
	"github.com/stretchr/testify/require"
=======
	"google.golang.org/protobuf/proto"
>>>>>>> 953d9eab
)

var (
	adminURL  = "http://localhost:8080"
	lookupURL = "pulsar://localhost:6650"
)

func TestProducerConsumer(t *testing.T) {
	client, err := NewClient(ClientOptions{
		URL: lookupURL,
	})

	require.NoError(t, err)
	defer client.Close()

	topic := "my-topic"
	ctx := context.Background()

	// create consumer
	consumer, err := client.Subscribe(ConsumerOptions{
		Topic:            topic,
		SubscriptionName: "my-sub",
		Type:             Exclusive,
	})
	require.NoError(t, err)
	defer consumer.Close()

	// create producer
	producer, err := client.CreateProducer(ProducerOptions{
		Topic:           topic,
		DisableBatching: false,
	})
	require.NoError(t, err)
	defer producer.Close()

	// send 10 messages
	for i := 0; i < 10; i++ {
		_, err := producer.Send(ctx, &ProducerMessage{
			Payload: []byte(fmt.Sprintf("hello-%d", i)),
			Key:     "pulsar",
			Properties: map[string]string{
				"key-1": "pulsar-1",
			},
		})
		require.NoError(t, err)
	}

	// receive 10 messages
	for i := 0; i < 10; i++ {
		msg, err := consumer.Receive(context.Background())
		require.NoError(t, err)

		expectMsg := fmt.Sprintf("hello-%d", i)
		expectProperties := map[string]string{
			"key-1": "pulsar-1",
		}
		assert.Equal(t, []byte(expectMsg), msg.Payload())
		assert.Equal(t, "pulsar", msg.Key())
		assert.Equal(t, expectProperties, msg.Properties())
		// ack message
		consumer.Ack(msg)
	}
}

func TestConsumerConnectError(t *testing.T) {
	client, err := NewClient(ClientOptions{
		URL: "pulsar://invalid-hostname:6650",
	})

	require.NoError(t, err)

	defer client.Close()

	consumer, err := client.Subscribe(ConsumerOptions{
		Topic:            "my-topic",
		SubscriptionName: "my-subscription",
	})

	// Expect error in creating consumer
	assert.Nil(t, consumer)
	assert.NotNil(t, err)

	assert.Equal(t, err.Error(), "connection error")
}

func TestBatchMessageReceive(t *testing.T) {
	client, err := NewClient(ClientOptions{
		URL: lookupURL,
	})

	require.NoError(t, err)
	defer client.Close()

	topicName := "persistent://public/default/receive-batch"
	subName := "subscription-name"
	prefix := "msg-batch-"
	ctx := context.Background()

	// Enable batching on producer side
	batchSize, numOfMessages := 2, 100

	// create producer
	producer, err := client.CreateProducer(ProducerOptions{
		Topic:               topicName,
		BatchingMaxMessages: uint(batchSize),
		DisableBatching:     false,
	})
	require.NoError(t, err)
	assert.Equal(t, topicName, producer.Topic())
	defer producer.Close()

	consumer, err := client.Subscribe(ConsumerOptions{
		Topic:            topicName,
		SubscriptionName: subName,
	})
	require.NoError(t, err)
	defer consumer.Close()

	count := 0
	for i := 0; i < numOfMessages; i++ {
		messageContent := prefix + fmt.Sprintf("%d", i)
		msg := &ProducerMessage{
			Payload: []byte(messageContent),
		}
		_, err := producer.Send(ctx, msg)
		require.NoError(t, err)
	}

	for i := 0; i < numOfMessages; i++ {
		msg, err := consumer.Receive(ctx)
		require.NoError(t, err)
		consumer.Ack(msg)
		count++
	}

	assert.Equal(t, count, numOfMessages)
}

func TestConsumerWithInvalidConf(t *testing.T) {
	client, err := NewClient(ClientOptions{
		URL: lookupURL,
	})

	if err != nil {
		t.Fatal(err)
		return
	}

	defer client.Close()

	consumer, err := client.Subscribe(ConsumerOptions{
		Topic: "my-topic",
	})

	// Expect error in creating consumer
	assert.Nil(t, consumer)
	require.NoError(t, err)

	fmt.Println(err.Error())
	assert.Equal(t, err.(*Error).Result(), SubscriptionNotFound)

	consumer, err = client.Subscribe(ConsumerOptions{
		SubscriptionName: "my-subscription",
	})

	// Expect error in creating consumer
	assert.Nil(t, consumer)
	require.NoError(t, err)

	assert.Equal(t, err.(*Error).Result(), TopicNotFound)
}

func TestConsumerSubscriptionEarliestPosition(t *testing.T) {
	client, err := NewClient(ClientOptions{
		URL: lookupURL,
	})

	require.NoError(t, err)
	defer client.Close()

	topicName := fmt.Sprintf("testSeek-%d", time.Now().Unix())
	subName := "test-subscription-initial-earliest-position"

	// create producer
	producer, err := client.CreateProducer(ProducerOptions{
		Topic: topicName,
	})
	require.NoError(t, err)
	defer producer.Close()

	// send message
	ctx := context.Background()
	_, err = producer.Send(ctx, &ProducerMessage{
		Payload: []byte("msg-1-content-1"),
	})
	require.NoError(t, err)

	_, err = producer.Send(ctx, &ProducerMessage{
		Payload: []byte("msg-1-content-2"),
	})
	require.NoError(t, err)

	// create consumer
	consumer, err := client.Subscribe(ConsumerOptions{
		Topic:                       topicName,
		SubscriptionName:            subName,
		SubscriptionInitialPosition: SubscriptionPositionEarliest,
	})
	require.NoError(t, err)
	defer consumer.Close()

	msg, err := consumer.Receive(ctx)
	require.NoError(t, err)

	assert.Equal(t, "msg-1-content-1", string(msg.Payload()))
}

func TestConsumerKeyShared(t *testing.T) {
	client, err := NewClient(ClientOptions{
		URL: lookupURL,
	})
	require.NoError(t, err)
	defer client.Close()

	topic := "persistent://public/default/test-topic-6"

	consumer1, err := client.Subscribe(ConsumerOptions{
		Topic:            topic,
		SubscriptionName: "sub-1",
		Type:             KeyShared,
	})
	require.NoError(t, err)
	defer consumer1.Close()

	consumer2, err := client.Subscribe(ConsumerOptions{
		Topic:            topic,
		SubscriptionName: "sub-1",
		Type:             KeyShared,
	})
	require.NoError(t, err)
	defer consumer2.Close()

	// create producer
	producer, err := client.CreateProducer(ProducerOptions{
		Topic:           topic,
		DisableBatching: true,
	})
	require.NoError(t, err)
	defer producer.Close()

	ctx := context.Background()
	for i := 0; i < 100; i++ {
		_, err := producer.Send(ctx, &ProducerMessage{
			Key:     fmt.Sprintf("key-shared-%d", i%3),
			Payload: []byte(fmt.Sprintf("value-%d", i)),
		})
		require.NoError(t, err)
	}

	receivedConsumer1 := 0
	receivedConsumer2 := 0
	for (receivedConsumer1 + receivedConsumer2) < 100 {
		select {
		case cm, ok := <-consumer1.Chan():
			if !ok {
				break
			}
			receivedConsumer1++
			consumer1.Ack(cm.Message)
		case cm, ok := <-consumer2.Chan():
			if !ok {
				break
			}
			receivedConsumer2++
			consumer2.Ack(cm.Message)
		}
	}

	assert.NotEqual(t, 0, receivedConsumer1)
	assert.NotEqual(t, 0, receivedConsumer2)

	t.Logf("TestConsumerKeyShared received messages consumer1: %d consumser2: %d\n",
		receivedConsumer1, receivedConsumer2)
	assert.Equal(t, 100, receivedConsumer1+receivedConsumer2)
}

func TestPartitionTopicsConsumerPubSub(t *testing.T) {
	client, err := NewClient(ClientOptions{
		URL: lookupURL,
	})
	require.NoError(t, err)
	defer client.Close()

	topic := "persistent://public/default/testGetPartitions5"
	testURL := adminURL + "/" + "admin/v2/persistent/public/default/testGetPartitions5/partitions"

	makeHTTPCall(t, http.MethodPut, testURL, "64")

	// create producer
	producer, err := client.CreateProducer(ProducerOptions{
		Topic: topic,
	})
	assert.Nil(t, err)
	defer producer.Close()

	topics, err := client.TopicPartitions(topic)
	assert.Nil(t, err)
	assert.Equal(t, topic+"-partition-0", topics[0])
	assert.Equal(t, topic+"-partition-1", topics[1])
	assert.Equal(t, topic+"-partition-2", topics[2])

	consumer, err := client.Subscribe(ConsumerOptions{
		Topic:             topic,
		SubscriptionName:  "my-sub",
		Type:              Exclusive,
		ReceiverQueueSize: 10,
	})
	assert.Nil(t, err)
	defer consumer.Close()

	ctx := context.Background()
	for i := 0; i < 10; i++ {
		_, err := producer.Send(ctx, &ProducerMessage{
			Payload: []byte(fmt.Sprintf("hello-%d", i)),
		})
		assert.Nil(t, err)
	}

	msgs := make([]string, 0)

	for i := 0; i < 10; i++ {
		msg, err := consumer.Receive(ctx)
		assert.Nil(t, err)
		msgs = append(msgs, string(msg.Payload()))

		t.Logf("Received message msgId: %#v -- content: '%s'\n",
			msg.ID(), string(msg.Payload()))

		consumer.Ack(msg)
	}

	assert.Equal(t, len(msgs), 10)
}

type TestActiveConsumerListener struct {
	t                *testing.T
	lock             sync.RWMutex
	nameToPartitions map[string]map[int32]struct{}
}

func (l *TestActiveConsumerListener) getConsumerCount() int {
	l.lock.RLock()
	defer l.lock.RUnlock()
	return len(l.nameToPartitions)
}

func (l *TestActiveConsumerListener) getPartitionCount(consumerName string) int {
	l.lock.RLock()
	defer l.lock.RUnlock()
	return len(l.nameToPartitions[consumerName])
}

func (l *TestActiveConsumerListener) BecameActive(consumer Consumer, topicName string, partition int32) {
	l.t.Logf("%s become active on %s - %d\n", consumer.Name(), topicName, partition)
	l.lock.Lock()
	defer l.lock.Unlock()
	partitionSet := l.nameToPartitions[consumer.Name()]
	if partitionSet == nil {
		partitionSet = map[int32]struct{}{}
	}
	partitionSet[partition] = struct{}{}
	l.nameToPartitions[consumer.Name()] = partitionSet
}

func (l *TestActiveConsumerListener) BecameInactive(consumer Consumer, topicName string, partition int32) {
	l.t.Logf("%s become inactive on %s - %d\n", consumer.Name(), topicName, partition)
	l.lock.Lock()
	defer l.lock.Unlock()
	partitionSet := l.nameToPartitions[consumer.Name()]
	if _, ok := partitionSet[partition]; ok {
		delete(partitionSet, partition)
		if len(partitionSet) == 0 {
			delete(l.nameToPartitions, consumer.Name())
		}
	}
}

func allConsume(consumers []Consumer) {
	for i := 0; i < len(consumers); i++ {
		ctx, cancel := context.WithTimeout(context.Background(), 2*time.Second)
		defer cancel()
		consumers[i].Receive(ctx)
	}
}

func TestPartitionTopic_ActiveConsumerChanged(t *testing.T) {
	client, err := NewClient(ClientOptions{
		URL: lookupURL,
	})
	assert.Nil(t, err)
	defer client.Close()

	randomName := newTopicName()
	topic := "persistent://public/default/" + randomName
	testURL := adminURL + "/" + "admin/v2/persistent/public/default/" + randomName + "/partitions"

	makeHTTPCall(t, http.MethodPut, testURL, "3")

	// create producer
	producer, err := client.CreateProducer(ProducerOptions{
		Topic: topic,
	})
	assert.Nil(t, err)
	defer producer.Close()

	ctx := context.Background()
	for i := 0; i < 10; i++ {
		_, err := producer.Send(ctx, &ProducerMessage{
			Payload: []byte(fmt.Sprintf("hello-%d", i)),
		})
		assert.Nil(t, err)
	}

	var consumers []Consumer
	listener := &TestActiveConsumerListener{
		t:                t,
		nameToPartitions: map[string]map[int32]struct{}{},
	}
	for i := 0; i < 1; i++ {
		consumer, err := client.Subscribe(ConsumerOptions{
			Topic:            topic,
			Name:             fmt.Sprintf("consumer-%d", i),
			SubscriptionName: "my-sub",
			Type:             Failover,
			EventListener:    listener,
		})
		assert.Nil(t, err)
		defer consumer.Close()
		consumers = append(consumers, consumer)
	}

	allConsume(consumers)
	// first consumer will get 3 partitions
	assert.Equal(t, 1, listener.getConsumerCount())
	assert.Equal(t, 3, listener.getPartitionCount(consumers[0].Name()))

	// 1 partition per consumer
	for i := 1; i < 3; i++ {
		consumer, err := client.Subscribe(ConsumerOptions{
			Topic:            topic,
			Name:             fmt.Sprintf("consumer-%d", i),
			SubscriptionName: "my-sub",
			Type:             Failover,
			EventListener:    listener,
		})
		assert.Nil(t, err)
		defer consumer.Close()
		consumers = append(consumers, consumer)
	}
	allConsume(consumers)
	assert.Equal(t, 3, listener.getConsumerCount())
	for _, c := range consumers {
		assert.Equal(t, 1, listener.getPartitionCount(c.Name()))
	}

	consumers[0].Close()
	// wait broker reschedule active consumers
	time.Sleep(time.Second * 3)
	allConsume(consumers)

	// close consumer won't get notify
	assert.Equal(t, 3, listener.getConsumerCount())
	// residual consumers will cover all partitions
	assert.Equal(t, 3, listener.getPartitionCount(consumers[1].Name())+listener.getPartitionCount(consumers[2].Name()))
	for _, c := range consumers {
		c.Close()
	}
}

func TestPartitionTopicsConsumerPubSubEncryption(t *testing.T) {
	client, err := NewClient(ClientOptions{
		URL: lookupURL,
	})
	assert.Nil(t, err)
	defer client.Close()

	topic := "persistent://public/default/testGetPartitions"
	testURL := adminURL + "/" + "admin/v2/persistent/public/default/testGetPartitions/partitions"

	makeHTTPCall(t, http.MethodPut, testURL, "6")

	// create producer
	producer, err := client.CreateProducer(ProducerOptions{
		Topic: topic,
		Encryption: &ProducerEncryptionInfo{
			KeyReader: crypto.NewFileKeyReader("crypto/testdata/pub_key_rsa.pem",
				"crypto/testdata/pri_key_rsa.pem"),
			Keys: []string{"client-rsa.pem"},
		},
	})
	require.NoError(t, err)
	defer producer.Close()

	topics, err := client.TopicPartitions(topic)
	require.NoError(t, err)
	assert.Equal(t, topic+"-partition-0", topics[0])
	assert.Equal(t, topic+"-partition-1", topics[1])
	assert.Equal(t, topic+"-partition-2", topics[2])

	consumer, err := client.Subscribe(ConsumerOptions{
		Topic:             topic,
		SubscriptionName:  "my-sub",
		Type:              Exclusive,
		ReceiverQueueSize: 10,
		Decryption: &MessageDecryptionInfo{
			KeyReader: crypto.NewFileKeyReader("crypto/testdata/pub_key_rsa.pem",
				"crypto/testdata/pri_key_rsa.pem"),
			ConsumerCryptoFailureAction: crypto.ConsumerCryptoFailureActionFail,
		},
	})
	require.NoError(t, err)
	defer consumer.Close()

	ctx := context.Background()
	for i := 0; i < 10; i++ {
		_, err := producer.Send(ctx, &ProducerMessage{
			Payload: []byte(fmt.Sprintf("hello-%d", i)),
		})
		require.NoError(t, err)
	}

	msgs := make([]string, 0)

	for i := 0; i < 10; i++ {
		msg, err := consumer.Receive(ctx)
		require.NoError(t, err)
		msgs = append(msgs, string(msg.Payload()))

		t.Logf("Received message msgId: %#v -- content: '%s'\n",
			msg.ID(), string(msg.Payload()))

		consumer.Ack(msg)
	}

	assert.Equal(t, len(msgs), 10)
}

func TestConsumerReceiveTimeout(t *testing.T) {
	client, err := NewClient(ClientOptions{
		URL: lookupURL,
	})
	require.NoError(t, err)
	defer client.Close()

	topic := "test-topic-with-no-messages"
	ctx, cancel := context.WithTimeout(context.Background(), 500*time.Millisecond)
	defer cancel()

	// create consumer
	consumer, err := client.Subscribe(ConsumerOptions{
		Topic:            topic,
		SubscriptionName: "my-sub1",
		Type:             Shared,
	})
	require.NoError(t, err)
	defer consumer.Close()

	msg, err := consumer.Receive(ctx)
	assert.Nil(t, msg)
	assert.NotNil(t, err)
}

func TestConsumerClosed(t *testing.T) {
	client, err := NewClient(ClientOptions{
		URL: lookupURL,
	})
	require.NoError(t, err)
	defer client.Close()

	topic := "test-topic-for-consumer-closed"

	// create consumer
	consumer, err := client.Subscribe(ConsumerOptions{
		Topic:            topic,
		SubscriptionName: "my-sub-consumer-closed",
		Type:             Shared,
	})
	require.NoError(t, err)
	defer consumer.Close()

	select {
	case <-consumer.Closed():

	default:
	}

	consumer.Close()

	select {
	case <-consumer.Closed():
	default:
		require.Fail(t, "consumer was not expected to be opened")
	}
}

func TestConsumerClosingOnReconnectionLimit(t *testing.T) {
	client, err := NewClient(ClientOptions{
		URL: lookupURL,
	})
	require.NoError(t, err)
	defer client.Close()

	topic := "test-topic-reconnection-testing"
	maxReconnectToBroker := uint(0)

	// create consumer
	consumer, err := client.Subscribe(ConsumerOptions{
		Topic:                topic,
		SubscriptionName:     "my-sub-consumer-reconnections",
		Type:                 Shared,
		MaxReconnectToBroker: &maxReconnectToBroker,
	})
	require.NoError(t, err)
	defer consumer.Close()

	testURL := adminURL + "/" + "admin/v2/persistent/public/default/test-topic-reconnection-testing/unload"
	makeHTTPCall(t, http.MethodPut, testURL, "64")

	select {
	case <-consumer.Closed():
	case <-time.After(5 * time.Second):
		require.Fail(t, "consumer must be closed")
	}
}

func TestConsumerShared(t *testing.T) {
	client, err := NewClient(ClientOptions{
		URL: lookupURL,
	})

	require.NoError(t, err)
	defer client.Close()

	topic := "persistent://public/default/testMultiPartitionConsumerShared"
	testURL := adminURL + "/" + "admin/v2/persistent/public/default/testMultiPartitionConsumerShared/partitions"

	makeHTTPCall(t, http.MethodPut, testURL, "3")

	sub := "sub-shared-1"
	consumer1, err := client.Subscribe(ConsumerOptions{
		Topic:            topic,
		SubscriptionName: sub,
		Type:             Shared,
	})
	require.NoError(t, err)
	defer consumer1.Close()

	consumer2, err := client.Subscribe(ConsumerOptions{
		Topic:            topic,
		SubscriptionName: sub,
		Type:             Shared,
	})
	require.NoError(t, err)
	defer consumer2.Close()

	// create producer
	producer, err := client.CreateProducer(ProducerOptions{
		Topic:           topic,
		DisableBatching: true,
	})
	require.NoError(t, err)
	defer producer.Close()

	// send 10 messages with unique payloads
	for i := 0; i < 10; i++ {
		if _, err := producer.Send(context.Background(), &ProducerMessage{
			Payload: []byte(fmt.Sprintf("hello-%d", i)),
		}); err != nil {
			log.Fatal(err)
		}
		fmt.Println("sending message:", fmt.Sprintf("hello-%d", i))
	}

	readMsgs := 0
	messages := make(map[string]struct{})
	for readMsgs < 10 {
		select {
		case cm, ok := <-consumer1.Chan():
			if !ok {
				break
			}
			readMsgs++
			payload := string(cm.Message.Payload())
			messages[payload] = struct{}{}
			t.Logf("consumer1 msg id is: %v, value is: %s\n", cm.Message.ID(), payload)
			consumer1.Ack(cm.Message)
		case cm, ok := <-consumer2.Chan():
			if !ok {
				break
			}
			readMsgs++
			payload := string(cm.Message.Payload())
			messages[payload] = struct{}{}
			t.Logf("consumer2 msg id is: %v, value is: %s\n", cm.Message.ID(), payload)
			consumer2.Ack(cm.Message)
		}
	}

	assert.Equal(t, 10, len(messages))
}

func TestConsumerEventTime(t *testing.T) {
	client, err := NewClient(ClientOptions{
		URL: lookupURL,
	})

	require.NoError(t, err)
	defer client.Close()

	topicName := "test-event-time"
	ctx := context.Background()

	producer, err := client.CreateProducer(ProducerOptions{
		Topic: topicName,
	})
	require.NoError(t, err)
	defer producer.Close()

	consumer, err := client.Subscribe(ConsumerOptions{
		Topic:            topicName,
		SubscriptionName: "sub-1",
	})
	require.NoError(t, err)
	defer consumer.Close()

	et := timeFromUnixTimestampMillis(uint64(5))
	_, err = producer.Send(ctx, &ProducerMessage{
		Payload:   []byte("test"),
		EventTime: et,
	})
	require.NoError(t, err)

	msg, err := consumer.Receive(ctx)
	require.NoError(t, err)
	assert.Equal(t, et, msg.EventTime())
	assert.Equal(t, "test", string(msg.Payload()))
}

func TestConsumerWithoutEventTime(t *testing.T) {
	client, err := NewClient(ClientOptions{
		URL: lookupURL,
	})

	assert.Nil(t, err)
	defer client.Close()

	topicName := "test-without-event-time"
	ctx := context.Background()

	producer, err := client.CreateProducer(ProducerOptions{
		Topic: topicName,
	})
	assert.Nil(t, err)
	defer producer.Close()

	consumer, err := client.Subscribe(ConsumerOptions{
		Topic:            topicName,
		SubscriptionName: "sub-1",
	})
	assert.Nil(t, err)
	defer consumer.Close()

	_, err = producer.Send(ctx, &ProducerMessage{
		Payload: []byte("test"),
	})
	assert.Nil(t, err)

	msg, err := consumer.Receive(ctx)
	assert.Nil(t, err)
	assert.Equal(t, int64(0), msg.EventTime().UnixNano())
	assert.Equal(t, "test", string(msg.Payload()))
}

func TestConsumerFlow(t *testing.T) {
	client, err := NewClient(ClientOptions{
		URL: lookupURL,
	})

	require.NoError(t, err)
	defer client.Close()

	topicName := "test-received-since-flow"
	ctx := context.Background()

	producer, err := client.CreateProducer(ProducerOptions{
		Topic: topicName,
	})
	require.NoError(t, err)
	defer producer.Close()

	consumer, err := client.Subscribe(ConsumerOptions{
		Topic:             topicName,
		SubscriptionName:  "sub-1",
		ReceiverQueueSize: 4,
	})
	require.NoError(t, err)
	defer consumer.Close()

	for msgNum := 0; msgNum < 100; msgNum++ {
		if _, err := producer.Send(ctx, &ProducerMessage{
			Payload: []byte(fmt.Sprintf("msg-content-%d", msgNum)),
		}); err != nil {
			t.Fatal(err)
		}
	}

	for msgNum := 0; msgNum < 100; msgNum++ {
		msg, err := consumer.Receive(ctx)
		require.NoError(t, err)
		assert.Equal(t, fmt.Sprintf("msg-content-%d", msgNum), string(msg.Payload()))
	}
}

func TestConsumerAck(t *testing.T) {
	client, err := NewClient(ClientOptions{
		URL: lookupURL,
	})

	require.NoError(t, err)
	defer client.Close()

	topicName := newTopicName()
	ctx := context.Background()

	producer, err := client.CreateProducer(ProducerOptions{
		Topic: topicName,
	})
	require.NoError(t, err)
	defer producer.Close()

	consumer, err := client.Subscribe(ConsumerOptions{
		Topic:            topicName,
		SubscriptionName: "sub-1",
		Type:             Shared,
	})
	require.NoError(t, err)

	const N = 100

	for i := 0; i < N; i++ {
		if _, err := producer.Send(ctx, &ProducerMessage{
			Payload: []byte(fmt.Sprintf("msg-content-%d", i)),
		}); err != nil {
			t.Fatal(err)
		}
	}

	for i := 0; i < N; i++ {
		msg, err := consumer.Receive(ctx)
		require.NoError(t, err)
		assert.Equal(t, fmt.Sprintf("msg-content-%d", i), string(msg.Payload()))

		if i < N/2 {
			// Only acks the first half of messages
			consumer.Ack(msg)
		}
	}

	consumer.Close()

	// Subscribe again
	consumer, err = client.Subscribe(ConsumerOptions{
		Topic:            topicName,
		SubscriptionName: "sub-1",
		Type:             Shared,
	})
	require.NoError(t, err)
	defer consumer.Close()

	// We should only receive the 2nd half of messages
	for i := N / 2; i < N; i++ {
		msg, err := consumer.Receive(ctx)
		require.NoError(t, err)
		assert.Equal(t, fmt.Sprintf("msg-content-%d", i), string(msg.Payload()))

		consumer.Ack(msg)
	}
}

func TestConsumerNoBatchCumulativeAck(t *testing.T) {
	client, err := NewClient(ClientOptions{
		URL: lookupURL,
	})

	assert.Nil(t, err)
	defer client.Close()

	topicName := newTopicName()
	ctx := context.Background()

	producer, err := client.CreateProducer(ProducerOptions{
		Topic: topicName,
		// disable batching
		DisableBatching: true,
	})
	assert.Nil(t, err)
	defer producer.Close()

	consumer, err := client.Subscribe(ConsumerOptions{
		Topic:            topicName,
		SubscriptionName: "sub-1",
		Type:             Exclusive,
	})
	assert.Nil(t, err)

	const N = 100

	for i := 0; i < N; i++ {
		if _, err := producer.Send(ctx, &ProducerMessage{
			Payload: []byte(fmt.Sprintf("msg-content-%d", i)),
		}); err != nil {
			t.Fatal(err)
		}
	}

	for i := 0; i < N; i++ {
		msg, err := consumer.Receive(ctx)
		assert.Nil(t, err)
		assert.Equal(t, fmt.Sprintf("msg-content-%d", i), string(msg.Payload()))

		if i == N/2-1 {
			// cumulative acks the first half of messages
			assert.Nil(t, consumer.AckCumulative(msg))
		}
	}

	consumer.Close()

	// Subscribe again
	consumer, err = client.Subscribe(ConsumerOptions{
		Topic:            topicName,
		SubscriptionName: "sub-1",
		Type:             Exclusive,
	})
	assert.Nil(t, err)
	defer consumer.Close()

	// We should only receive the 2nd half of messages
	for i := N / 2; i < N; i++ {
		msg, err := consumer.Receive(ctx)
		assert.Nil(t, err)
		assert.Equal(t, fmt.Sprintf("msg-content-%d", i), string(msg.Payload()))

		assert.Nil(t, consumer.Ack(msg))
	}
}

func TestConsumerBatchCumulativeAck(t *testing.T) {
	client, err := NewClient(ClientOptions{
		URL: lookupURL,
	})

	assert.Nil(t, err)
	defer client.Close()

	topicName := newTopicName()
	ctx := context.Background()

	producer, err := client.CreateProducer(ProducerOptions{
		Topic: topicName,
	})
	assert.Nil(t, err)
	defer producer.Close()

	c1, err := client.Subscribe(ConsumerOptions{
		Topic:            topicName,
		SubscriptionName: "sub-1",
		Type:             Exclusive,
	})
	assert.Nil(t, err)

	// c2 is used to test if previous batch can be acked
	// when cumulative ack the next batch message id
	c2, err := client.Subscribe(ConsumerOptions{
		Topic:            topicName,
		SubscriptionName: "sub-2",
		Type:             Exclusive,
	})
	assert.Nil(t, err)

	const N = 100

	// send a batch
	wg := sync.WaitGroup{}
	for i := 0; i < N; i++ {
		wg.Add(1)
		producer.SendAsync(ctx, &ProducerMessage{
			Payload: []byte(fmt.Sprintf("msg-content-%d", i))},
			func(id MessageID, producerMessage *ProducerMessage, e error) {
				assert.NoError(t, e)
				wg.Done()
			})
	}
	wg.Wait()

	err = producer.FlushWithCtx(context.Background())
	assert.NoError(t, err)

	// send another batch
	wg = sync.WaitGroup{}
	for i := N; i < 2*N; i++ {
		wg.Add(1)
		producer.SendAsync(ctx, &ProducerMessage{
			Payload: []byte(fmt.Sprintf("msg-content-%d", i))},
			func(id MessageID, producerMessage *ProducerMessage, e error) {
				assert.NoError(t, e)
				wg.Done()
			})
	}
	wg.Wait()

	for i := 0; i < 2*N; i++ {
		msg, err := c1.Receive(ctx)
		assert.Nil(t, err)
		assert.Equal(t, fmt.Sprintf("msg-content-%d", i), string(msg.Payload()))

		if i == N-1 {
			// cumulative ack the first half of messages
			err := c1.AckCumulative(msg)
			assert.Nil(t, err)
		} else if i == N {
			// the N+1 msg is in the second batch
			// cumulative ack it to test if the first batch can be acked
			err := c2.AckCumulative(msg)
			assert.Nil(t, err)
		}
	}

	c1.Close()
	c2.Close()

	// Subscribe again
	c1, err = client.Subscribe(ConsumerOptions{
		Topic:            topicName,
		SubscriptionName: "sub-1",
		Type:             Exclusive,
	})
	assert.Nil(t, err)
	defer c1.Close()

	// Subscribe again
	c2, err = client.Subscribe(ConsumerOptions{
		Topic:            topicName,
		SubscriptionName: "sub-2",
		Type:             Exclusive,
	})
	assert.Nil(t, err)
	defer c2.Close()

	// We should only receive the 2nd half of messages
	for i := N; i < 2*N; i++ {
		msg, err := c1.Receive(ctx)
		assert.Nil(t, err)
		assert.Equal(t, fmt.Sprintf("msg-content-%d", i), string(msg.Payload()))

		c1.Ack(msg)
	}

	// We should only receive the 2nd half of messages
	for i := N; i < 2*N; i++ {
		msg, err := c2.Receive(ctx)
		assert.Nil(t, err)
		assert.Equal(t, fmt.Sprintf("msg-content-%d", i), string(msg.Payload()))

		c2.Ack(msg)
	}
}

func TestConsumerNack(t *testing.T) {
	client, err := NewClient(ClientOptions{
		URL: lookupURL,
	})

	require.NoError(t, err)
	defer client.Close()

	topicName := newTopicName()
	ctx := context.Background()

	producer, err := client.CreateProducer(ProducerOptions{
		Topic: topicName,
	})
	require.NoError(t, err)
	defer producer.Close()

	consumer, err := client.Subscribe(ConsumerOptions{
		Topic:               topicName,
		SubscriptionName:    "sub-1",
		Type:                Shared,
		NackRedeliveryDelay: 1 * time.Second,
	})
	require.NoError(t, err)
	defer consumer.Close()

	const N = 100

	for i := 0; i < N; i++ {
		if _, err := producer.Send(ctx, &ProducerMessage{
			Payload: []byte(fmt.Sprintf("msg-content-%d", i)),
		}); err != nil {
			t.Fatal(err)
		}
	}

	for i := 0; i < N; i++ {
		msg, err := consumer.Receive(ctx)
		require.NoError(t, err)
		assert.Equal(t, fmt.Sprintf("msg-content-%d", i), string(msg.Payload()))

		if i%2 == 0 {
			// Only acks even messages
			consumer.Ack(msg)
		} else {
			// Fails to process odd messages
			consumer.Nack(msg)
		}
	}

	// Failed messages should be resent

	// We should only receive the odd messages
	for i := 1; i < N; i += 2 {
		msg, err := consumer.Receive(ctx)
		require.NoError(t, err)
		assert.Equal(t, fmt.Sprintf("msg-content-%d", i), string(msg.Payload()))

		consumer.Ack(msg)
	}
}

func TestConsumerCompression(t *testing.T) {
	client, err := NewClient(ClientOptions{
		URL: lookupURL,
	})

	require.NoError(t, err)
	defer client.Close()

	topicName := newTopicName()
	ctx := context.Background()

	// enable batching
	p1, err := client.CreateProducer(ProducerOptions{
		Topic:           topicName,
		CompressionType: LZ4,
	})
<<<<<<< HEAD
	require.NoError(t, err)
	defer producer.Close()
=======
	assert.Nil(t, err)
	defer p1.Close()

	// disable batching
	p2, err := client.CreateProducer(ProducerOptions{
		Topic:           topicName,
		CompressionType: LZ4,
		DisableBatching: true,
	})
	assert.Nil(t, err)
	defer p2.Close()
>>>>>>> 953d9eab

	consumer, err := client.Subscribe(ConsumerOptions{
		Topic:            topicName,
		SubscriptionName: "sub-1",
	})
	require.NoError(t, err)
	defer consumer.Close()

	const N = 100

	for i := 0; i < N; i++ {
		if _, err := p1.Send(ctx, &ProducerMessage{
			Payload: []byte(fmt.Sprintf("msg-content-%d-batching-enabled", i)),
		}); err != nil {
			t.Fatal(err)
		}
	}

	for i := 0; i < N; i++ {
		if _, err := p2.Send(ctx, &ProducerMessage{
			Payload: []byte(fmt.Sprintf("msg-content-%d-batching-disabled", i)),
		}); err != nil {
			t.Fatal(err)
		}
	}

	for i := 0; i < N; i++ {
		msg, err := consumer.Receive(ctx)
<<<<<<< HEAD
		require.NoError(t, err)
		assert.Equal(t, fmt.Sprintf("msg-content-%d", i), string(msg.Payload()))
=======
		assert.Nil(t, err)
		assert.Equal(t, fmt.Sprintf("msg-content-%d-batching-enabled", i), string(msg.Payload()))
		consumer.Ack(msg)
	}

	for i := 0; i < N; i++ {
		msg, err := consumer.Receive(ctx)
		assert.Nil(t, err)
		assert.Equal(t, fmt.Sprintf("msg-content-%d-batching-disabled", i), string(msg.Payload()))
>>>>>>> 953d9eab
		consumer.Ack(msg)
	}
}

func TestConsumerCompressionWithBatches(t *testing.T) {
	client, err := NewClient(ClientOptions{
		URL: lookupURL,
	})

	require.NoError(t, err)
	defer client.Close()

	topicName := newTopicName()
	ctx := context.Background()

	producer, err := client.CreateProducer(ProducerOptions{
		Topic:                   topicName,
		CompressionType:         ZLib,
		BatchingMaxPublishDelay: 1 * time.Minute,
	})
	require.NoError(t, err)
	defer producer.Close()

	consumer, err := client.Subscribe(ConsumerOptions{
		Topic:            topicName,
		SubscriptionName: "sub-1",
	})
	require.NoError(t, err)
	defer consumer.Close()

	const N = 100

	for i := 0; i < N; i++ {
		producer.SendAsync(ctx, &ProducerMessage{
			Payload: []byte(fmt.Sprintf("msg-content-%d", i)),
		}, nil)
	}

	producer.FlushWithCtx(context.Background())

	for i := 0; i < N; i++ {
		msg, err := consumer.Receive(ctx)
		require.NoError(t, err)
		assert.Equal(t, fmt.Sprintf("msg-content-%d", i), string(msg.Payload()))
		consumer.Ack(msg)
	}
}

func TestConsumerSeek(t *testing.T) {
	client, err := NewClient(ClientOptions{
		URL: lookupURL,
	})
	require.NoError(t, err)
	defer client.Close()

	topicName := newTopicName()
	ctx := context.Background()

	producer, err := client.CreateProducer(ProducerOptions{
		Topic:           topicName,
		DisableBatching: false,
	})
	require.NoError(t, err)
	defer producer.Close()

	consumer, err := client.Subscribe(ConsumerOptions{
		Topic:            topicName,
		SubscriptionName: "sub-1",
	})
	require.NoError(t, err)
	defer consumer.Close()

	// Use value bigger than 1000 to full-fill queue channel with size 1000 and message channel with size 10
	const N = 1100
	var seekID MessageID
	for i := 0; i < N; i++ {
		id, err := producer.Send(ctx, &ProducerMessage{
			Payload: []byte(fmt.Sprintf("hello-%d", i)),
		})
		require.NoError(t, err)

		if i == N-50 {
			seekID = id
		}
	}

	// Don't consume all messages so some stay in queues
	for i := 0; i < N-20; i++ {
		msg, err := consumer.Receive(ctx)
		require.NoError(t, err)
		assert.Equal(t, fmt.Sprintf("hello-%d", i), string(msg.Payload()))
		consumer.Ack(msg)
	}

	err = consumer.Seek(seekID)
	require.NoError(t, err)

	msg, err := consumer.Receive(ctx)
	require.NoError(t, err)
	assert.Equal(t, fmt.Sprintf("hello-%d", N-50), string(msg.Payload()))
}

func TestConsumerSeekByTime(t *testing.T) {
	client, err := NewClient(ClientOptions{
		URL: lookupURL,
	})
	require.NoError(t, err)
	defer client.Close()

	topicName := newTopicName()
	ctx := context.Background()

	producer, err := client.CreateProducer(ProducerOptions{
		Topic:           topicName,
		DisableBatching: false,
	})
	require.NoError(t, err)
	defer producer.Close()

	consumer, err := client.Subscribe(ConsumerOptions{
		Topic:            topicName,
		SubscriptionName: "my-sub",
	})
	require.NoError(t, err)
	defer consumer.Close()

	// Use value bigger than 1000 to full-fill queue channel with size 1000 and message channel with size 10
	const N = 1100
	resetTimeStr := "100s"
	retentionTimeInSecond, err := internal.ParseRelativeTimeInSeconds(resetTimeStr)
	require.NoError(t, err)

	for i := 0; i < N; i++ {
		_, err := producer.Send(ctx, &ProducerMessage{
			Payload: []byte(fmt.Sprintf("hello-%d", i)),
		})
		require.NoError(t, err)
	}

	// Don't consume all messages so some stay in queues
	for i := 0; i < N-20; i++ {
		msg, err := consumer.Receive(ctx)
		require.NoError(t, err)
		assert.Equal(t, fmt.Sprintf("hello-%d", i), string(msg.Payload()))
		consumer.Ack(msg)
	}

	currentTimestamp := time.Now()
	err = consumer.SeekByTime(currentTimestamp.Add(-retentionTimeInSecond))
	require.NoError(t, err)

	for i := 0; i < N; i++ {
		msg, err := consumer.Receive(ctx)
		require.NoError(t, err)
		assert.Equal(t, fmt.Sprintf("hello-%d", i), string(msg.Payload()))
		consumer.Ack(msg)
	}
}

func TestConsumerMetadata(t *testing.T) {
	client, err := NewClient(ClientOptions{
		URL: lookupURL,
	})
	if err != nil {
		t.Fatal(err)
	}
	defer client.Close()

	topic := newTopicName()
	props := map[string]string{
		"key1": "value1",
	}
	consumer, err := client.Subscribe(ConsumerOptions{
		Topic:            topic,
		SubscriptionName: "my-sub",
		Properties:       props,
	})
	if err != nil {
		t.Fatal(err)
	}
	defer consumer.Close()
	stats, err := topicStats(topic)
	if err != nil {
		t.Fatal(err)
	}
	subs := stats["subscriptions"].(map[string]interface{})
	cons := subs["my-sub"].(map[string]interface{})["consumers"].([]interface{})[0].(map[string]interface{})
	meta := cons["metadata"].(map[string]interface{})
	assert.Equal(t, len(props), len(meta))
	for k, v := range props {
		mv := meta[k].(string)
		assert.Equal(t, v, mv)
	}
}

// Test for issue #140
// Don't block on receive if the consumer has been closed
func TestConsumerReceiveErrAfterClose(t *testing.T) {
	client, err := NewClient(ClientOptions{
		URL: lookupURL,
	})
	if err != nil {
		t.Fatal(err)
	}
	defer client.Close()

	topicName := newTopicName()
	consumer, err := client.Subscribe(ConsumerOptions{
		Topic:            topicName,
		SubscriptionName: "my-sub",
	})
	if err != nil {
		t.Fatal(err)
	}
	consumer.Close()

	errorCh := make(chan error)
	go func() {
		_, err = consumer.Receive(context.Background())
		errorCh <- err
	}()
	select {
	case <-time.After(200 * time.Millisecond):
	case err = <-errorCh:
	}
	assert.Equal(t, ConsumerClosed, err.(*Error).result)
}

func TestDLQ(t *testing.T) {
	DLQWithProducerOptions(t, nil)
}

func TestDLQWithProducerOptions(t *testing.T) {
	DLQWithProducerOptions(t,
		&ProducerOptions{
			BatchingMaxPublishDelay: 100 * time.Millisecond,
			BatchingMaxSize:         64 * 1024,
			CompressionType:         ZLib,
		})
}

func DLQWithProducerOptions(t *testing.T, prodOpt *ProducerOptions) {
	client, err := NewClient(ClientOptions{
		URL: lookupURL,
	})

	require.NoError(t, err)
	defer client.Close()

	dlqTopic := newTopicName()
	// create consumer on the DLQ topic to verify the routing
	dlqConsumer, err := client.Subscribe(ConsumerOptions{
		Topic:            dlqTopic,
		SubscriptionName: "dlq",
	})
	require.NoError(t, err)
	defer dlqConsumer.Close()

	topic := newTopicName()
	ctx := context.Background()

	// create consumer
	dlqPolicy := DLQPolicy{
		MaxDeliveries:   3,
		DeadLetterTopic: dlqTopic,
	}
	if prodOpt != nil {
		dlqPolicy.ProducerOptions = *prodOpt
	}
	sub, consumerName := "my-sub", "my-consumer"

	consumer, err := client.Subscribe(ConsumerOptions{
		Topic:               topic,
		SubscriptionName:    sub,
		NackRedeliveryDelay: 1 * time.Second,
		Type:                Shared,
		DLQ:                 &dlqPolicy,
		Name:                consumerName,
	})
	require.NoError(t, err)
	defer consumer.Close()

	// create producer
	producer, err := client.CreateProducer(ProducerOptions{
		Topic: topic,
	})
	require.NoError(t, err)
	defer producer.Close()

	// send 10 messages
	for i := 0; i < 10; i++ {
		if _, err := producer.Send(ctx, &ProducerMessage{
			Payload: []byte(fmt.Sprintf("hello-%d", i)),
		}); err != nil {
			log.Fatal(err)
		}
	}

	// receive 10 messages and only ack half-of-them
	for i := 0; i < 10; i++ {
		msg, _ := consumer.Receive(context.Background())

		if i%2 == 0 {
			// ack message
			consumer.Ack(msg)
		} else {
			consumer.Nack(msg)
		}
	}

	// Receive the unacked messages other 2 times, failing at processing
	for i := 0; i < 2; i++ {
		for i := 0; i < 5; i++ {
			msg, _ := consumer.Receive(context.Background())
			consumer.Nack(msg)
		}
	}

	// 5 Messages should now be routed to the DLQ
	for i := 0; i < 5; i++ {
		ctx, canc := context.WithTimeout(context.Background(), 5*time.Second)
		defer canc()
		msg, err := dlqConsumer.Receive(ctx)
		assert.NoError(t, err)
		expectedMsgIdx := 2*i + 1

		expectMsg := fmt.Sprintf("hello-%d", expectedMsgIdx)
		assert.Equal(t, []byte(expectMsg), msg.Payload())

		// check dql produceName
		assert.Equal(t, msg.ProducerName(), fmt.Sprintf("%s-%s-%s-DLQ", topic, sub, consumerName))

		// check original messageId
		assert.NotEmpty(t, msg.Properties()[PropertyOriginMessageID])

		// check original topic
		assert.NotEmpty(t, msg.Properties()[SysPropertyRealTopic])
	}

	// No more messages on the DLQ
	ctx, canc := context.WithTimeout(context.Background(), 100*time.Millisecond)
	defer canc()
	msg, err := dlqConsumer.Receive(ctx)
	assert.Error(t, err)
	assert.Nil(t, msg)

	// No more messages on regular consumer
	ctx, canc = context.WithTimeout(context.Background(), 100*time.Millisecond)
	defer canc()
	msg, err = consumer.Receive(ctx)
	assert.Error(t, err)
	assert.Nil(t, msg)
}
func TestDeadLetterTopicWithInitialSubscription(t *testing.T) {
	client, err := NewClient(ClientOptions{
		URL: lookupURL,
	})

	assert.Nil(t, err)
	defer client.Close()

	topic := "persistent://public/default/" + newTopicName()
	dlqSub, sub, consumerName := "init-sub", "my-sub", "my-consumer"
	dlqTopic := fmt.Sprintf("%s-%s-DLQ", topic, sub)
	ctx := context.Background()

	// create consumer
	maxRedeliveryCount, sendMessages := 1, 100

	consumer, err := client.Subscribe(ConsumerOptions{
		Topic:               topic,
		SubscriptionName:    sub,
		NackRedeliveryDelay: 1 * time.Second,
		Type:                Shared,
		DLQ: &DLQPolicy{
			MaxDeliveries:           uint32(maxRedeliveryCount),
			DeadLetterTopic:         dlqTopic,
			InitialSubscriptionName: dlqSub,
		},
		Name:              consumerName,
		ReceiverQueueSize: sendMessages,
	})
	assert.Nil(t, err)
	defer consumer.Close()

	// create producer
	producer, err := client.CreateProducer(ProducerOptions{
		Topic: topic,
	})
	assert.Nil(t, err)
	defer producer.Close()

	// send messages
	for i := 0; i < sendMessages; i++ {
		if _, err := producer.Send(ctx, &ProducerMessage{
			Payload: []byte(fmt.Sprintf("hello-%d", i)),
		}); err != nil {
			log.Fatal(err)
		}
	}

	// nack all messages
	for i := 0; i < sendMessages*(maxRedeliveryCount+1); i++ {
		ctx, canc := context.WithTimeout(context.Background(), 3*time.Second)
		defer canc()
		msg, _ := consumer.Receive(ctx)
		if msg == nil {
			break
		}
		consumer.Nack(msg)
	}

	// create dlq consumer
	dlqConsumer, err := client.Subscribe(ConsumerOptions{
		Topic:            dlqTopic,
		SubscriptionName: dlqSub,
	})
	assert.Nil(t, err)
	defer dlqConsumer.Close()

	for i := 0; i < sendMessages; i++ {
		ctx, canc := context.WithTimeout(context.Background(), 100*time.Millisecond)
		defer canc()
		msg, err := dlqConsumer.Receive(ctx)
		assert.Nil(t, err)
		assert.NotNil(t, msg)
		err = dlqConsumer.Ack(msg)
		assert.Nil(t, err)
	}

	// No more messages on the DLQ
	ctx, canc := context.WithTimeout(context.Background(), 100*time.Millisecond)
	defer canc()
	msg, err := dlqConsumer.Receive(ctx)
	assert.Error(t, err)
	assert.Nil(t, msg)

}

func TestDLQMultiTopics(t *testing.T) {
	client, err := NewClient(ClientOptions{
		URL: lookupURL,
	})

	require.NoError(t, err)
	defer client.Close()

	dlqTopic := newTopicName()
	// create consumer on the DLQ topic to verify the routing
	dlqConsumer, err := client.Subscribe(ConsumerOptions{
		Topic:            dlqTopic,
		SubscriptionName: "dlq",
	})
	require.NoError(t, err)
	defer dlqConsumer.Close()

	topicPrefix := newTopicName()
	topics := make([]string, 10)

	for i := 0; i < 10; i++ {
		topics[i] = fmt.Sprintf("%s-%d", topicPrefix, i)
	}

	ctx := context.Background()

	// create consumer
	consumer, err := client.Subscribe(ConsumerOptions{
		Topics:              topics,
		SubscriptionName:    "my-sub",
		NackRedeliveryDelay: 1 * time.Second,
		Type:                Shared,
		DLQ: &DLQPolicy{
			MaxDeliveries:   3,
			DeadLetterTopic: dlqTopic,
			ProducerOptions: ProducerOptions{
				BatchingMaxPublishDelay: 100 * time.Millisecond,
			},
		},
	})
	require.NoError(t, err)
	defer consumer.Close()

	// create one producer for each topic
	producers := make([]Producer, 10)
	for i, topic := range topics {
		producer, err := client.CreateProducer(ProducerOptions{
			Topic: topic,
		})
		require.NoError(t, err)

		producers[i] = producer
	}

	// send 10 messages
	for i := 0; i < 10; i++ {
		if _, err := producers[i].Send(ctx, &ProducerMessage{
			Payload: []byte(fmt.Sprintf("hello-%d", i)),
		}); err != nil {
			log.Fatal(err)
		}
	}

	// receive 10 messages and only ack half-of-them
	for i := 0; i < 10; i++ {
		msg, _ := consumer.Receive(context.Background())

		if i%2 == 0 {
			// ack message
			consumer.Ack(msg)
		} else {
			consumer.Nack(msg)
		}
	}

	// Receive the unacked messages other 2 times, failing at processing
	for i := 0; i < 2; i++ {
		for i := 0; i < 5; i++ {
			msg, _ := consumer.Receive(context.Background())
			consumer.Nack(msg)
		}
	}

	// 5 Messages should now be routed to the DLQ
	for i := 0; i < 5; i++ {
		ctx, canc := context.WithTimeout(context.Background(), 5*time.Second)
		defer canc()
		_, err := dlqConsumer.Receive(ctx)
		assert.NoError(t, err)
	}

	// No more messages on the DLQ
	ctx, canc := context.WithTimeout(context.Background(), 100*time.Millisecond)
	defer canc()
	msg, err := dlqConsumer.Receive(ctx)
	assert.Error(t, err)
	assert.Nil(t, msg)

	// No more messages on regular consumer
	ctx, canc = context.WithTimeout(context.Background(), 100*time.Millisecond)
	defer canc()
	msg, err = consumer.Receive(ctx)
	assert.Error(t, err)
	assert.Nil(t, msg)
}

func TestRLQ(t *testing.T) {
	topic := newTopicName()
	testURL := adminURL + "/" + "admin/v2/persistent/public/default/" + topic + "/partitions"
	makeHTTPCall(t, http.MethodPut, testURL, "3")

	subName := fmt.Sprintf("sub01-%d", time.Now().Unix())
	maxRedeliveries := 2
	N := 100
	ctx := context.Background()

	client, err := NewClient(ClientOptions{URL: lookupURL})
	require.NoError(t, err)
	defer client.Close()

	// 1. Pre-produce N messages
	producer, err := client.CreateProducer(ProducerOptions{Topic: topic})
	require.NoError(t, err)
	defer producer.Close()

	for i := 0; i < N; i++ {
		_, err = producer.Send(ctx, &ProducerMessage{Payload: []byte(fmt.Sprintf("MESSAGE_%d", i))})
		require.NoError(t, err)
	}

	// 2. Create consumer on the Retry Topic to reconsume N messages (maxRedeliveries+1) times
	rlqConsumer, err := client.Subscribe(ConsumerOptions{
		Topic:                       topic,
		SubscriptionName:            subName,
		Type:                        Shared,
		SubscriptionInitialPosition: SubscriptionPositionEarliest,
		DLQ: &DLQPolicy{
			MaxDeliveries: uint32(maxRedeliveries),
		},
		RetryEnable:         true,
		NackRedeliveryDelay: 1 * time.Second,
	})
	require.NoError(t, err)
	defer rlqConsumer.Close()

	rlqReceived := 0
	for rlqReceived < N*(maxRedeliveries+1) {
		msg, err := rlqConsumer.Receive(ctx)
		require.NoError(t, err)
		rlqConsumer.ReconsumeLater(msg, 1*time.Second)
		rlqReceived++
	}
	fmt.Println("retry consumed:", rlqReceived) // 300

	// No more messages on the Retry Topic
	rlqCtx, rlqCancel := context.WithTimeout(context.Background(), 500*time.Millisecond)
	defer rlqCancel()
	msg, err := rlqConsumer.Receive(rlqCtx)
	assert.Error(t, err)
	assert.Nil(t, msg)

	// 3. Create consumer on the DLQ topic to verify the routing
	dlqConsumer, err := client.Subscribe(ConsumerOptions{
		Topic:                       "persistent://public/default/" + topic + "-" + subName + "-DLQ",
		SubscriptionName:            subName,
		SubscriptionInitialPosition: SubscriptionPositionEarliest,
	})
	assert.Nil(t, err)
	defer dlqConsumer.Close()

	dlqReceived := 0
	for dlqReceived < N {
		msg, err := dlqConsumer.Receive(ctx)
		assert.Nil(t, err)
		dlqConsumer.Ack(msg)
		dlqReceived++
	}
	fmt.Println("dlq received:", dlqReceived) // 100

	// No more messages on the DLQ Topic
	dlqCtx, dlqCancel := context.WithTimeout(context.Background(), 500*time.Millisecond)
	defer dlqCancel()
	msg, err = dlqConsumer.Receive(dlqCtx)
	assert.Error(t, err)
	assert.Nil(t, msg)

	// 4. No more messages for same subscription
	checkConsumer, err := client.Subscribe(ConsumerOptions{
		Topic:                       topic,
		SubscriptionName:            subName,
		Type:                        Shared,
		SubscriptionInitialPosition: SubscriptionPositionEarliest,
	})
	assert.Nil(t, err)
	defer checkConsumer.Close()

	checkCtx, checkCancel := context.WithTimeout(context.Background(), 500*time.Millisecond)
	defer checkCancel()
	checkMsg, err := checkConsumer.Receive(checkCtx)
	assert.Error(t, err)
	assert.Nil(t, checkMsg)
}

func TestRLQWithCustomProperties(t *testing.T) {
	topic := newTopicName()
	testURL := adminURL + "/" + "admin/v2/persistent/public/default/" + topic + "/partitions"
	makeHTTPCall(t, http.MethodPut, testURL, "3")

	subName := fmt.Sprintf("sub01-%d", time.Now().Unix())
	maxRedeliveries := 2
	N := 100
	ctx := context.Background()

	client, err := NewClient(ClientOptions{URL: lookupURL})
	assert.Nil(t, err)
	defer client.Close()

	// 1. Pre-produce N messages
	producer, err := client.CreateProducer(ProducerOptions{Topic: topic})
	assert.Nil(t, err)
	defer producer.Close()

	for i := 0; i < N; i++ {
		_, err = producer.Send(ctx, &ProducerMessage{Payload: []byte(fmt.Sprintf("MESSAGE_%d", i))})
		assert.Nil(t, err)
	}

	// 2. Create consumer on the Retry Topic to reconsume N messages (maxRedeliveries+1) times
	rlqConsumer, err := client.Subscribe(ConsumerOptions{
		Topic:                       topic,
		SubscriptionName:            subName,
		Type:                        Shared,
		SubscriptionInitialPosition: SubscriptionPositionEarliest,
		DLQ: &DLQPolicy{
			MaxDeliveries: uint32(maxRedeliveries),
		},
		RetryEnable:         true,
		NackRedeliveryDelay: 1 * time.Second,
	})
	assert.Nil(t, err)
	defer rlqConsumer.Close()

	rlqReceived := 0
	for rlqReceived < N*(maxRedeliveries+1) {
		msg, err := rlqConsumer.Receive(ctx)
		assert.Nil(t, err)

		if msg.RedeliveryCount() > 0 {
			msgProps := msg.Properties()

			value, ok := msgProps["custom-key-1"]
			assert.True(t, ok)
			if ok {
				assert.Equal(t, value, "custom-value-1")
			}

			rlqConsumer.ReconsumeLater(msg, 1*time.Second)
		} else {
			customProps := map[string]string{
				"custom-key-1": "custom-val-1",
			}
			rlqConsumer.ReconsumeLaterWithCustomProperties(msg, customProps, 1*time.Second)
		}

		rlqReceived++
	}
	fmt.Println("retry consumed:", rlqReceived) // 300

	// No more messages on the Retry Topic
	rlqCtx, rlqCancel := context.WithTimeout(context.Background(), 500*time.Millisecond)
	defer rlqCancel()
	msg, err := rlqConsumer.Receive(rlqCtx)
	assert.Error(t, err)
	assert.Nil(t, msg)

	// 3. Create consumer on the DLQ topic to verify the routing
	dlqConsumer, err := client.Subscribe(ConsumerOptions{
		Topic:                       "persistent://public/default/" + topic + "-" + subName + "-DLQ",
		SubscriptionName:            subName,
		SubscriptionInitialPosition: SubscriptionPositionEarliest,
	})
	require.NoError(t, err)
	defer dlqConsumer.Close()

	dlqReceived := 0
	for dlqReceived < N {
		msg, err := dlqConsumer.Receive(ctx)
		require.NoError(t, err)
		dlqConsumer.Ack(msg)
		dlqReceived++
	}
	fmt.Println("dlq received:", dlqReceived) // 100

	// No more messages on the DLQ Topic
	dlqCtx, dlqCancel := context.WithTimeout(context.Background(), 500*time.Millisecond)
	defer dlqCancel()
	msg, err = dlqConsumer.Receive(dlqCtx)
	assert.Error(t, err)
	assert.Nil(t, msg)

	// 4. No more messages for same subscription
	checkConsumer, err := client.Subscribe(ConsumerOptions{
		Topic:                       topic,
		SubscriptionName:            subName,
		Type:                        Shared,
		SubscriptionInitialPosition: SubscriptionPositionEarliest,
	})
	require.NoError(t, err)
	defer checkConsumer.Close()

	checkCtx, checkCancel := context.WithTimeout(context.Background(), 500*time.Millisecond)
	defer checkCancel()
	checkMsg, err := checkConsumer.Receive(checkCtx)
	assert.Error(t, err)
	assert.Nil(t, checkMsg)
}

func TestAckWithResponse(t *testing.T) {
	now := time.Now().Unix()
	topic01 := fmt.Sprintf("persistent://public/default/topic-%d-01", now)
	ctx := context.Background()

	client, err := NewClient(ClientOptions{URL: lookupURL})
	assert.Nil(t, err)
	defer client.Close()

	consumer, err := client.Subscribe(ConsumerOptions{
		Topic:                       topic01,
		SubscriptionName:            "my-sub",
		Type:                        Shared,
		SubscriptionInitialPosition: SubscriptionPositionEarliest,
		AckWithResponse:             true,
	})
	assert.Nil(t, err)
	defer consumer.Close()

	producer01, err := client.CreateProducer(ProducerOptions{Topic: topic01})
	assert.Nil(t, err)
	defer producer01.Close()
	for i := 0; i < 10; i++ {
		_, err = producer01.Send(ctx, &ProducerMessage{Payload: []byte(fmt.Sprintf("MSG_01_%d", i))})
		assert.Nil(t, err)
	}

	for i := 0; i < 10; i++ {
		msg, err := consumer.Receive(ctx)
		assert.Nil(t, err)
		err = consumer.Ack(msg)
		assert.Nil(t, err)
	}
}

func TestCumulativeAckWithResponse(t *testing.T) {
	now := time.Now().Unix()
	topic01 := fmt.Sprintf("persistent://public/default/topic-%d-01", now)
	ctx := context.Background()

	client, err := NewClient(ClientOptions{URL: lookupURL})
	assert.Nil(t, err)
	defer client.Close()

	consumer, err := client.Subscribe(ConsumerOptions{
		Topic:                       topic01,
		SubscriptionName:            "my-sub",
		Type:                        Exclusive,
		SubscriptionInitialPosition: SubscriptionPositionEarliest,
		AckWithResponse:             true,
	})
	assert.Nil(t, err)
	defer consumer.Close()

	producer01, err := client.CreateProducer(ProducerOptions{Topic: topic01})
	assert.Nil(t, err)
	defer producer01.Close()
	for i := 0; i < 10; i++ {
		_, err = producer01.Send(ctx, &ProducerMessage{Payload: []byte(fmt.Sprintf("MSG_01_%d", i))})
		assert.Nil(t, err)
	}

	var msg Message
	for i := 0; i < 10; i++ {
		msg, err = consumer.Receive(ctx)
		assert.Nil(t, err)
	}

	err = consumer.AckCumulative(msg)
	assert.Nil(t, err)
}

func TestRLQMultiTopics(t *testing.T) {
	now := time.Now().Unix()
	topic01 := fmt.Sprintf("persistent://public/default/topic-%d-1", now)
	topic02 := fmt.Sprintf("topic-%d-2", now)
	topics := []string{topic01, topic02}

	subName := fmt.Sprintf("sub01-%d", time.Now().Unix())
	maxRedeliveries := 2
	N := 100
	ctx := context.Background()

	client, err := NewClient(ClientOptions{URL: lookupURL})
	require.NoError(t, err)
	defer client.Close()

	// subscribe multi topics with Retry Topics
	rlqConsumer, err := client.Subscribe(ConsumerOptions{
		Topics:                      topics,
		SubscriptionName:            subName,
		Type:                        Shared,
		SubscriptionInitialPosition: SubscriptionPositionEarliest,
		DLQ:                         &DLQPolicy{MaxDeliveries: uint32(maxRedeliveries)},
		RetryEnable:                 true,
		NackRedeliveryDelay:         1 * time.Second,
	})
	require.NoError(t, err)
	defer rlqConsumer.Close()

	// subscribe DLQ Topic
	dlqConsumer, err := client.Subscribe(ConsumerOptions{
		Topic:                       topics[0] + "-" + subName + "-DLQ",
		SubscriptionName:            subName,
		SubscriptionInitialPosition: SubscriptionPositionEarliest,
	})
	require.NoError(t, err)
	defer dlqConsumer.Close()

	// create multi producers
	producer01, err := client.CreateProducer(ProducerOptions{Topic: topic01})
	require.NoError(t, err)
	defer producer01.Close()

	producer02, err := client.CreateProducer(ProducerOptions{Topic: topic02})
	require.NoError(t, err)
	defer producer02.Close()

	// 1. Pre-produce N messages for every topic
	for i := 0; i < N; i++ {
		_, err = producer01.Send(ctx, &ProducerMessage{Payload: []byte(fmt.Sprintf("MSG_01_%d", i))})
		require.NoError(t, err)
		_, err = producer02.Send(ctx, &ProducerMessage{Payload: []byte(fmt.Sprintf("MSG_02_%d", i))})
		require.NoError(t, err)
	}

	// 2. Create consumer on the Retry Topics to reconsume 2*N messages (maxRedeliveries+1) times
	rlqReceived := 0
	for rlqReceived < 2*N*(maxRedeliveries+1) {
		msg, err := rlqConsumer.Receive(ctx)
		require.NoError(t, err)
		rlqConsumer.ReconsumeLater(msg, 1*time.Second)
		rlqReceived++
	}
	fmt.Println("retry consumed:", rlqReceived) // 600

	// No more messages on the Retry Topic
	rlqCtx, rlqCancel := context.WithTimeout(context.Background(), 500*time.Millisecond)
	defer rlqCancel()
	msg, err := rlqConsumer.Receive(rlqCtx)
	assert.Error(t, err)
	assert.Nil(t, msg)

	// 3. Create consumer on the DLQ topic to verify the routing
	dlqReceived := 0
	for dlqReceived < 2*N {
		msg, err := dlqConsumer.Receive(ctx)
		require.NoError(t, err)
		dlqConsumer.Ack(msg)
		dlqReceived++
	}
	fmt.Println("dlq received:", dlqReceived) // 200

	// No more messages on the DLQ Topic
	dlqCtx, dlqCancel := context.WithTimeout(context.Background(), 500*time.Millisecond)
	defer dlqCancel()
	msg, err = dlqConsumer.Receive(dlqCtx)
	assert.Error(t, err)
	assert.Nil(t, msg)

	// 4. No more messages for same subscription
	checkConsumer, err := client.Subscribe(ConsumerOptions{
		Topics:                      []string{topic01, topic02},
		SubscriptionName:            subName,
		Type:                        Shared,
		SubscriptionInitialPosition: SubscriptionPositionEarliest,
	})
	require.NoError(t, err)
	defer checkConsumer.Close()

	timeoutCtx, cancel := context.WithTimeout(context.Background(), 500*time.Millisecond)
	defer cancel()
	checkMsg, err := checkConsumer.Receive(timeoutCtx)
	assert.Error(t, err)
	assert.Nil(t, checkMsg)
}

func TestRLQSpecifiedPartitionTopic(t *testing.T) {
	topic := newTopicName()
	testURL := adminURL + "/" + "admin/v2/persistent/public/default/" + topic + "/partitions"
	makeHTTPCall(t, http.MethodPut, testURL, "1")

	normalTopic := "persistent://public/default/" + topic
	partitionTopic := normalTopic + "-partition-0"

	subName := fmt.Sprintf("sub01-%d", time.Now().Unix())
	maxRedeliveries := 2
	N := 100
	ctx := context.Background()

	client, err := NewClient(ClientOptions{URL: lookupURL})
	assert.Nil(t, err)
	defer client.Close()

	// subscribe topic with partition
	rlqConsumer, err := client.Subscribe(ConsumerOptions{
		Topic:                       partitionTopic,
		SubscriptionName:            subName,
		Type:                        Shared,
		SubscriptionInitialPosition: SubscriptionPositionEarliest,
		DLQ:                         &DLQPolicy{MaxDeliveries: uint32(maxRedeliveries)},
		RetryEnable:                 true,
		NackRedeliveryDelay:         1 * time.Second,
	})
	assert.Nil(t, err)
	defer rlqConsumer.Close()

	// subscribe DLQ Topic
	dlqConsumer, err := client.Subscribe(ConsumerOptions{
		Topic:                       normalTopic + "-" + subName + "-DLQ",
		SubscriptionName:            subName,
		SubscriptionInitialPosition: SubscriptionPositionEarliest,
	})
	assert.Nil(t, err)
	defer dlqConsumer.Close()

	// create producer
	producer, err := client.CreateProducer(ProducerOptions{Topic: normalTopic})
	assert.Nil(t, err)
	defer producer.Close()

	// 1. Pre-produce N messages
	for i := 0; i < N; i++ {
		_, err = producer.Send(ctx, &ProducerMessage{Payload: []byte(fmt.Sprintf("MSG_01_%d", i))})
		assert.Nil(t, err)
	}

	// 2. Create consumer on the Retry Topics to reconsume N messages (maxRedeliveries+1) times
	rlqReceived := 0
	for rlqReceived < N*(maxRedeliveries+1) {
		msg, err := rlqConsumer.Receive(ctx)
		assert.Nil(t, err)
		rlqConsumer.ReconsumeLater(msg, 1*time.Second)
		rlqReceived++
	}
	fmt.Println("retry consumed:", rlqReceived) // 300

	// No more messages on the Retry Topic
	rlqCtx, rlqCancel := context.WithTimeout(context.Background(), 500*time.Millisecond)
	defer rlqCancel()
	msg, err := rlqConsumer.Receive(rlqCtx)
	assert.Error(t, err)
	assert.Nil(t, msg)

	// 3. Create consumer on the DLQ topic to verify the routing
	dlqReceived := 0
	for dlqReceived < N {
		msg, err := dlqConsumer.Receive(ctx)
		assert.Nil(t, err)
		dlqConsumer.Ack(msg)
		dlqReceived++
	}
	fmt.Println("dlq received:", dlqReceived) // 100

	// No more messages on the DLQ Topic
	dlqCtx, dlqCancel := context.WithTimeout(context.Background(), 500*time.Millisecond)
	defer dlqCancel()
	msg, err = dlqConsumer.Receive(dlqCtx)
	assert.Error(t, err)
	assert.Nil(t, msg)

	// 4. No more messages for same subscription
	checkConsumer, err := client.Subscribe(ConsumerOptions{
		Topic:                       normalTopic,
		SubscriptionName:            subName,
		Type:                        Shared,
		SubscriptionInitialPosition: SubscriptionPositionEarliest,
	})
	assert.Nil(t, err)
	defer checkConsumer.Close()

	timeoutCtx, cancel := context.WithTimeout(context.Background(), 500*time.Millisecond)
	defer cancel()
	checkMsg, err := checkConsumer.Receive(timeoutCtx)
	assert.Error(t, err)
	assert.Nil(t, checkMsg)
}

func TestGetDeliveryCount(t *testing.T) {
	client, err := NewClient(ClientOptions{
		URL: lookupURL,
	})

	require.NoError(t, err)
	defer client.Close()

	topic := newTopicName()
	ctx := context.Background()

	// create consumer
	consumer, err := client.Subscribe(ConsumerOptions{
		Topic:               topic,
		SubscriptionName:    "my-sub",
		NackRedeliveryDelay: 1 * time.Second,
		Type:                Shared,
	})
	require.NoError(t, err)
	defer consumer.Close()

	// create producer
	producer, err := client.CreateProducer(ProducerOptions{
		Topic: topic,
	})
	require.NoError(t, err)
	defer producer.Close()

	// send 10 messages
	for i := 0; i < 10; i++ {
		if _, err := producer.Send(ctx, &ProducerMessage{
			Payload: []byte(fmt.Sprintf("hello-%d", i)),
		}); err != nil {
			log.Fatal(err)
		}
	}

	// receive 10 messages and only ack half-of-them
	for i := 0; i < 10; i++ {
		msg, _ := consumer.Receive(context.Background())

		if i%2 == 0 {
			// ack message
			consumer.Ack(msg)
		} else {
			consumer.Nack(msg)
		}
	}

	// Receive the unacked messages other 2 times, failing at processing
	for i := 0; i < 2; i++ {
		var msg Message
		for i := 0; i < 5; i++ {
			msg, err = consumer.Receive(context.Background())
			require.NoError(t, err)
			consumer.Nack(msg)
		}
		assert.Equal(t, uint32(i+1), msg.RedeliveryCount())
	}

	msg, err := consumer.Receive(context.Background())
	require.NoError(t, err)
	assert.Equal(t, uint32(3), msg.RedeliveryCount())
}

func TestConsumerAddTopicPartitions(t *testing.T) {
	client, err := NewClient(ClientOptions{
		URL: lookupURL,
	})
	require.NoError(t, err)
	defer client.Close()

	topic := newTopicName()
	testURL := adminURL + "/" + "admin/v2/persistent/public/default/" + topic + "/partitions"
	makeHTTPCall(t, http.MethodPut, testURL, "3")

	// create producer
	producer, err := client.CreateProducer(ProducerOptions{
		Topic: topic,
		MessageRouter: func(msg *ProducerMessage, topicMetadata TopicMetadata) int {
			// The message key will contain the partition id where to route
			i, err := strconv.Atoi(msg.Key)
			assert.NoError(t, err)
			return i
		},
		PartitionsAutoDiscoveryInterval: 100 * time.Millisecond,
	})
	require.NoError(t, err)
	defer producer.Close()

	// Increase number of partitions to 10
	makeHTTPCall(t, http.MethodPost, testURL, "10")

	// Wait for the producer/consumers to pick up the change
	time.Sleep(1 * time.Second)

	consumer, err := client.Subscribe(ConsumerOptions{
		Topic:               topic,
		SubscriptionName:    "my-sub",
		AutoDiscoveryPeriod: 100 * time.Millisecond,
	})
	require.NoError(t, err)
	defer consumer.Close()

	// Publish messages ensuring that they will go to all the partitions
	ctx := context.Background()
	for i := 0; i < 10; i++ {
		_, err := producer.Send(ctx, &ProducerMessage{
			Key:     fmt.Sprintf("%d", i),
			Payload: []byte(fmt.Sprintf("hello-%d", i)),
		})
		require.NoError(t, err)
	}

	msgs := make([]string, 0)

	for i := 0; i < 10; i++ {
		msg, err := consumer.Receive(ctx)
		require.NoError(t, err)
		msgs = append(msgs, string(msg.Payload()))

		t.Logf("Received message msgId: %#v -- content: '%s'\n",
			msg.ID(), string(msg.Payload()))

		consumer.Ack(msg)
	}

	assert.Equal(t, len(msgs), 10)
}

func TestConsumerNegativeReceiverQueueSize(t *testing.T) {
	client, err := NewClient(ClientOptions{
		URL: lookupURL,
	})

	require.NoError(t, err)
	defer client.Close()

	topic := newTopicName()
	consumer, err := client.Subscribe(ConsumerOptions{
		Topic:             topic,
		SubscriptionName:  "my-sub",
		ReceiverQueueSize: -1,
	})
	defer func() {
		if consumer != nil {
			consumer.Close()
		}
	}()

	require.NoError(t, err)
}

func TestProducerName(t *testing.T) {
	client, err := NewClient(ClientOptions{
		URL: lookupURL,
	})
	require.NoError(t, err)
	defer client.Close()

	topic := newTopicName()
	producerName := "test-producer-name"

	// create producer
	producer, err := client.CreateProducer(ProducerOptions{
		Topic: topic,
		Name:  producerName,
	})
	require.NoError(t, err)
	defer producer.Close()

	// create consumer
	consumer, err := client.Subscribe(ConsumerOptions{
		Topic:            topic,
		SubscriptionName: "my-sub",
	})

	require.NoError(t, err)
	defer consumer.Close()

	// publish 10 messages to topic
	ctx := context.Background()
	for i := 0; i < 10; i++ {
		_, err := producer.Send(ctx, &ProducerMessage{
			Payload: []byte(fmt.Sprintf("hello-%d", i)),
		})
		require.NoError(t, err)
	}

	for i := 0; i < 10; i++ {
		msg, err := consumer.Receive(ctx)
		require.NoError(t, err)

		assert.Equal(t, msg.ProducerName(), producerName)
		consumer.Ack(msg)
	}
}

type noopConsumerInterceptor struct{}

func (noopConsumerInterceptor) BeforeConsume(message ConsumerMessage) {}

func (noopConsumerInterceptor) OnAcknowledge(consumer Consumer, msgID MessageID) {}

func (noopConsumerInterceptor) OnNegativeAcksSend(consumer Consumer, msgIDs []MessageID) {}

// copyPropertyInterceptor copy all keys in message properties map and add a suffix
type copyPropertyInterceptor struct {
	suffix string
}

func (x copyPropertyInterceptor) BeforeConsume(message ConsumerMessage) {
	properties := message.Properties()
	copy := make(map[string]string, len(properties))
	for k, v := range properties {
		copy[k+x.suffix] = v
	}
	for ck, v := range copy {
		properties[ck] = v
	}
}

func (copyPropertyInterceptor) OnAcknowledge(consumer Consumer, msgID MessageID) {}

func (copyPropertyInterceptor) OnNegativeAcksSend(consumer Consumer, msgIDs []MessageID) {}

type metricConsumerInterceptor struct {
	ackn  int32
	nackn int32
}

func (x *metricConsumerInterceptor) BeforeConsume(message ConsumerMessage) {}

func (x *metricConsumerInterceptor) OnAcknowledge(consumer Consumer, msgID MessageID) {
	atomic.AddInt32(&x.ackn, 1)
}

func (x *metricConsumerInterceptor) OnNegativeAcksSend(consumer Consumer, msgIDs []MessageID) {
	atomic.AddInt32(&x.nackn, int32(len(msgIDs)))
}

func TestConsumerWithInterceptors(t *testing.T) {
	client, err := NewClient(ClientOptions{
		URL: lookupURL,
	})

	require.NoError(t, err)
	defer client.Close()

	topic := newTopicName()
	ctx := context.Background()

	metric := &metricConsumerInterceptor{}

	// create consumer
	consumer, err := client.Subscribe(ConsumerOptions{
		Topic:               topic,
		SubscriptionName:    "my-sub",
		Type:                Exclusive,
		NackRedeliveryDelay: time.Second, // for testing nack
		Interceptors: ConsumerInterceptors{
			noopConsumerInterceptor{},
			copyPropertyInterceptor{suffix: "-copy"},
			metric,
		},
	})
	require.NoError(t, err)
	defer consumer.Close()

	// create producer
	producer, err := client.CreateProducer(ProducerOptions{
		Topic:           topic,
		DisableBatching: false,
	})
	require.NoError(t, err)
	defer producer.Close()

	// send 10 messages
	for i := 0; i < 10; i++ {
		if _, err := producer.Send(ctx, &ProducerMessage{
			Payload: []byte(fmt.Sprintf("hello-%d", i)),
			Key:     "pulsar",
			Properties: map[string]string{
				"key-1": "pulsar-1",
			},
		}); err != nil {
			log.Fatal(err)
		}
	}

	var nackIds []MessageID
	// receive 10 messages
	for i := 0; i < 10; i++ {
		msg, err := consumer.Receive(context.Background())
		if err != nil {
			log.Fatal(err)
		}

		expectMsg := fmt.Sprintf("hello-%d", i)
		expectProperties := map[string]string{
			"key-1":      "pulsar-1",
			"key-1-copy": "pulsar-1", // check properties copy by interceptor
		}
		assert.Equal(t, []byte(expectMsg), msg.Payload())
		assert.Equal(t, "pulsar", msg.Key())
		assert.Equal(t, expectProperties, msg.Properties())

		// ack message
		if i%2 == 0 {
			consumer.Ack(msg)
		} else {
			nackIds = append(nackIds, msg.ID())
		}
	}
	assert.Equal(t, int32(5), atomic.LoadInt32(&metric.ackn))

	for i := range nackIds {
		consumer.NackID(nackIds[i])
	}

	// receive 5 nack messages
	for i := 0; i < 5; i++ {
		msg, err := consumer.Receive(context.Background())
		if err != nil {
			log.Fatal(err)
		}

		expectMsg := fmt.Sprintf("hello-%d", i*2+1)
		expectProperties := map[string]string{
			"key-1":      "pulsar-1",
			"key-1-copy": "pulsar-1", // check properties copy by interceptor
		}
		assert.Equal(t, []byte(expectMsg), msg.Payload())
		assert.Equal(t, "pulsar", msg.Key())
		assert.Equal(t, expectProperties, msg.Properties())

		// ack message
		consumer.Ack(msg)
	}

	assert.Equal(t, int32(5), atomic.LoadInt32(&metric.nackn))
}

func TestConsumerName(t *testing.T) {
	assert := assert.New(t)

	client, err := NewClient(ClientOptions{
		URL: lookupURL,
	})
	assert.Nil(err)
	defer client.Close()

	topic := newTopicName()

	// create consumer
	consumerName := "test-consumer-name"
	consumer, err := client.Subscribe(ConsumerOptions{
		Name:             consumerName,
		Topic:            topic,
		SubscriptionName: "my-sub",
	})

	assert.Nil(err)
	defer consumer.Close()

	assert.Equal(consumerName, consumer.Name())
}

func TestKeyBasedBatchProducerConsumerKeyShared(t *testing.T) {
	const MsgBatchCount = 100
	client, err := NewClient(ClientOptions{
		URL: lookupURL,
	})
	require.NoError(t, err)
	defer client.Close()

	topic := "persistent://public/default/test-key-based-batch-with-key-shared"

	consumer1, err := client.Subscribe(ConsumerOptions{
		Topic:            topic,
		SubscriptionName: "sub-1",
		Type:             KeyShared,
	})
	require.NoError(t, err)
	defer consumer1.Close()

	consumer2, err := client.Subscribe(ConsumerOptions{
		Topic:            topic,
		SubscriptionName: "sub-1",
		Type:             KeyShared,
	})
	require.NoError(t, err)
	defer consumer2.Close()

	// create producer
	producer, err := client.CreateProducer(ProducerOptions{
		Topic:               topic,
		DisableBatching:     false,
		BatcherBuilderType:  KeyBasedBatchBuilder,
		BatchingMaxMessages: 10,
	})
	require.NoError(t, err)
	defer producer.Close()

	ctx := context.Background()
	keys := []string{"key1", "key2", "key3"}
	for i := 0; i < MsgBatchCount; i++ {
		for _, k := range keys {
			producer.SendAsync(ctx, &ProducerMessage{
				Key:     k,
				Payload: []byte(fmt.Sprintf("value-%d", i)),
			}, func(id MessageID, producerMessage *ProducerMessage, err error) {
				require.NoError(t, err)
			},
			)
		}
	}

	receivedConsumer1 := 0
	receivedConsumer2 := 0
	consumer1Keys := make(map[string]int)
	consumer2Keys := make(map[string]int)
	for (receivedConsumer1 + receivedConsumer2) < 300 {
		select {
		case cm, ok := <-consumer1.Chan():
			if !ok {
				break
			}
			receivedConsumer1++
			cnt := 0
			if _, has := consumer1Keys[cm.Key()]; has {
				cnt = consumer1Keys[cm.Key()]
			}
			assert.Equal(
				t, fmt.Sprintf("value-%d", cnt),
				string(cm.Payload()),
			)
			consumer1Keys[cm.Key()] = cnt + 1
			consumer1.Ack(cm.Message)
		case cm, ok := <-consumer2.Chan():
			if !ok {
				break
			}
			receivedConsumer2++
			cnt := 0
			if _, has := consumer2Keys[cm.Key()]; has {
				cnt = consumer2Keys[cm.Key()]
			}
			assert.Equal(
				t, fmt.Sprintf("value-%d", cnt),
				string(cm.Payload()),
			)
			consumer2Keys[cm.Key()] = cnt + 1
			consumer2.Ack(cm.Message)
		}
	}

	assert.NotEqual(t, 0, receivedConsumer1)
	assert.NotEqual(t, 0, receivedConsumer2)
	assert.Equal(t, len(consumer1Keys)*MsgBatchCount, receivedConsumer1)
	assert.Equal(t, len(consumer2Keys)*MsgBatchCount, receivedConsumer2)

	t.Logf("TestKeyBasedBatchProducerConsumerKeyShared received messages consumer1: %d consumser2: %d\n",
		receivedConsumer1, receivedConsumer2)
	assert.Equal(t, 300, receivedConsumer1+receivedConsumer2)

	t.Logf("TestKeyBasedBatchProducerConsumerKeyShared received messages keys consumer1: %v consumser2: %v\n",
		consumer1Keys, consumer2Keys)
}

func TestOrderingOfKeyBasedBatchProducerConsumerKeyShared(t *testing.T) {
	const MsgBatchCount = 10
	client, err := NewClient(ClientOptions{
		URL: lookupURL,
	})
	require.NoError(t, err)
	defer client.Close()

	topic := "persistent://public/default/test-ordering-of-key-based-batch-with-key-shared"

	consumer1, err := client.Subscribe(ConsumerOptions{
		Topic:            topic,
		SubscriptionName: "sub-1",
		Type:             KeyShared,
	})
	require.NoError(t, err)
	defer consumer1.Close()

	// create producer
	producer, err := client.CreateProducer(ProducerOptions{
		Topic:                   topic,
		DisableBatching:         false,
		BatcherBuilderType:      KeyBasedBatchBuilder,
		BatchingMaxMessages:     30,
		BatchingMaxPublishDelay: time.Second * 5,
	})
	require.NoError(t, err)
	defer producer.Close()

	ctx := context.Background()
	keys := []string{"key1", "key2", "key3"}
	for i := 0; i < MsgBatchCount; i++ {
		for _, k := range keys {
			producer.SendAsync(ctx, &ProducerMessage{
				Key:     k,
				Payload: []byte(fmt.Sprintf("value-%d", i)),
			}, func(id MessageID, producerMessage *ProducerMessage, err error) {
				require.NoError(t, err)
			},
			)
		}
	}

	var receivedKey string
	var receivedMessageIndex int
	for i := 0; i < len(keys)*MsgBatchCount; i++ {
		cm, ok := <-consumer1.Chan()
		if !ok {
			break
		}
		if receivedKey != cm.Key() {
			receivedKey = cm.Key()
			receivedMessageIndex = 0
		}
		assert.Equal(
			t, fmt.Sprintf("value-%d", receivedMessageIndex%10),
			string(cm.Payload()),
		)
		consumer1.Ack(cm.Message)
		receivedMessageIndex++
	}

	// Test OrderingKey
	for i := 0; i < MsgBatchCount; i++ {
		for _, k := range keys {
			u := uuid.New()
			producer.SendAsync(ctx, &ProducerMessage{
				Key:         u.String(),
				OrderingKey: k,
				Payload:     []byte(fmt.Sprintf("value-%d", i)),
			}, func(id MessageID, producerMessage *ProducerMessage, err error) {
				require.NoError(t, err)
			},
			)
		}
	}

	receivedKey = ""
	receivedMessageIndex = 0
	for i := 0; i < len(keys)*MsgBatchCount; i++ {
		cm, ok := <-consumer1.Chan()
		if !ok {
			break
		}
		if receivedKey != cm.OrderingKey() {
			receivedKey = cm.OrderingKey()
			receivedMessageIndex = 0
		}
		assert.Equal(
			t, fmt.Sprintf("value-%d", receivedMessageIndex%10),
			string(cm.Payload()),
		)
		consumer1.Ack(cm.Message)
		receivedMessageIndex++
	}

}

func TestConsumerKeySharedWithOrderingKey(t *testing.T) {
	client, err := NewClient(
		ClientOptions{
			URL: lookupURL,
		},
	)
	require.NoError(t, err)
	defer client.Close()

	topic := "persistent://public/default/test-key-shared-with-ordering-key"

	consumer1, err := client.Subscribe(
		ConsumerOptions{
			Topic:            topic,
			SubscriptionName: "sub-1",
			Type:             KeyShared,
		},
	)
	require.NoError(t, err)
	defer consumer1.Close()

	consumer2, err := client.Subscribe(
		ConsumerOptions{
			Topic:            topic,
			SubscriptionName: "sub-1",
			Type:             KeyShared,
		},
	)
	require.NoError(t, err)
	defer consumer2.Close()

	// create producer
	producer, err := client.CreateProducer(
		ProducerOptions{
			Topic:           topic,
			DisableBatching: true,
		},
	)
	require.NoError(t, err)
	defer producer.Close()

	ctx := context.Background()
	for i := 0; i < 100; i++ {
		u := uuid.New()
		_, err := producer.Send(
			ctx, &ProducerMessage{
				Key:         u.String(),
				OrderingKey: fmt.Sprintf("key-shared-%d", i%3),
				Payload:     []byte(fmt.Sprintf("value-%d", i)),
			},
		)
		require.NoError(t, err)
	}

	receivedConsumer1 := 0
	receivedConsumer2 := 0
	for (receivedConsumer1 + receivedConsumer2) < 100 {
		select {
		case cm, ok := <-consumer1.Chan():
			if !ok {
				break
			}
			receivedConsumer1++
			consumer1.Ack(cm.Message)
		case cm, ok := <-consumer2.Chan():
			if !ok {
				break
			}
			receivedConsumer2++
			consumer2.Ack(cm.Message)
		}
	}

	assert.NotEqual(t, 0, receivedConsumer1)
	assert.NotEqual(t, 0, receivedConsumer2)

	t.Logf(
		"TestConsumerKeySharedWithOrderingKey received messages consumer1: %d consumser2: %d\n",
		receivedConsumer1, receivedConsumer2,
	)
	assert.Equal(t, 100, receivedConsumer1+receivedConsumer2)
}

func TestProducerConsumerRSAEncryption(t *testing.T) {
	client, err := NewClient(ClientOptions{
		URL: lookupURL,
	})
	assert.Nil(t, err)
	defer client.Close()

	topic := fmt.Sprintf("my-topic-enc-%v", time.Now().Nanosecond())

	cryptoConsumer, err := client.Subscribe(ConsumerOptions{
		Topic: topic,
		Decryption: &MessageDecryptionInfo{
			KeyReader: crypto.NewFileKeyReader("crypto/testdata/pub_key_rsa.pem",
				"crypto/testdata/pri_key_rsa.pem"),
			ConsumerCryptoFailureAction: crypto.ConsumerCryptoFailureActionFail,
		},
		SubscriptionName: "crypto-subscription",
		Schema:           NewStringSchema(nil),
	})

	assert.Nil(t, err)

	normalConsumer, err := client.Subscribe(ConsumerOptions{
		Topic:            topic,
		SubscriptionName: "normal-subscription",
		Schema:           NewStringSchema(nil),
	})

	assert.Nil(t, err)

	cryptoProducer, err := client.CreateProducer(ProducerOptions{
		Topic: topic,
		Encryption: &ProducerEncryptionInfo{
			KeyReader: crypto.NewFileKeyReader("crypto/testdata/pub_key_rsa.pem",
				"crypto/testdata/pri_key_rsa.pem"),
			Keys: []string{"client-rsa.pem"},
		},
		Schema: NewStringSchema(nil),
	})

	assert.Nil(t, err)

	msgFormat := "my-message-%v"

	totalMessages := 10

	ctx := context.Background()

	for i := 0; i < totalMessages; i++ {
		_, err := cryptoProducer.Send(ctx, &ProducerMessage{
			Value: fmt.Sprintf(msgFormat, i),
		})

		assert.Nil(t, err)
	}

	// try to consume with normal consumer
	normalConsumerCtx, cancel := context.WithTimeout(context.Background(), 500*time.Millisecond)
	defer cancel()

	msg, err := normalConsumer.Receive(normalConsumerCtx)
	// msg should be null as the consumer will not be able to decrypt
	assert.NotNil(t, err)
	assert.Nil(t, msg)

	// try to consume the message by crypto consumer
	// consumer should be able to read all the messages
	var actualMessage *string
	for i := 0; i < totalMessages; i++ {
		msg, err := cryptoConsumer.Receive(ctx)
		fmt.Println(msg)
		assert.Nil(t, err)
		expectedMsg := fmt.Sprintf(msgFormat, i)
		err = msg.GetSchemaValue(&actualMessage)
		assert.Nil(t, err)
		assert.Equal(t, expectedMsg, *actualMessage)
		cryptoConsumer.Ack(msg)
	}
}

func TestProducerConsumerRSAEncryptionWithCompression(t *testing.T) {
	client, err := NewClient(ClientOptions{
		URL: lookupURL,
	})
	assert.Nil(t, err)
	defer client.Close()

	topic := fmt.Sprintf("my-topic-enc-%v", time.Now().Nanosecond())

	cryptoConsumer, err := client.Subscribe(ConsumerOptions{
		Topic: topic,
		Decryption: &MessageDecryptionInfo{
			KeyReader: crypto.NewFileKeyReader("crypto/testdata/pub_key_rsa.pem",
				"crypto/testdata/pri_key_rsa.pem"),
		},
		SubscriptionName: "crypto-subscription",
		Schema:           NewStringSchema(nil),
	})

	assert.Nil(t, err)

	normalConsumer, err := client.Subscribe(ConsumerOptions{
		Topic:            topic,
		SubscriptionName: "normal-subscription",
		Schema:           NewStringSchema(nil),
	})

	assert.Nil(t, err)

	cryptoProducer, err := client.CreateProducer(ProducerOptions{
		Topic: topic,
		Encryption: &ProducerEncryptionInfo{
			KeyReader: crypto.NewFileKeyReader("crypto/testdata/pub_key_rsa.pem",
				"crypto/testdata/pri_key_rsa.pem"),
			Keys: []string{"client-rsa.pem"},
		},
		Schema:          NewStringSchema(nil),
		CompressionType: LZ4,
	})

	assert.Nil(t, err)

	msgFormat := "my-message-%v"

	totalMessages := 10

	ctx := context.Background()

	for i := 0; i < totalMessages; i++ {
		_, err := cryptoProducer.Send(ctx, &ProducerMessage{
			Value: fmt.Sprintf(msgFormat, i),
		})

		assert.Nil(t, err)
	}

	// try to consume with normal consumer
	normalConsumerCtx, cancel := context.WithTimeout(context.Background(), 500*time.Millisecond)
	defer cancel()

	msg, err := normalConsumer.Receive(normalConsumerCtx)
	// msg should be null as the consumer will not be able to decrypt
	assert.NotNil(t, err)
	assert.Nil(t, msg)

	// try to consume the message by crypto consumer
	// consumer should be able to read all the messages
	var actualMessage *string
	for i := 0; i < totalMessages; i++ {
		msg, err := cryptoConsumer.Receive(ctx)
		assert.Nil(t, err)
		expectedMsg := fmt.Sprintf(msgFormat, i)
		err = msg.GetSchemaValue(&actualMessage)
		assert.Nil(t, err)
		assert.Equal(t, expectedMsg, *actualMessage)
		cryptoConsumer.Ack(msg)
	}
}

func TestBatchProducerConsumerRSAEncryptionWithCompression(t *testing.T) {
	client, err := NewClient(ClientOptions{
		URL: lookupURL,
	})
	assert.Nil(t, err)
	defer client.Close()

	topic := fmt.Sprintf("my-topic-enc-%v", time.Now().Nanosecond())

	cryptoConsumer, err := client.Subscribe(ConsumerOptions{
		Topic: topic,
		Decryption: &MessageDecryptionInfo{
			KeyReader: crypto.NewFileKeyReader("crypto/testdata/pub_key_rsa.pem",
				"crypto/testdata/pri_key_rsa.pem"),
		},
		SubscriptionName: "crypto-subscription",
		Schema:           NewStringSchema(nil),
	})

	assert.Nil(t, err)

	normalConsumer, err := client.Subscribe(ConsumerOptions{
		Topic:            topic,
		SubscriptionName: "normal-subscription",
		Schema:           NewStringSchema(nil),
	})

	assert.Nil(t, err)
	batchSize := 2
	cryptoProducer, err := client.CreateProducer(ProducerOptions{
		Topic: topic,
		Encryption: &ProducerEncryptionInfo{
			KeyReader: crypto.NewFileKeyReader("crypto/testdata/pub_key_rsa.pem",
				"crypto/testdata/pri_key_rsa.pem"),
			Keys: []string{"client-rsa.pem"},
		},
		Schema:              NewStringSchema(nil),
		CompressionType:     LZ4,
		DisableBatching:     false,
		BatchingMaxMessages: uint(batchSize),
	})

	assert.Nil(t, err)

	msgFormat := "my-message-%v"

	totalMessages := 10

	ctx := context.Background()

	for i := 0; i < totalMessages; i++ {
		_, err := cryptoProducer.Send(ctx, &ProducerMessage{
			Value: fmt.Sprintf(msgFormat, i),
		})

		assert.Nil(t, err)
	}

	// try to consume with normal consumer
	normalConsumerCtx, cancel := context.WithTimeout(context.Background(), 500*time.Millisecond)
	defer cancel()

	msg, err := normalConsumer.Receive(normalConsumerCtx)
	// msg should be null as the consumer will not be able to decrypt
	assert.NotNil(t, err)
	assert.Nil(t, msg)

	// try to consume the message by crypto consumer
	// consumer should be able to read all the messages
	var actualMessage *string
	for i := 0; i < totalMessages; i++ {
		msg, err := cryptoConsumer.Receive(ctx)
		assert.Nil(t, err)
		expectedMsg := fmt.Sprintf(msgFormat, i)
		err = msg.GetSchemaValue(&actualMessage)
		assert.Nil(t, err)
		assert.Equal(t, expectedMsg, *actualMessage)
		cryptoConsumer.Ack(msg)
	}
}

func TestProducerConsumerRedeliveryOfFailedEncryptedMessages(t *testing.T) {
	// create new client instance for each producer and consumer
	client, err := NewClient(ClientOptions{
		URL: serviceURL,
	})
	assert.Nil(t, err)
	defer client.Close()

	clientCryptoConsumer, err := NewClient(ClientOptions{
		URL: serviceURL,
	})
	assert.Nil(t, err)
	defer clientCryptoConsumer.Close()

	clientCryptoConsumerInvalidKeyReader, err := NewClient(ClientOptions{
		URL: serviceURL,
	})
	assert.Nil(t, err)
	defer clientCryptoConsumerInvalidKeyReader.Close()

	clientcryptoConsumerNoKeyReader, err := NewClient(ClientOptions{
		URL: serviceURL,
	})
	assert.Nil(t, err)
	defer clientcryptoConsumerNoKeyReader.Close()

	topic := fmt.Sprintf("my-topic-enc-%v", time.Now().Nanosecond())

	cryptoProducer, err := client.CreateProducer(ProducerOptions{
		Topic: topic,
		Encryption: &ProducerEncryptionInfo{
			KeyReader: crypto.NewFileKeyReader("crypto/testdata/pub_key_rsa.pem",
				"crypto/testdata/pri_key_rsa.pem"),
			Keys: []string{"client-rsa.pem"},
		},
		CompressionType: LZ4,
		Schema:          NewStringSchema(nil),
	})
	assert.Nil(t, err)

	sharedSubscription := "crypto-shared-subscription"

	cryptoConsumer, err := clientCryptoConsumer.Subscribe(ConsumerOptions{
		Topic:            topic,
		SubscriptionName: sharedSubscription,
		Decryption: &MessageDecryptionInfo{
			KeyReader: crypto.NewFileKeyReader("crypto/testdata/pub_key_rsa.pem",
				"crypto/testdata/pri_key_rsa.pem"),
		},
		Schema:              NewStringSchema(nil),
		Type:                Shared,
		NackRedeliveryDelay: 1 * time.Second,
	})
	assert.Nil(t, err)

	cryptoConsumerInvalidKeyReader, err := clientCryptoConsumerInvalidKeyReader.Subscribe(ConsumerOptions{
		Topic:            topic,
		SubscriptionName: sharedSubscription,
		Decryption: &MessageDecryptionInfo{
			KeyReader: crypto.NewFileKeyReader("crypto/testdata/pub_key_rsa.pem",
				"crypto/testdata/pri_key_rsa_invalid.pem"),
		},
		Schema:              NewStringSchema(nil),
		Type:                Shared,
		NackRedeliveryDelay: 1 * time.Second,
	})
	assert.Nil(t, err)

	cryptoConsumerNoKeyReader, err := clientcryptoConsumerNoKeyReader.Subscribe(ConsumerOptions{
		Topic:               topic,
		SubscriptionName:    sharedSubscription,
		Schema:              NewStringSchema(nil),
		Type:                Shared,
		NackRedeliveryDelay: 1 * time.Second,
	})
	assert.Nil(t, err)

	totalMessages := 5
	message := "my-message-%v"
	// since messages can be in random order
	// map can be used to check if all the messages are received
	messageMap := map[string]struct{}{}

	// producer messages
	for i := 0; i < totalMessages; i++ {
		mid, err := cryptoProducer.Send(context.Background(), &ProducerMessage{
			Value: fmt.Sprintf(message, i),
		})
		assert.Nil(t, err)
		t.Logf("Sent : %v\n", mid)
	}

	// Consuming from consumer 2 and 3
	// no message should be returned since they can't decrypt the message
	ctxWithTimeOut1, c1 := context.WithTimeout(context.Background(), 2*time.Second)
	defer c1()

	ctxWithTimeOut2, c2 := context.WithTimeout(context.Background(), 2*time.Second)
	defer c2()

	// try to consume messages
	msg, err := cryptoConsumerInvalidKeyReader.Receive(ctxWithTimeOut1)
	assert.NotNil(t, err)
	assert.Nil(t, msg)

	msg, err = cryptoConsumerNoKeyReader.Receive(ctxWithTimeOut2)
	assert.NotNil(t, err)
	assert.Nil(t, msg)

	cryptoConsumerInvalidKeyReader.Close()
	cryptoConsumerNoKeyReader.Close()

	// try to consume by consumer1
	// all the messages would by received by it
	var receivedMsg *string
	for i := 0; i < totalMessages; i++ {
		m, err := cryptoConsumer.Receive(context.Background())
		assert.Nil(t, err)
		err = m.GetSchemaValue(&receivedMsg)
		assert.Nil(t, err)
		messageMap[*receivedMsg] = struct{}{}
		cryptoConsumer.Ack(m)
		t.Logf("Received : %v\n", m.ID())
	}

	// check if all messages were received
	for i := 0; i < totalMessages; i++ {
		key := fmt.Sprintf(message, i)
		_, ok := messageMap[key]
		assert.True(t, ok)
	}
}

func TestRSAEncryptionFailure(t *testing.T) {
	client, err := NewClient(ClientOptions{
		URL: serviceURL,
	})
	assert.Nil(t, err)
	client.Close()

	topic := fmt.Sprintf("my-topic-enc-%v", time.Now().Nanosecond())

	// 1. invalid key name
	// create producer with invalid key
	// producer creation succeeds but message sending should fail with an error
	producer, err := client.CreateProducer(ProducerOptions{
		Topic: topic,
		Encryption: &ProducerEncryptionInfo{
			KeyReader: crypto.NewFileKeyReader("crypto/testdata/pub_key_rsa_invalid.pem",
				"crypto/testdata/pri_key_rsa.pem"),
			Keys: []string{"client-rsa.pem"},
		},
		Schema:          NewStringSchema(nil),
		DisableBatching: true,
	})
	assert.Nil(t, err)
	assert.NotNil(t, producer)

	// sending of message should fail with an error, since invalid rsa keys are configured
	mid, err := producer.Send(context.Background(), &ProducerMessage{
		Value: "some-message",
	})

	assert.Nil(t, mid)
	assert.NotNil(t, err)
	producer.Close()

	// 2. Producer with valid key name
	producer, err = client.CreateProducer(ProducerOptions{
		Topic: topic,
		Encryption: &ProducerEncryptionInfo{
			KeyReader: crypto.NewFileKeyReader("crypto/testdata/pub_key_rsa.pem",
				"crypto/testdata/pri_key_rsa.pem"),
			Keys: []string{"client-rsa.pem"},
		},
		Schema:          NewStringSchema(nil),
		DisableBatching: true,
	})
	assert.Nil(t, err)
	assert.NotNil(t, producer)

	subscriptionName := "enc-failure-subcription"
	totalMessages := 10

	consumer, err := client.Subscribe(ConsumerOptions{
		Topic:            topic,
		SubscriptionName: subscriptionName,
	})
	assert.Nil(t, err)

	messageFormat := "my-message-%v"
	for i := 0; i < totalMessages; i++ {
		_, err := producer.Send(context.Background(), &ProducerMessage{
			Value: fmt.Sprintf(messageFormat, i),
		})
		assert.Nil(t, err)
	}

	// 3. KeyReader is not set by the consumer
	// Receive should fail since KeyReader is not setup
	// because default behaviour of consumer is fail receiving message if error in decryption
	ctx, cancel := context.WithTimeout(context.Background(), 2*time.Second)
	defer cancel()

	msg, err := consumer.Receive(ctx)
	assert.NotNil(t, err)
	assert.Nil(t, msg, "Receive should have failed with no keyreader")

	// 4. Set consumer config to consume even if decryption fails
	consumer.Close()
	consumer, err = client.Subscribe(ConsumerOptions{
		Topic:            topic,
		SubscriptionName: subscriptionName,
		Decryption: &MessageDecryptionInfo{
			ConsumerCryptoFailureAction: crypto.ConsumerCryptoFailureActionConsume,
		},
		Schema: NewStringSchema(nil),
	})
	assert.Nil(t, err)
	assert.NotNil(t, consumer)

	ctx2, cancel2 := context.WithTimeout(context.Background(), 2*time.Second)
	defer cancel2()

	for i := 0; i < totalMessages-1; i++ {
		expectedMessage := fmt.Sprintf(messageFormat, i)
		msg, err = consumer.Receive(ctx2)
		assert.Nil(t, err)
		assert.NotNil(t, msg)

		receivedMsg := string(msg.Payload())
		assert.NotEqual(t, expectedMessage, receivedMsg, fmt.Sprintf(`Received encrypted message [%v]
	should not match the expected message  [%v]`, expectedMessage, receivedMsg))
		// verify the message contains Encryption context
		assert.NotEmpty(t, msg.GetEncryptionContext(),
			"Encrypted message which is failed to decrypt must contain EncryptionContext")
		consumer.Ack(msg)
	}

	// 5. discard action on decryption failure
	consumer.Close()
	consumer, err = client.Subscribe(ConsumerOptions{
		Topic:            topic,
		SubscriptionName: subscriptionName,
		Decryption: &MessageDecryptionInfo{
			ConsumerCryptoFailureAction: crypto.ConsumerCryptoFailureActionDiscard,
		},
		Schema: NewStringSchema(nil),
	})
	assert.Nil(t, err)
	assert.NotNil(t, consumer)

	ctx3, cancel3 := context.WithTimeout(context.Background(), 3*time.Second)
	defer cancel3()

	msg, err = consumer.Receive(ctx3)
	assert.NotNil(t, err)
	assert.Nil(t, msg, "Message received even aftet ConsumerCryptoFailureAction.Discard is set.")
}

func TestConsumerCompressionWithRSAEncryption(t *testing.T) {
	client, err := NewClient(ClientOptions{
		URL: lookupURL,
	})

	assert.Nil(t, err)
	defer client.Close()

	topicName := newTopicName()
	ctx := context.Background()

	producer, err := client.CreateProducer(ProducerOptions{
		Topic:           topicName,
		CompressionType: LZ4,
		Encryption: &ProducerEncryptionInfo{
			KeyReader: crypto.NewFileKeyReader("crypto/testdata/pub_key_rsa.pem",
				"crypto/testdata/pri_key_rsa.pem"),
			Keys: []string{"enc-compress-app.key"},
		},
	})

	assert.Nil(t, err)
	defer producer.Close()

	consumer, err := client.Subscribe(ConsumerOptions{
		Topic:            topicName,
		SubscriptionName: "sub-1",
		Decryption: &MessageDecryptionInfo{
			KeyReader: crypto.NewFileKeyReader("crypto/testdata/pub_key_rsa.pem",
				"crypto/testdata/pri_key_rsa.pem"),
		},
	})

	assert.Nil(t, err)
	defer consumer.Close()

	const N = 100

	for i := 0; i < N; i++ {
		if _, err := producer.Send(ctx, &ProducerMessage{
			Payload: []byte(fmt.Sprintf("msg-content-%d", i)),
		}); err != nil {
			t.Fatal(err)
		}
	}

	for i := 0; i < N; i++ {
		msg, err := consumer.Receive(ctx)
		assert.Nil(t, err)
		assert.Equal(t, fmt.Sprintf("msg-content-%d", i), string(msg.Payload()))
		consumer.Ack(msg)
	}
}

func TestBatchMessageReceiveWithCompressionAndRSAEcnryption(t *testing.T) {
	client, err := NewClient(ClientOptions{
		URL: lookupURL,
	})

	assert.Nil(t, err)
	defer client.Close()

	topicName := "persistent://public/default/receive-batch-comp-enc"
	subName := "subscription-name"
	prefix := "msg-batch-"
	ctx := context.Background()

	// Enable batching on producer side
	batchSize, numOfMessages := 2, 100

	// create producer
	producer, err := client.CreateProducer(ProducerOptions{
		Topic:               topicName,
		BatchingMaxMessages: uint(batchSize),
		DisableBatching:     false,
		CompressionType:     LZ4,
		Encryption: &ProducerEncryptionInfo{
			KeyReader: crypto.NewFileKeyReader("crypto/testdata/pub_key_rsa.pem",
				"crypto/testdata/pri_key_rsa.pem"),
			Keys: []string{"batch-encryption-app.key"},
		},
	})
	assert.Nil(t, err)
	assert.Equal(t, topicName, producer.Topic())
	defer producer.Close()

	consumer, err := client.Subscribe(ConsumerOptions{
		Topic:            topicName,
		SubscriptionName: subName,
		Decryption: &MessageDecryptionInfo{
			KeyReader: crypto.NewFileKeyReader("crypto/testdata/pub_key_rsa.pem",
				"crypto/testdata/pri_key_rsa.pem"),
		},
	})

	assert.Nil(t, err)
	defer consumer.Close()

	count := 0
	for i := 0; i < numOfMessages; i++ {
		messageContent := prefix + fmt.Sprintf("%d", i)
		msg := &ProducerMessage{
			Payload: []byte(messageContent),
		}
		_, err := producer.Send(ctx, msg)
		assert.Nil(t, err)
	}

	for i := 0; i < numOfMessages; i++ {
		msg, err := consumer.Receive(ctx)
		t.Logf("received : %v\n", string(msg.Payload()))
		assert.Nil(t, err)
		consumer.Ack(msg)
		count++
	}

	assert.Equal(t, count, numOfMessages)
}

type EncKeyReader struct {
	publicKeyPath  string
	privateKeyPath string
	metaMap        map[string]string
}

func NewEncKeyReader(publicKeyPath, privateKeyPath string) *EncKeyReader {
	metaMap := map[string]string{
		"version": "1.0",
	}

	return &EncKeyReader{
		publicKeyPath:  publicKeyPath,
		privateKeyPath: privateKeyPath,
		metaMap:        metaMap,
	}
}

// GetPublicKey read public key from the given path
func (d *EncKeyReader) PublicKey(keyName string, keyMeta map[string]string) (*crypto.EncryptionKeyInfo, error) {
	return readKey(keyName, d.publicKeyPath, d.metaMap)
}

// GetPrivateKey read private key from the given path
func (d *EncKeyReader) PrivateKey(keyName string, keyMeta map[string]string) (*crypto.EncryptionKeyInfo, error) {
	return readKey(keyName, d.privateKeyPath, d.metaMap)
}

func readKey(keyName, path string, keyMeta map[string]string) (*crypto.EncryptionKeyInfo, error) {
	key, err := os.ReadFile(path)
	if err != nil {
		return nil, err
	}
	return crypto.NewEncryptionKeyInfo(keyName, key, keyMeta), nil
}

func TestConsumerEncryptionWithoutKeyReader(t *testing.T) {
	client, err := NewClient(ClientOptions{
		URL: serviceURL,
	})
	assert.Nil(t, err)
	defer client.Close()

	topic := newTopicName()
	encryptionKeyName := "client-rsa.pem"

	producer, err := client.CreateProducer(ProducerOptions{
		Topic: topic,
		Encryption: &ProducerEncryptionInfo{
			KeyReader: NewEncKeyReader("crypto/testdata/pub_key_rsa.pem",
				"crypto/testdata/pri_key_rsa.pem"),
			Keys: []string{encryptionKeyName},
		},
		CompressionType: LZ4,
		Schema:          NewStringSchema(nil),
	})

	assert.Nil(t, err)
	assert.NotNil(t, producer)

	consumer, err := client.Subscribe(ConsumerOptions{
		Topic:            topic,
		SubscriptionName: "my-subscription-name",
		Decryption: &MessageDecryptionInfo{
			ConsumerCryptoFailureAction: crypto.ConsumerCryptoFailureActionConsume,
		},
		Schema: NewStringSchema(nil),
	})
	assert.Nil(t, err)

	message := "my-message"

	_, err = producer.Send(context.Background(), &ProducerMessage{
		Value: message,
	})
	assert.Nil(t, err)

	// consume encrypted message
	msg, err := consumer.Receive(context.Background())
	assert.Nil(t, err)
	assert.NotNil(t, msg)

	// try to decrypt message
	encCtx := msg.GetEncryptionContext()
	assert.NotEmpty(t, encCtx)

	keys := encCtx.Keys
	assert.Equal(t, 1, len(keys))

	encryptionKey, ok := keys[encryptionKeyName]
	assert.True(t, ok)

	encDataKey := encryptionKey.KeyValue
	assert.NotNil(t, encDataKey)

	metadata := encryptionKey.Metadata
	assert.NotNil(t, metadata)

	version := metadata["version"]
	assert.Equal(t, "1.0", version)

	compressionType := encCtx.CompressionType
	uncompressedSize := uint32(encCtx.UncompressedSize)
	encParam := encCtx.Param
	encAlgo := encCtx.Algorithm
	batchSize := encCtx.BatchSize

	// try to decrypt using default MessageCrypto
	msgCrypto, err := crypto.NewDefaultMessageCrypto("testing", false, plog.DefaultNopLogger())
	assert.Nil(t, err)

	producerName := "test"
	sequenceID := uint64(123)
	publishTime := uint64(12333453454)

	messageMetaData := pb.MessageMetadata{
		EncryptionParam:  encParam,
		ProducerName:     &producerName,
		SequenceId:       &sequenceID,
		PublishTime:      &publishTime,
		UncompressedSize: &uncompressedSize,
		EncryptionAlgo:   &encAlgo,
	}

	if compressionType == LZ4 {
		messageMetaData.Compression = pb.CompressionType_LZ4.Enum()
	}

	messageMetaData.EncryptionKeys = []*pb.EncryptionKeys{{
		Key:   &encryptionKeyName,
		Value: encDataKey,
	}}

	decryptedPayload, err := msgCrypto.Decrypt(crypto.NewMessageMetadataSupplier(&messageMetaData),
		msg.Payload(),
		NewEncKeyReader("crypto/testdata/pub_key_rsa.pem",
			"crypto/testdata/pri_key_rsa.pem"))
	assert.Nil(t, err)
	assert.NotNil(t, decryptedPayload)

	// try to uncompress payload
	uncompressedPayload := make([]byte, uncompressedSize)
	s, err := lz4.UncompressBlock(decryptedPayload, uncompressedPayload)
	assert.Nil(t, err)
	assert.Equal(t, uncompressedSize, uint32(s))

	buffer := internal.NewBufferWrapper(uncompressedPayload)

	if batchSize > 0 {
		size := buffer.ReadUint32()
		var meta pb.SingleMessageMetadata
		if err := proto.Unmarshal(buffer.Read(size), &meta); err != nil {
			fmt.Println(err)
		}
		d := buffer.Read(uint32(meta.GetPayloadSize()))
		assert.Equal(t, message, string(d))
	}
}

// TestEncryptDecryptRedeliveryOnFailure test redelivery failed messages
func TestEncryptDecryptRedeliveryOnFailure(t *testing.T) {
	client, err := NewClient(ClientOptions{
		URL: serviceURL,
	})
	assert.Nil(t, err)

	topic := newTopicName()
	subcription := "test-subscription-redelivery"

	consumer, err := client.Subscribe(ConsumerOptions{
		Topic:            topic,
		SubscriptionName: subcription,
		Decryption: &MessageDecryptionInfo{
			KeyReader: NewEncKeyReader("crypto/testdata/pub_key_rsa.pem",
				"crypto/testdata/pri_key_invalid_rsa.pem"),
		},
	})
	assert.Nil(t, err)

	producer, err := client.CreateProducer(ProducerOptions{
		Topic: topic,
		Encryption: &ProducerEncryptionInfo{
			KeyReader: NewEncKeyReader("crypto/testdata/pub_key_rsa.pem",
				"crypto/testdata/pri_key_rsa.pem"),
			Keys: []string{"new-enc-key"},
		},
	})
	assert.Nil(t, err)

	producer.Send(context.Background(), &ProducerMessage{
		Payload: []byte("new-test-message"),
	})

	ctx, cancel := context.WithTimeout(context.Background(), 1000*time.Millisecond)
	defer cancel()

	// message receive should fail due to decryption error
	msg, err := consumer.Receive(ctx)
	assert.Nil(t, msg)
	assert.NotNil(t, err)

	consumer.Close()

	// create consumer with same subscription and proper rsa key pairs
	consumer, err = client.Subscribe(ConsumerOptions{
		Topic:            topic,
		SubscriptionName: subcription,
		Decryption: &MessageDecryptionInfo{
			KeyReader: NewEncKeyReader("crypto/testdata/pub_key_rsa.pem",
				"crypto/testdata/pri_key_rsa.pem"),
		},
	})
	assert.Nil(t, err)

	// previous message should be redelivered
	msg, err = consumer.Receive(context.Background())
	assert.Nil(t, err)
	assert.NotNil(t, msg)
	consumer.Ack(msg)
}

// TestConsumerSeekByTimeOnPartitionedTopic test seek by time on partitioned topic.
// It is based on existing test case [TestConsumerSeekByTime] but for partitioned topic.
func TestConsumerSeekByTimeOnPartitionedTopic(t *testing.T) {
	client, err := NewClient(ClientOptions{
		URL: lookupURL,
	})
	assert.Nil(t, err)
	defer client.Close()

	// Create topic with 5 partitions
	topicAdminURL := "admin/v2/persistent/public/default/TestSeekByTimeOnPartitionedTopic/partitions"
	err = httpPut(topicAdminURL, 5)
	defer httpDelete(topicAdminURL)
	assert.Nil(t, err)

	topicName := "persistent://public/default/TestSeekByTimeOnPartitionedTopic"

	partitions, err := client.TopicPartitions(topicName)
	assert.Nil(t, err)
	assert.Equal(t, len(partitions), 5)
	for i := 0; i < 5; i++ {
		assert.Equal(t, partitions[i],
			fmt.Sprintf("%s-partition-%d", topicName, i))
	}

	ctx := context.Background()

	producer, err := client.CreateProducer(ProducerOptions{
		Topic:           topicName,
		DisableBatching: false,
	})
	assert.Nil(t, err)
	defer producer.Close()

	consumer, err := client.Subscribe(ConsumerOptions{
		Topic:            topicName,
		SubscriptionName: "my-sub",
	})
	assert.Nil(t, err)
	defer consumer.Close()

	// Use value bigger than 1000 to full-fill queue channel with size 1000 and message channel with size 10
	const N = 1100
	resetTimeStr := "100s"
	retentionTimeInSecond, err := internal.ParseRelativeTimeInSeconds(resetTimeStr)
	assert.Nil(t, err)

	for i := 0; i < N; i++ {
		_, err := producer.Send(ctx, &ProducerMessage{
			Payload: []byte(fmt.Sprintf("hello-%d", i)),
		})
		assert.Nil(t, err)
	}

	// Don't consume all messages so some stay in queues
	for i := 0; i < N-20; i++ {
		msg, err := consumer.Receive(ctx)
		assert.Nil(t, err)
		consumer.Ack(msg)
	}

	currentTimestamp := time.Now()
	err = consumer.SeekByTime(currentTimestamp.Add(-retentionTimeInSecond))
	assert.Nil(t, err)

	// should be able to consume all messages once again
	for i := 0; i < N; i++ {
		msg, err := consumer.Receive(ctx)
		assert.Nil(t, err)
		consumer.Ack(msg)
	}
}

func TestAvailablePermitsLeak(t *testing.T) {
	client, err := NewClient(ClientOptions{
		URL: serviceURL,
	})
	assert.Nil(t, err)
	client.Close()

	topic := fmt.Sprintf("my-topic-test-ap-leak-%v", time.Now().Nanosecond())

	// 1. Producer with valid key name
	p1, err := client.CreateProducer(ProducerOptions{
		Topic: topic,
		Encryption: &ProducerEncryptionInfo{
			KeyReader: crypto.NewFileKeyReader("crypto/testdata/pub_key_rsa.pem",
				"crypto/testdata/pri_key_rsa.pem"),
			Keys: []string{"client-rsa.pem"},
		},
		Schema:          NewStringSchema(nil),
		DisableBatching: true,
	})
	assert.Nil(t, err)
	assert.NotNil(t, p1)

	subscriptionName := "enc-failure-subcription"
	totalMessages := 1000

	// 2. KeyReader is not set by the consumer
	// Receive should fail since KeyReader is not setup
	// because default behaviour of consumer is fail receiving message if error in decryption
	consumer, err := client.Subscribe(ConsumerOptions{
		Topic:            topic,
		SubscriptionName: subscriptionName,
	})
	assert.Nil(t, err)

	messageFormat := "my-message-%v"
	for i := 0; i < totalMessages; i++ {
		_, err := p1.Send(context.Background(), &ProducerMessage{
			Value: fmt.Sprintf(messageFormat, i),
		})
		assert.Nil(t, err)
	}

	// 2. Set another producer that send message without crypto.
	// The consumer can receive it correct.
	p2, err := client.CreateProducer(ProducerOptions{
		Topic:           topic,
		Schema:          NewStringSchema(nil),
		DisableBatching: true,
	})
	assert.Nil(t, err)
	assert.NotNil(t, p2)

	_, err = p2.Send(context.Background(), &ProducerMessage{
		Value: fmt.Sprintf(messageFormat, totalMessages),
	})
	assert.Nil(t, err)

	// 3. Discard action on decryption failure. Create a availablePermits leak scenario
	consumer.Close()

	consumer, err = client.Subscribe(ConsumerOptions{
		Topic:            topic,
		SubscriptionName: subscriptionName,
		Decryption: &MessageDecryptionInfo{
			ConsumerCryptoFailureAction: crypto.ConsumerCryptoFailureActionDiscard,
		},
		Schema: NewStringSchema(nil),
	})
	assert.Nil(t, err)
	assert.NotNil(t, consumer)

	// 4. If availablePermits does not leak, consumer can get the last message which is no crypto.
	// The ctx3 will not exceed deadline.
	ctx3, cancel3 := context.WithTimeout(context.Background(), 15*time.Second)
	_, err = consumer.Receive(ctx3)
	cancel3()
	assert.NotEqual(t, true, errors.Is(err, context.DeadlineExceeded),
		"This means the resource is exhausted. consumer.Receive() will block forever.")
}

func TestConsumerWithBackoffPolicy(t *testing.T) {
	client, err := NewClient(ClientOptions{
		URL: serviceURL,
	})
	assert.NoError(t, err)
	defer client.Close()

	topicName := newTopicName()

	backoff := newTestBackoffPolicy(1*time.Second, 4*time.Second)
	_consumer, err := client.Subscribe(ConsumerOptions{
		Topic:            topicName,
		SubscriptionName: "sub-1",
		Type:             Shared,
		BackoffPolicy:    backoff,
	})
	assert.Nil(t, err)
	defer _consumer.Close()

	partitionConsumerImp := _consumer.(*consumer).consumers[0]
	// 1 s
	startTime := time.Now()
	partitionConsumerImp.reconnectToBroker(nil)
	assert.True(t, backoff.IsExpectedIntervalFrom(startTime))

	// 2 s
	startTime = time.Now()
	partitionConsumerImp.reconnectToBroker(nil)
	assert.True(t, backoff.IsExpectedIntervalFrom(startTime))

	// 4 s
	startTime = time.Now()
	partitionConsumerImp.reconnectToBroker(nil)
	assert.True(t, backoff.IsExpectedIntervalFrom(startTime))

	// 4 s
	startTime = time.Now()
	partitionConsumerImp.reconnectToBroker(nil)
	assert.True(t, backoff.IsExpectedIntervalFrom(startTime))
}

func TestAckWithMessageID(t *testing.T) {
	client, err := NewClient(ClientOptions{
		URL: lookupURL,
	})

	assert.Nil(t, err)
	defer client.Close()

	topic := newTopicName()

	// create consumer
	consumer, err := client.Subscribe(ConsumerOptions{
		Topic:            topic,
		SubscriptionName: "my-sub",
		Type:             Exclusive,
	})
	assert.Nil(t, err)
	defer consumer.Close()

	// create producer
	producer, err := client.CreateProducer(ProducerOptions{
		Topic:           topic,
		DisableBatching: false,
	})
	assert.Nil(t, err)
	defer producer.Close()

	// send messages
	if _, err := producer.Send(context.Background(), &ProducerMessage{
		Payload: []byte("hello"),
	}); err != nil {
		log.Fatal(err)
	}

	message, err := consumer.Receive(context.Background())
	assert.Nil(t, err)

	id := message.ID()
	newID := NewMessageID(id.LedgerID(), id.EntryID(), id.BatchIdx(), id.PartitionIdx())
	err = consumer.AckID(newID)
	assert.Nil(t, err)
}

func TestBatchIndexAck(t *testing.T) {
	type config struct {
		ackWithResponse    bool
		cumulative         bool
		ackGroupingOptions *AckGroupingOptions
	}
	configs := make([]config, 0)
	for _, option := range []*AckGroupingOptions{
		nil, // MaxSize: 1000, MaxTime: 10ms
		{MaxSize: 0, MaxTime: 0},
		{MaxSize: 1000, MaxTime: 0},
	} {
		configs = append(configs, config{true, true, option})
		configs = append(configs, config{true, false, option})
		configs = append(configs, config{false, true, option})
		configs = append(configs, config{false, false, option})
	}

	for _, params := range configs {
		option := params.ackGroupingOptions
		if option == nil {
			option = &AckGroupingOptions{1000, 10 * time.Millisecond}
		}

		t.Run(fmt.Sprintf("TestBatchIndexAck_WithResponse_%v_Cumulative_%v_AckGroupingOption_%v_%v",
			params.ackWithResponse, params.cumulative, option.MaxSize, option.MaxTime.Milliseconds()),
			func(t *testing.T) {
				runBatchIndexAckTest(t, params.ackWithResponse, params.cumulative, params.ackGroupingOptions)
			})
	}
}

func runBatchIndexAckTest(t *testing.T, ackWithResponse bool, cumulative bool, option *AckGroupingOptions) {
	client, err := NewClient(ClientOptions{
		URL: lookupURL,
	})

	assert.Nil(t, err)

	topic := newTopicName()
	createConsumer := func() Consumer {
		consumer, err := client.Subscribe(ConsumerOptions{
			Topic:                          topic,
			SubscriptionName:               "my-sub",
			AckWithResponse:                ackWithResponse,
			EnableBatchIndexAcknowledgment: true,
			AckGroupingOptions:             option,
		})
		assert.Nil(t, err)
		return consumer
	}

	consumer := createConsumer()

	duration, err := time.ParseDuration("1h")
	assert.Nil(t, err)

	const BatchingMaxSize int = 2 * 5
	producer, err := client.CreateProducer(ProducerOptions{
		Topic:                   topic,
		DisableBatching:         false,
		BatchingMaxMessages:     uint(BatchingMaxSize),
		BatchingMaxSize:         uint(1024 * 1024 * 10),
		BatchingMaxPublishDelay: duration,
	})
	assert.Nil(t, err)
	for i := 0; i < BatchingMaxSize; i++ {
		producer.SendAsync(context.Background(), &ProducerMessage{
			Payload: []byte(fmt.Sprintf("msg-%d", i)),
		}, func(id MessageID, producerMessage *ProducerMessage, err error) {
			assert.Nil(t, err)
			log.Printf("Sent to %v:%d:%d", id, id.BatchIdx(), id.BatchSize())
		})
	}
	assert.Nil(t, producer.FlushWithCtx(context.Background()))

	msgIds := make([]MessageID, BatchingMaxSize)
	for i := 0; i < BatchingMaxSize; i++ {
		message, err := consumer.Receive(context.Background())
		assert.Nil(t, err)
		msgIds[i] = message.ID()
		log.Printf("Received %v from %v:%d:%d", string(message.Payload()), message.ID(),
			message.ID().BatchIdx(), message.ID().BatchSize())
	}

	// Acknowledge half of the messages
	if cumulative {
		msgID := msgIds[BatchingMaxSize/2-1]
		err := consumer.AckIDCumulative(msgID)
		assert.Nil(t, err)
		log.Printf("Acknowledge %v:%d cumulatively\n", msgID, msgID.BatchIdx())
	} else {
		for i := 0; i < BatchingMaxSize; i++ {
			msgID := msgIds[i]
			if i%2 == 0 {
				consumer.AckID(msgID)
				log.Printf("Acknowledge %v:%d\n", msgID, msgID.BatchIdx())
			}
		}
	}
	consumer.Close()
	consumer = createConsumer()

	for i := 0; i < BatchingMaxSize/2; i++ {
		message, err := consumer.Receive(context.Background())
		assert.Nil(t, err)
		log.Printf("Received %v from %v:%d:%d", string(message.Payload()), message.ID(),
			message.ID().BatchIdx(), message.ID().BatchSize())
		index := i*2 + 1
		if cumulative {
			index = i + BatchingMaxSize/2
		}
		assert.Equal(t, []byte(fmt.Sprintf("msg-%d", index)), message.Payload())
		assert.Equal(t, msgIds[index].BatchIdx(), message.ID().BatchIdx())
		// We should not acknowledge message.ID() here because message.ID() shares a different
		// tracker with msgIds
		if !cumulative {
			msgID := msgIds[index]
			consumer.AckID(msgID)
			log.Printf("Acknowledge %v:%d\n", msgID, msgID.BatchIdx())
		}
	}
	if cumulative {
		msgID := msgIds[BatchingMaxSize-1]
		err := consumer.AckIDCumulative(msgID)
		assert.Nil(t, err)
		log.Printf("Acknowledge %v:%d cumulatively\n", msgID, msgID.BatchIdx())
	}
	consumer.Close()
	consumer = createConsumer()
	_, err = producer.Send(context.Background(), &ProducerMessage{Payload: []byte("end-marker")})
	assert.Nil(t, err)
	msg, err := consumer.Receive(context.Background())
	assert.Nil(t, err)
	assert.Equal(t, "end-marker", string(msg.Payload()))

	client.Close()
}

func TestConsumerWithAutoScaledQueueReceive(t *testing.T) {
	client, err := NewClient(ClientOptions{
		URL: lookupURL,
	})

	assert.Nil(t, err)
	defer client.Close()

	topic := newTopicName()

	// create consumer
	c, err := client.Subscribe(ConsumerOptions{
		Topic:                             topic,
		SubscriptionName:                  "my-sub",
		Type:                              Exclusive,
		ReceiverQueueSize:                 3,
		EnableAutoScaledReceiverQueueSize: true,
	})
	assert.Nil(t, err)
	pc := c.(*consumer).consumers[0]
	assert.Equal(t, int32(1), pc.currentQueueSize.Load())
	defer c.Close()

	// create p
	p, err := client.CreateProducer(ProducerOptions{
		Topic:           topic,
		DisableBatching: false,
	})
	assert.Nil(t, err)
	defer p.Close()

	// send message, it will update scaleReceiverQueueHint from false to true
	_, err = p.Send(context.Background(), &ProducerMessage{
		Payload: []byte("hello"),
	})
	assert.NoError(t, err)

	// this will trigger receiver queue size expanding to 2 because we have prefetched 1 message >= currentSize 1.
	_, err = c.Receive(context.Background())
	assert.Nil(t, err)

	// currentQueueSize should be doubled in size
	retryAssert(t, 5, 200, func() {}, func(t assert.TestingT) bool {
		return assert.Equal(t, 2, int(pc.currentQueueSize.Load()))
	})

	for i := 0; i < 5; i++ {
		_, err = p.Send(context.Background(), &ProducerMessage{
			Payload: []byte("hello"),
		})
		assert.NoError(t, err)

		// waiting for prefetched message passing from queueCh to messageCh
		retryAssert(t, 5, 200, func() {}, func(t assert.TestingT) bool {
			return assert.Equal(t, 1, len(pc.messageCh))
		})

		_, err = p.Send(context.Background(), &ProducerMessage{
			Payload: []byte("hello"),
		})
		assert.NoError(t, err)

		// wait all the messages has been prefetched
		_, err = c.Receive(context.Background())
		assert.Nil(t, err)
		_, err = c.Receive(context.Background())
		assert.Nil(t, err)
		// this will not trigger receiver queue size expanding because we have prefetched 2 message < currentSize 4.
		assert.Equal(t, int32(2), pc.currentQueueSize.Load())
	}

	for i := 0; i < 5; i++ {
		p.SendAsync(
			context.Background(),
			&ProducerMessage{Payload: []byte("hello")},
			func(id MessageID, producerMessage *ProducerMessage, err error) {
			},
		)
	}

	retryAssert(t, 3, 300, func() {}, func(t assert.TestingT) bool {
		return assert.Equal(t, 3, int(pc.currentQueueSize.Load()))
	})
}

func TestConsumerNonDurable(t *testing.T) {
	client, err := NewClient(ClientOptions{
		URL: lookupURL,
	})

	assert.Nil(t, err)
	defer client.Close()

	topicName := newTopicName()
	ctx := context.Background()

	producer, err := client.CreateProducer(ProducerOptions{
		Topic: topicName,
	})
	assert.Nil(t, err)
	defer producer.Close()

	consumer, err := client.Subscribe(ConsumerOptions{
		Topic:            topicName,
		SubscriptionName: "sub-1",
		Type:             Shared,
		SubscriptionMode: NonDurable,
	})
	assert.Nil(t, err)

	i := 1
	if _, err := producer.Send(ctx, &ProducerMessage{
		Payload: []byte(fmt.Sprintf("msg-content-%d", i)),
	}); err != nil {
		t.Fatal(err)
	}

	msg, err := consumer.Receive(ctx)
	assert.Nil(t, err)
	assert.Equal(t, fmt.Sprintf("msg-content-%d", i), string(msg.Payload()))
	consumer.Ack(msg)

	consumer.Close()

	i++

	// send a message. Pulsar should delete it as there is no active subscription
	if _, err := producer.Send(ctx, &ProducerMessage{
		Payload: []byte(fmt.Sprintf("msg-content-%d", i)),
	}); err != nil {
		t.Fatal(err)
	}

	i++

	// Subscribe again
	consumer, err = client.Subscribe(ConsumerOptions{
		Topic:            topicName,
		SubscriptionName: "sub-1",
		Type:             Shared,
		SubscriptionMode: NonDurable,
	})
	assert.Nil(t, err)
	defer consumer.Close()

	if _, err := producer.Send(ctx, &ProducerMessage{
		Payload: []byte(fmt.Sprintf("msg-content-%d", i)),
	}); err != nil {
		t.Fatal(err)
	}

	msg, err = consumer.Receive(ctx)
	assert.Nil(t, err)
	assert.Equal(t, fmt.Sprintf("msg-content-%d", i), string(msg.Payload()))
	consumer.Ack(msg)
}

func TestConsumerBatchIndexAckDisabled(t *testing.T) {
	client, err := NewClient(ClientOptions{
		URL: lookupURL,
	})
	assert.Nil(t, err)
	defer client.Close()

	topic := newTopicName()
	consumer, err := client.Subscribe(ConsumerOptions{
		Topic:            topic,
		SubscriptionName: "my-sub",
	})
	assert.Nil(t, err)
	producer, err := client.CreateProducer(ProducerOptions{
		Topic: topic,
	})
	assert.Nil(t, err)

	for i := 0; i < 5; i++ {
		producer.SendAsync(context.Background(), &ProducerMessage{
			Payload: []byte(fmt.Sprintf("msg-%d", i)),
		}, nil)
	}
	for i := 0; i < 5; i++ {
		message, err := consumer.Receive(context.Background())
		assert.Nil(t, err)
		consumer.Ack(message)
	}
	consumer.Close()
	consumer, err = client.Subscribe(ConsumerOptions{
		Topic:            topic,
		SubscriptionName: "my-sub",
	})
	assert.Nil(t, err)
	producer.Send(context.Background(), &ProducerMessage{Payload: []byte("done")})
	message, err := consumer.Receive(context.Background())
	assert.Nil(t, err)
	assert.Equal(t, []byte("done"), message.Payload())
}

func TestConsumerMemoryLimit(t *testing.T) {
	// Create client 1 without memory limit
	cli1, err := NewClient(ClientOptions{
		URL: lookupURL,
	})

	assert.Nil(t, err)
	defer cli1.Close()

	// Create client 1 with memory limit
	cli2, err := NewClient(ClientOptions{
		URL:              lookupURL,
		MemoryLimitBytes: 10 * 1024,
	})

	assert.Nil(t, err)
	defer cli2.Close()

	topic := newTopicName()

	// Use client 1 to create producer p1
	p1, err := cli1.CreateProducer(ProducerOptions{
		Topic:           topic,
		DisableBatching: false,
	})
	assert.Nil(t, err)
	defer p1.Close()

	// Use mem-limited client 2 to create consumer c1
	c1, err := cli2.Subscribe(ConsumerOptions{
		Topic:                             topic,
		SubscriptionName:                  "my-sub-1",
		Type:                              Exclusive,
		EnableAutoScaledReceiverQueueSize: true,
	})
	assert.Nil(t, err)
	defer c1.Close()
	pc1 := c1.(*consumer).consumers[0]

	// Fill up the messageCh of c1
	for i := 0; i < 10; i++ {
		p1.SendAsync(
			context.Background(),
			&ProducerMessage{Payload: createTestMessagePayload(1)},
			func(id MessageID, producerMessage *ProducerMessage, err error) {
			},
		)
	}

	retryAssert(t, 5, 200, func() {}, func(t assert.TestingT) bool {
		return assert.Equal(t, 10, len(pc1.messageCh))
	})

	// Get current receiver queue size of c1
	prevQueueSize := pc1.currentQueueSize.Load()

	// Make the client 1 exceed the memory limit
	_, err = p1.Send(context.Background(), &ProducerMessage{
		Payload: createTestMessagePayload(10*1024 + 1),
	})
	assert.NoError(t, err)

	// c1 should shrink it's receiver queue size
	retryAssert(t, 5, 200, func() {}, func(t assert.TestingT) bool {
		return assert.Equal(t, prevQueueSize/2, pc1.currentQueueSize.Load())
	})

	// Use mem-limited client 2 to create consumer c2
	c2, err := cli2.Subscribe(ConsumerOptions{
		Topic:                             topic,
		SubscriptionName:                  "my-sub-2",
		Type:                              Exclusive,
		SubscriptionInitialPosition:       SubscriptionPositionEarliest,
		EnableAutoScaledReceiverQueueSize: true,
	})
	assert.Nil(t, err)
	defer c2.Close()
	pc2 := c2.(*consumer).consumers[0]

	// Try to induce c2 receiver queue size expansion
	for i := 0; i < 10; i++ {
		p1.SendAsync(
			context.Background(),
			&ProducerMessage{Payload: createTestMessagePayload(1)},
			func(id MessageID, producerMessage *ProducerMessage, err error) {
			},
		)
	}

	retryAssert(t, 5, 200, func() {}, func(t assert.TestingT) bool {
		return assert.Equal(t, 10, len(pc1.messageCh))
	})

	// c2 receiver queue size should not expansion because client 1 has exceeded the memory limit
	assert.Equal(t, 1, int(pc2.currentQueueSize.Load()))

	// Use mem-limited client 2 to create producer p2
	p2, err := cli2.CreateProducer(ProducerOptions{
		Topic:                   topic,
		DisableBatching:         false,
		DisableBlockIfQueueFull: true,
	})
	assert.Nil(t, err)
	defer p2.Close()

	_, err = p2.Send(context.Background(), &ProducerMessage{
		Payload: createTestMessagePayload(1),
	})
	// Producer can't send message
	assert.Equal(t, true, errors.Is(err, ErrMemoryBufferIsFull))
}

func TestMultiConsumerMemoryLimit(t *testing.T) {
	// Create client 1 without memory limit
	cli1, err := NewClient(ClientOptions{
		URL: lookupURL,
	})

	assert.Nil(t, err)
	defer cli1.Close()

	// Create client 1 with memory limit
	cli2, err := NewClient(ClientOptions{
		URL:              lookupURL,
		MemoryLimitBytes: 10 * 1024,
	})

	assert.Nil(t, err)
	defer cli2.Close()

	topic := newTopicName()

	// Use client 1 to create producer p1
	p1, err := cli1.CreateProducer(ProducerOptions{
		Topic:           topic,
		DisableBatching: false,
	})
	assert.Nil(t, err)
	defer p1.Close()

	// Use mem-limited client 2 to create consumer c1
	c1, err := cli2.Subscribe(ConsumerOptions{
		Topic:                             topic,
		SubscriptionName:                  "my-sub-1",
		Type:                              Exclusive,
		EnableAutoScaledReceiverQueueSize: true,
	})
	assert.Nil(t, err)
	defer c1.Close()
	pc1 := c1.(*consumer).consumers[0]

	// Use mem-limited client 2 to create consumer c1
	c2, err := cli2.Subscribe(ConsumerOptions{
		Topic:                             topic,
		SubscriptionName:                  "my-sub-2",
		Type:                              Exclusive,
		EnableAutoScaledReceiverQueueSize: true,
	})
	assert.Nil(t, err)
	defer c2.Close()
	pc2 := c2.(*consumer).consumers[0]

	// Fill up the messageCh of c1 nad c2
	for i := 0; i < 10; i++ {
		p1.SendAsync(
			context.Background(),
			&ProducerMessage{Payload: createTestMessagePayload(1)},
			func(id MessageID, producerMessage *ProducerMessage, err error) {
			},
		)
	}

	retryAssert(t, 5, 200, func() {}, func(t assert.TestingT) bool {
		return assert.Equal(t, 10, len(pc1.messageCh))
	})

	retryAssert(t, 5, 200, func() {}, func(t assert.TestingT) bool {
		return assert.Equal(t, 10, len(pc2.messageCh))
	})

	// Get current receiver queue size of c1 and c2
	pc1PrevQueueSize := pc1.currentQueueSize.Load()
	pc2PrevQueueSize := pc2.currentQueueSize.Load()

	// Make the client 1 exceed the memory limit
	_, err = p1.Send(context.Background(), &ProducerMessage{
		Payload: createTestMessagePayload(10*1024 + 1),
	})
	assert.NoError(t, err)

	// c1 should shrink it's receiver queue size
	retryAssert(t, 5, 200, func() {}, func(t assert.TestingT) bool {
		return assert.Equal(t, pc1PrevQueueSize/2, pc1.currentQueueSize.Load())
	})

	// c2 should shrink it's receiver queue size too
	retryAssert(t, 5, 200, func() {}, func(t assert.TestingT) bool {
		return assert.Equal(t, pc2PrevQueueSize/2, pc2.currentQueueSize.Load())
	})
}

func TestConsumerAckCumulativeOnSharedSubShouldFailed(t *testing.T) {
	client, err := NewClient(ClientOptions{
		URL: lookupURL,
	})
	assert.Nil(t, err)
	defer client.Close()

	topic := newTopicName()
	consumer, err := client.Subscribe(ConsumerOptions{
		Topic:            topic,
		SubscriptionName: "my-sub",
		Type:             Shared,
	})
	assert.Nil(t, err)
	defer consumer.Close()

	producer, err := client.CreateProducer(ProducerOptions{
		Topic: topic,
	})
	assert.Nil(t, err)
	defer producer.Close()

	_, err = producer.Send(context.Background(), &ProducerMessage{
		Payload: []byte("hello"),
	})
	assert.Nil(t, err)

	msg, err := consumer.Receive(context.Background())
	assert.Nil(t, err)

	err = consumer.AckIDCumulative(msg.ID())
	assert.NotNil(t, err)
	assert.ErrorIs(t, err, ErrInvalidAck)
}

func TestConsumerUnSubscribe(t *testing.T) {
	client, err := NewClient(ClientOptions{
		URL: lookupURL,
	})

	assert.Nil(t, err)
	defer client.Close()

	topic := "my-topic"
	// create consumer
	consumer, err := client.Subscribe(ConsumerOptions{
		Topic:            topic,
		SubscriptionName: "my-sub",
		Type:             Exclusive,
	})
	assert.Nil(t, err)
	defer consumer.Close()

	err = consumer.Unsubscribe()
	assert.Nil(t, err)

	err = consumer.Unsubscribe()
	assert.Error(t, err)

}
func TestConsumerForceUnSubscribe(t *testing.T) {
	client, err := NewClient(ClientOptions{
		URL: lookupURL,
	})

	assert.Nil(t, err)
	defer client.Close()

	topic := "my-topic"
	// create consumer
	consumer, err := client.Subscribe(ConsumerOptions{
		Topic:            topic,
		SubscriptionName: "my-sub",
		Type:             Exclusive,
	})
	assert.Nil(t, err)
	defer consumer.Close()

	err = consumer.UnsubscribeForce()
	assert.Nil(t, err)

	err = consumer.UnsubscribeForce()
	assert.Error(t, err)

}

func TestConsumerGetLastMessageIDs(t *testing.T) {
	client, err := NewClient(ClientOptions{
		URL: lookupURL,
	})

	assert.Nil(t, err)
	defer client.Close()

	partition := 1
	topic := "my-topic"
	// create consumer
	consumer, err := client.Subscribe(ConsumerOptions{
		Topic:            topic,
		SubscriptionName: "my-sub",
		Type:             Shared,
	})
	assert.Nil(t, err)
	defer consumer.Close()

	// create producer
	producer, err := client.CreateProducer(ProducerOptions{
		Topic:           topic,
		DisableBatching: true,
	})
	assert.Nil(t, err)
	defer producer.Close()

	ctx := context.Background()
	// send messages
	totalMessage := 10
	for i := 0; i < totalMessage; i++ {
		if _, err := producer.Send(ctx, &ProducerMessage{
			Payload: []byte(fmt.Sprintf("hello-%d", i)),
		}); err != nil {
			assert.Nil(t, err)
		}
	}

	// create admin
	admin, err := pulsaradmin.NewClient(&config.Config{})
	assert.Nil(t, err)

	messageIDs, err := consumer.GetLastMessageIDs()
	assert.Nil(t, err)
	assert.Equal(t, partition, len(messageIDs))

	id := messageIDs[0]
	topicName, err := utils.GetTopicName(id.Topic())
	assert.Nil(t, err)
	messages, err := admin.Subscriptions().GetMessagesByID(*topicName, id.LedgerID(), id.EntryID())
	assert.Nil(t, err)
	assert.Equal(t, 1, len(messages))

}

func TestPartitionConsumerGetLastMessageIDs(t *testing.T) {
	client, err := NewClient(ClientOptions{
		URL: lookupURL,
	})

	assert.Nil(t, err)
	defer client.Close()

	topic := newTopicName()
	partition := 3
	err = createPartitionedTopic(topic, partition)
	assert.Nil(t, err)

	// create producer
	producer, err := client.CreateProducer(ProducerOptions{
		Topic:           topic,
		DisableBatching: true,
	})
	assert.Nil(t, err)
	defer producer.Close()

	// create consumer
	consumer, err := client.Subscribe(ConsumerOptions{
		Topic:            topic,
		SubscriptionName: "my-sub",
		Type:             Shared,
	})
	assert.Nil(t, err)
	defer consumer.Close()

	ctx := context.Background()
	totalMessage := 30
	// send messages
	for i := 0; i < totalMessage; i++ {
		if _, err := producer.Send(ctx, &ProducerMessage{
			Payload: []byte(fmt.Sprintf("hello-%d", i)),
		}); err != nil {
			assert.Nil(t, err)
		}
	}

	// create admin
	admin, err := pulsaradmin.NewClient(&config.Config{})
	assert.Nil(t, err)

	topicMessageIDs, err := consumer.GetLastMessageIDs()
	assert.Nil(t, err)
	assert.Equal(t, partition, len(topicMessageIDs))
	for _, id := range topicMessageIDs {
		assert.Equal(t, int(id.EntryID()), totalMessage/partition-1)

		topicName, err := utils.GetTopicName(id.Topic())
		assert.Nil(t, err)
		messages, err := admin.Subscriptions().GetMessagesByID(*topicName, id.LedgerID(), id.EntryID())
		assert.Nil(t, err)
		assert.Equal(t, 1, len(messages))

	}

}<|MERGE_RESOLUTION|>--- conflicted
+++ resolved
@@ -41,11 +41,8 @@
 	"github.com/google/uuid"
 	"github.com/pierrec/lz4"
 	"github.com/stretchr/testify/assert"
-<<<<<<< HEAD
 	"github.com/stretchr/testify/require"
-=======
 	"google.golang.org/protobuf/proto"
->>>>>>> 953d9eab
 )
 
 var (
@@ -1202,11 +1199,7 @@
 		Topic:           topicName,
 		CompressionType: LZ4,
 	})
-<<<<<<< HEAD
-	require.NoError(t, err)
-	defer producer.Close()
-=======
-	assert.Nil(t, err)
+	require.NoError(t, err)
 	defer p1.Close()
 
 	// disable batching
@@ -1217,7 +1210,6 @@
 	})
 	assert.Nil(t, err)
 	defer p2.Close()
->>>>>>> 953d9eab
 
 	consumer, err := client.Subscribe(ConsumerOptions{
 		Topic:            topicName,
@@ -1246,11 +1238,7 @@
 
 	for i := 0; i < N; i++ {
 		msg, err := consumer.Receive(ctx)
-<<<<<<< HEAD
 		require.NoError(t, err)
-		assert.Equal(t, fmt.Sprintf("msg-content-%d", i), string(msg.Payload()))
-=======
-		assert.Nil(t, err)
 		assert.Equal(t, fmt.Sprintf("msg-content-%d-batching-enabled", i), string(msg.Payload()))
 		consumer.Ack(msg)
 	}
@@ -1259,7 +1247,6 @@
 		msg, err := consumer.Receive(ctx)
 		assert.Nil(t, err)
 		assert.Equal(t, fmt.Sprintf("msg-content-%d-batching-disabled", i), string(msg.Payload()))
->>>>>>> 953d9eab
 		consumer.Ack(msg)
 	}
 }
