--- conflicted
+++ resolved
@@ -1344,7 +1344,6 @@
 	}
 }
 
-<<<<<<< HEAD
 type noopConsumerInterceptor struct{}
 
 func (noopConsumerInterceptor) BeforeConsume(message ConsumerMessage) {}
@@ -1488,7 +1487,8 @@
 	}
 
 	assert.Equal(t, int32(5), atomic.LoadInt32(&metric.nackn))
-=======
+}
+
 func TestConsumerName(t *testing.T) {
 	assert := assert.New(t)
 
@@ -1512,5 +1512,4 @@
 	defer consumer.Close()
 
 	assert.Equal(consumerName, consumer.Name())
->>>>>>> 220dcb40
 }