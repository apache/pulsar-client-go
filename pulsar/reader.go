--- conflicted
+++ resolved
@@ -93,10 +93,9 @@
 	// allow users to customize the reconnection logic (minBackoff, maxBackoff and jitterPercentage)
 	BackoffPolicy internal.BackoffPolicy
 
-<<<<<<< HEAD
 	// ReaderInterceptors call before messages consumed.
 	ReaderInterceptors []ReaderInterceptor
-=======
+
 	// MaxPendingChunkedMessage sets the maximum pending chunked messages. (default: 100)
 	MaxPendingChunkedMessage int
 
@@ -106,7 +105,6 @@
 	// AutoAckIncompleteChunk sets whether reader auto acknowledges incomplete chunked message when it should
 	// be removed (e.g.the chunked message pending queue is full). (default: false)
 	AutoAckIncompleteChunk bool
->>>>>>> 0bf2f9b8
 }
 
 // Reader can be used to scan through all the messages currently available in a topic.
