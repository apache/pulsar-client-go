// Licensed to the Apache Software Foundation (ASF) under one
// or more contributor license agreements.  See the NOTICE file
// distributed with this work for additional information
// regarding copyright ownership.  The ASF licenses this file
// to you under the Apache License, Version 2.0 (the
// "License"); you may not use this file except in compliance
// with the License.  You may obtain a copy of the License at
//
//   http://www.apache.org/licenses/LICENSE-2.0
//
// Unless required by applicable law or agreed to in writing,
// software distributed under the License is distributed on an
// "AS IS" BASIS, WITHOUT WARRANTIES OR CONDITIONS OF ANY
// KIND, either express or implied.  See the License for the
// specific language governing permissions and limitations
// under the License.

package pulsar

import (
	"context"
	"fmt"
	"testing"
	"time"

	"github.com/stretchr/testify/assert"
)

func TestReaderConfigErrors(t *testing.T) {
	client, err := NewClient(ClientOptions{
		URL: lookupURL,
	})

	assert.Nil(t, err)
	defer client.Close()

	consumer, err := client.CreateReader(ReaderOptions{
		Topic: "my-topic",
	})
	assert.Nil(t, consumer)
	assert.NotNil(t, err)

	consumer, err = client.CreateReader(ReaderOptions{
		StartMessageID: EarliestMessageID(),
	})
	assert.Nil(t, consumer)
	assert.NotNil(t, err)
}

func TestReader(t *testing.T) {
	client, err := NewClient(ClientOptions{
		URL: lookupURL,
	})

	assert.Nil(t, err)
	defer client.Close()

	topic := newTopicName()
	ctx := context.Background()

	// create reader
	reader, err := client.CreateReader(ReaderOptions{
		Topic:          topic,
		StartMessageID: EarliestMessageID(),
	})
	assert.Nil(t, err)
	defer reader.Close()

	// create producer
	producer, err := client.CreateProducer(ProducerOptions{
		Topic: topic,
	})
	assert.Nil(t, err)
	defer producer.Close()

	// send 10 messages
	for i := 0; i < 10; i++ {
		_, err := producer.Send(ctx, &ProducerMessage{
			Payload: []byte(fmt.Sprintf("hello-%d", i)),
		})
		assert.NoError(t, err)
	}

	// receive 10 messages
	for i := 0; i < 10; i++ {
		msg, err := reader.Next(context.Background())
		assert.NoError(t, err)

		expectMsg := fmt.Sprintf("hello-%d", i)
		assert.Equal(t, []byte(expectMsg), msg.Payload())
	}
}

func TestReaderConnectError(t *testing.T) {
	client, err := NewClient(ClientOptions{
		URL: "pulsar://invalid-hostname:6650",
	})

	assert.Nil(t, err)

	defer client.Close()

	reader, err := client.CreateReader(ReaderOptions{
		Topic:          "my-topic",
		StartMessageID: LatestMessageID(),
	})

	// Expect error in creating consumer
	assert.Nil(t, reader)
	assert.NotNil(t, err)

	assert.Equal(t, err.Error(), "connection error")
}

func TestReaderOnSpecificMessage(t *testing.T) {
	client, err := NewClient(ClientOptions{
		URL: lookupURL,
	})

	assert.Nil(t, err)
	defer client.Close()

	topic := newTopicName()
	ctx := context.Background()

	// create producer
	producer, err := client.CreateProducer(ProducerOptions{
		Topic:           topic,
		DisableBatching: true,
	})
	assert.Nil(t, err)
	defer producer.Close()

	// send 10 messages
	msgIDs := [10]MessageID{}
	for i := 0; i < 10; i++ {
		msgID, err := producer.Send(ctx, &ProducerMessage{
			Payload: []byte(fmt.Sprintf("hello-%d", i)),
		})
		assert.NoError(t, err)
		assert.NotNil(t, msgID)
		msgIDs[i] = msgID
	}

	// create reader on 5th message (not included)
	reader, err := client.CreateReader(ReaderOptions{
		Topic:          topic,
		StartMessageID: msgIDs[4],
	})

	assert.Nil(t, err)
	defer reader.Close()

	// receive the remaining 5 messages
	for i := 5; i < 10; i++ {
		msg, err := reader.Next(context.Background())
		assert.NoError(t, err)

		expectMsg := fmt.Sprintf("hello-%d", i)
		assert.Equal(t, []byte(expectMsg), msg.Payload())
	}

	// create reader on 5th message (included)
	readerInclusive, err := client.CreateReader(ReaderOptions{
		Topic:                   topic,
		StartMessageID:          msgIDs[4],
		StartMessageIDInclusive: true,
	})

	assert.Nil(t, err)
	defer readerInclusive.Close()

	// receive the remaining 6 messages
	for i := 4; i < 10; i++ {
		msg, err := readerInclusive.Next(context.Background())
		assert.NoError(t, err)

		expectMsg := fmt.Sprintf("hello-%d", i)
		assert.Equal(t, []byte(expectMsg), msg.Payload())
	}
}

func TestReaderOnSpecificMessageWithBatching(t *testing.T) {
	client, err := NewClient(ClientOptions{
		URL: lookupURL,
	})

	assert.Nil(t, err)
	defer client.Close()

	topic := newTopicName()
	ctx := context.Background()

	// create producer
	producer, err := client.CreateProducer(ProducerOptions{
		Topic:                   topic,
		DisableBatching:         false,
		BatchingMaxMessages:     3,
		BatchingMaxPublishDelay: 1 * time.Second,
	})
	assert.Nil(t, err)
	defer producer.Close()

	// send 10 messages
	msgIDs := [10]MessageID{}
	for i := 0; i < 10; i++ {
		idx := i

		producer.SendAsync(ctx, &ProducerMessage{
			Payload: []byte(fmt.Sprintf("hello-%d", i)),
		}, func(id MessageID, producerMessage *ProducerMessage, err error) {
			assert.NoError(t, err)
			assert.NotNil(t, id)
			msgIDs[idx] = id
		})
	}

	err = producer.Flush()
	assert.NoError(t, err)

	// create reader on 5th message (not included)
	reader, err := client.CreateReader(ReaderOptions{
		Topic:          topic,
		StartMessageID: msgIDs[4],
	})

	assert.Nil(t, err)
	defer reader.Close()

	// receive the remaining 5 messages
	for i := 5; i < 10; i++ {
		msg, err := reader.Next(context.Background())
		assert.NoError(t, err)

		expectMsg := fmt.Sprintf("hello-%d", i)
		assert.Equal(t, []byte(expectMsg), msg.Payload())
	}

	// create reader on 5th message (included)
	readerInclusive, err := client.CreateReader(ReaderOptions{
		Topic:                   topic,
		StartMessageID:          msgIDs[4],
		StartMessageIDInclusive: true,
	})

	assert.Nil(t, err)
	defer readerInclusive.Close()

	// receive the remaining 6 messages
	for i := 4; i < 10; i++ {
		msg, err := readerInclusive.Next(context.Background())
		assert.NoError(t, err)

		expectMsg := fmt.Sprintf("hello-%d", i)
		assert.Equal(t, []byte(expectMsg), msg.Payload())
	}
}

func TestReaderOnLatestWithBatching(t *testing.T) {
	client, err := NewClient(ClientOptions{
		URL: lookupURL,
	})

	assert.Nil(t, err)
	defer client.Close()

	topic := newTopicName()
	ctx := context.Background()

	// create producer
	producer, err := client.CreateProducer(ProducerOptions{
		Topic:                   topic,
		DisableBatching:         false,
		BatchingMaxMessages:     4,
		BatchingMaxPublishDelay: 1 * time.Second,
	})
	assert.Nil(t, err)
	defer producer.Close()

	// send 10 messages
	msgIDs := [10]MessageID{}
	for i := 0; i < 10; i++ {
		idx := i

		producer.SendAsync(ctx, &ProducerMessage{
			Payload: []byte(fmt.Sprintf("hello-%d", i)),
		}, func(id MessageID, producerMessage *ProducerMessage, err error) {
			assert.NoError(t, err)
			assert.NotNil(t, id)
			msgIDs[idx] = id
		})
	}

	err = producer.Flush()
	assert.NoError(t, err)

	// create reader on 5th message (not included)
	reader, err := client.CreateReader(ReaderOptions{
		Topic:                   topic,
		StartMessageID:          LatestMessageID(),
		StartMessageIDInclusive: false,
	})

	assert.Nil(t, err)
	defer reader.Close()

	// Reader should yield no message since it's at the end of the topic
	ctx, cancel := context.WithTimeout(context.Background(), 1*time.Second)
	msg, err := reader.Next(ctx)
	assert.Error(t, err)
	assert.Nil(t, msg)
	cancel()
}

func TestReaderHasNext(t *testing.T) {
	client, err := NewClient(ClientOptions{
		URL: lookupURL,
	})

	assert.Nil(t, err)
	defer client.Close()

	topic := newTopicName()
	ctx := context.Background()

	// create producer
	producer, err := client.CreateProducer(ProducerOptions{
		Topic:           topic,
		DisableBatching: true,
	})
	assert.Nil(t, err)
	defer producer.Close()

	// send 10 messages
	for i := 0; i < 10; i++ {
		msgID, err := producer.Send(ctx, &ProducerMessage{
			Payload: []byte(fmt.Sprintf("hello-%d", i)),
		})
		assert.NoError(t, err)
		assert.NotNil(t, msgID)
	}

	// create reader on 5th message (not included)
	reader, err := client.CreateReader(ReaderOptions{
		Topic:          topic,
		StartMessageID: EarliestMessageID(),
	})

	assert.Nil(t, err)
	defer reader.Close()

	i := 0
	for reader.HasNext() {
		msg, err := reader.Next(context.Background())
		assert.NoError(t, err)

		expectMsg := fmt.Sprintf("hello-%d", i)
		assert.Equal(t, []byte(expectMsg), msg.Payload())

		i++
	}

	assert.Equal(t, 10, i)
}

type myMessageID struct {
	data []byte
}

func (id *myMessageID) Serialize() []byte {
	return id.data
}

func TestReaderOnSpecificMessageWithCustomMessageID(t *testing.T) {
	client, err := NewClient(ClientOptions{
		URL: lookupURL,
	})

	assert.Nil(t, err)
	defer client.Close()

	topic := newTopicName()
	ctx := context.Background()

	// create producer
	producer, err := client.CreateProducer(ProducerOptions{
		Topic:           topic,
		DisableBatching: true,
	})
	assert.Nil(t, err)
	defer producer.Close()

	// send 10 messages
	msgIDs := [10]MessageID{}
	for i := 0; i < 10; i++ {
		msgID, err := producer.Send(ctx, &ProducerMessage{
			Payload: []byte(fmt.Sprintf("hello-%d", i)),
		})
		assert.NoError(t, err)
		assert.NotNil(t, msgID)
		msgIDs[i] = msgID
	}

	// custom start message ID
	myStartMsgID := &myMessageID{
		data: msgIDs[4].Serialize(),
	}

	// attempt to create reader on 5th message (not included)
	var reader Reader
	assert.NotPanics(t, func() {
		reader, err = client.CreateReader(ReaderOptions{
			Topic:          topic,
			StartMessageID: myStartMsgID,
		})
	})

	assert.Nil(t, err)
	defer reader.Close()

	// receive the remaining 5 messages
	for i := 5; i < 10; i++ {
		msg, err := reader.Next(context.Background())
		assert.NoError(t, err)

		expectMsg := fmt.Sprintf("hello-%d", i)
		assert.Equal(t, []byte(expectMsg), msg.Payload())
	}

	// create reader on 5th message (included)
	readerInclusive, err := client.CreateReader(ReaderOptions{
		Topic:                   topic,
		StartMessageID:          myStartMsgID,
		StartMessageIDInclusive: true,
	})

	assert.Nil(t, err)
	defer readerInclusive.Close()

	// receive the remaining 6 messages
	for i := 4; i < 10; i++ {
		msg, err := readerInclusive.Next(context.Background())
		assert.NoError(t, err)

		expectMsg := fmt.Sprintf("hello-%d", i)
		assert.Equal(t, []byte(expectMsg), msg.Payload())
	}
}

<<<<<<< HEAD
func TestReaderSeek(t *testing.T) {
	client, err := NewClient(ClientOptions{
		URL: lookupURL,
	})
	assert.Nil(t, err)
	defer client.Close()

	topicName := newTopicName()
	ctx := context.Background()

	producer, err := client.CreateProducer(ProducerOptions{
		Topic: topicName,
	})
	assert.Nil(t, err)
	defer producer.Close()

	reader, err := client.CreateReader(ReaderOptions{
		Topic:          topicName,
		StartMessageID: EarliestMessageID(),
	})
	assert.Nil(t, err)
	defer reader.Close()

	const N = 10
	var seekID MessageID
	for i := 0; i < N; i++ {
		id, err := producer.Send(ctx, &ProducerMessage{
			Payload: []byte(fmt.Sprintf("hello-%d", i)),
		})
		assert.Nil(t, err)

		if i == 4 {
			seekID = id
		}
	}
	err = producer.Flush()
	assert.NoError(t, err)

	for i := 0; i < N; i++ {
		msg, err := reader.Next(ctx)
		assert.Nil(t, err)
		assert.Equal(t, fmt.Sprintf("hello-%d", i), string(msg.Payload()))
	}

	err = reader.Seek(seekID)
	assert.Nil(t, err)

	readerOfSeek, err := client.CreateReader(ReaderOptions{
		Topic:                   topicName,
		StartMessageID:          seekID,
		StartMessageIDInclusive: true,
	})
	assert.Nil(t, err)

	msg, err := readerOfSeek.Next(ctx)
	assert.Nil(t, err)
	assert.Equal(t, "hello-4", string(msg.Payload()))
=======
func TestReaderLatestInclusiveHasNext(t *testing.T) {
	client, err := NewClient(ClientOptions{
		URL: lookupURL,
	})

	assert.Nil(t, err)
	defer client.Close()

	topic := newTopicName()
	ctx := context.Background()

	// create reader on the last message (inclusive)
	reader0, err := client.CreateReader(ReaderOptions{
		Topic:                   topic,
		StartMessageID:          LatestMessageID(),
		StartMessageIDInclusive: true,
	})

	assert.Nil(t, err)
	defer reader0.Close()

	assert.False(t, reader0.HasNext())

	// create producer
	producer, err := client.CreateProducer(ProducerOptions{
		Topic:           topic,
		DisableBatching: true,
	})
	assert.Nil(t, err)
	defer producer.Close()

	// send 10 messages
	var lastMsgID MessageID
	for i := 0; i < 10; i++ {
		lastMsgID, err = producer.Send(ctx, &ProducerMessage{
			Payload: []byte(fmt.Sprintf("hello-%d", i)),
		})
		assert.NoError(t, err)
		assert.NotNil(t, lastMsgID)
	}

	// create reader on the last message (inclusive)
	reader, err := client.CreateReader(ReaderOptions{
		Topic:                   topic,
		StartMessageID:          LatestMessageID(),
		StartMessageIDInclusive: true,
	})

	assert.Nil(t, err)
	defer reader.Close()

	var msgID MessageID
	if reader.HasNext() {
		msg, err := reader.Next(context.Background())
		assert.NoError(t, err)

		assert.Equal(t, []byte("hello-9"), msg.Payload())
		msgID = msg.ID()
	}

	assert.Equal(t, lastMsgID.Serialize(), msgID.Serialize())
>>>>>>> a7e72397
}<|MERGE_RESOLUTION|>--- conflicted
+++ resolved
@@ -447,7 +447,6 @@
 	}
 }
 
-<<<<<<< HEAD
 func TestReaderSeek(t *testing.T) {
 	client, err := NewClient(ClientOptions{
 		URL: lookupURL,
@@ -471,7 +470,7 @@
 	assert.Nil(t, err)
 	defer reader.Close()
 
-	const N = 10
+	const N= 10
 	var seekID MessageID
 	for i := 0; i < N; i++ {
 		id, err := producer.Send(ctx, &ProducerMessage{
@@ -505,7 +504,8 @@
 	msg, err := readerOfSeek.Next(ctx)
 	assert.Nil(t, err)
 	assert.Equal(t, "hello-4", string(msg.Payload()))
-=======
+}
+
 func TestReaderLatestInclusiveHasNext(t *testing.T) {
 	client, err := NewClient(ClientOptions{
 		URL: lookupURL,
@@ -567,5 +567,4 @@
 	}
 
 	assert.Equal(t, lastMsgID.Serialize(), msgID.Serialize())
->>>>>>> a7e72397
 }