--- conflicted
+++ resolved
@@ -240,12 +240,9 @@
 	replicatedFrom      string
 	redeliveryCount     uint32
 	schema              Schema
-<<<<<<< HEAD
 	schemaVersion       []byte
 	schemaInfoCache     *schemaInfoCache
-=======
 	encryptionContext   *EncryptionContext
->>>>>>> a119bab0
 }
 
 func (msg *message) Topic() string {
