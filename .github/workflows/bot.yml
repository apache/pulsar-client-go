--- conflicted
+++ resolved
@@ -11,14 +11,8 @@
       - uses: actions/checkout@v2
         with:
           ref: ${{ github.event.pull_request.head.sha }}
-<<<<<<< HEAD
-
-      - name: Bot actions
-        uses: zymap/bot@master
-=======
       - name: Bot actions
         uses: zymap/bot@v1.0.1
->>>>>>> 82e676ec
         env:
           GITHUB_TOKEN: ${{ secrets.GO_CLIENT_BOT_TOKEN }}
         with:
