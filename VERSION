--- conflicted
+++ resolved
@@ -1,7 +1,3 @@
 // This version number refers to the currently released version number
 // Please fix the version when release.
-<<<<<<< HEAD
-v0.3.0
-=======
-v0.1.1
->>>>>>> f039a68f
+v0.5.0